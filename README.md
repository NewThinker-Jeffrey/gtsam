# README - Georgia Tech Smoothing and Mapping Library

**Important Note**

As of Dec 2021, the `develop` branch is officially in "Pre 4.2" mode. A great new feature we will be adding in 4.2 is *hybrid inference* a la DCSLAM (Kevin Doherty et al) and we envision several API-breaking changes will happen in the discrete folder.

In addition, features deprecated in 4.1 will be removed. Please use the last [4.1.1 release](https://github.com/borglab/gtsam/releases/tag/4.1.1) if you need those features. However, most (not all, unfortunately) are easily converted and can be tracked down (in 4.1.1) by disabling the cmake flag `GTSAM_ALLOW_DEPRECATED_SINCE_V42`.

## What is GTSAM?

GTSAM is a C++ library that implements smoothing and
mapping (SAM) in robotics and vision, using Factor Graphs and Bayes
Networks as the underlying computing paradigm rather than sparse
matrices.

The current support matrix is:

| Platform     | Compiler  | Build Status  |
|:------------:|:---------:|:-------------:|
| Ubuntu 18.04 | gcc/clang | ![Linux CI](https://github.com/borglab/gtsam/workflows/Linux%20CI/badge.svg) |
| macOS        | clang     | ![macOS CI](https://github.com/borglab/gtsam/workflows/macOS%20CI/badge.svg) |
| Windows      | MSVC      | ![Windows CI](https://github.com/borglab/gtsam/workflows/Windows%20CI/badge.svg) |


On top of the C++ library, GTSAM includes [wrappers for MATLAB & Python](#wrappers).


## Quickstart

In the root library folder execute:

```sh
#!bash
mkdir build
cd build
cmake ..
make check (optional, runs unit tests)
make install
```

Prerequisites:

- [Boost](http://www.boost.org/users/download/) >= 1.65 (Ubuntu: `sudo apt-get install libboost-all-dev`)
- [CMake](http://www.cmake.org/cmake/resources/software.html) >= 3.0 (Ubuntu: `sudo apt-get install cmake`)
- A modern compiler, i.e., at least gcc 4.7.3 on Linux.

Optional prerequisites - used automatically if findable by CMake:

- [Intel Threaded Building Blocks (TBB)](http://www.threadingbuildingblocks.org/) (Ubuntu: `sudo apt-get install libtbb-dev`)
- [Intel Math Kernel Library (MKL)](http://software.intel.com/en-us/intel-mkl) (Ubuntu: [installing using APT](https://software.intel.com/en-us/articles/installing-intel-free-libs-and-python-apt-repo))
    - See [INSTALL.md](INSTALL.md) for more installation information
    - Note that MKL may not provide a speedup in all cases. Make sure to benchmark your problem with and without MKL.

## GTSAM 4 Compatibility

GTSAM 4 introduces several new features, most notably Expressions and a Python toolbox. It also introduces traits, a C++ technique that allows optimizing with non-GTSAM types. That opens the door to retiring geometric types such as Point2 and Point3 to pure Eigen types, which we also do. A significant change which will not trigger a compile error is that zero-initializing of Point2 and Point3 is deprecated, so please be aware that this might render functions using their default constructor incorrect.

GTSAM 4 also deprecated some legacy functionality and wrongly named methods. If you are on a 4.0.X release, you can define the flag `GTSAM_ALLOW_DEPRECATED_SINCE_V4` to use the deprecated methods.

GTSAM 4.1 added a new pybind wrapper, and **removed** the deprecated functionality. There is a flag `GTSAM_ALLOW_DEPRECATED_SINCE_V42` for newly deprecated methods since the 4.1 release, which is on by default, allowing anyone to just pull version 4.1 and compile.


## Wrappers

We provide support for [MATLAB](matlab/README.md) and [Python](python/README.md) wrappers for GTSAM. Please refer to the linked documents for more details.

## Citation

If you are using GTSAM for academic work, please use the following citation:

<<<<<<< HEAD
```
=======
```bibtex
>>>>>>> d3440f80
@software{gtsam,
  author       = {Frank Dellaert and Richard Roberts and Varun Agrawal and Alex Cunningham and Chris Beall and Duy-Nguyen Ta and Fan Jiang and lucacarlone and nikai and Jose Luis Blanco-Claraco and Stephen Williams and ydjian and John Lambert and Andy Melim and Zhaoyang Lv and Akshay Krishnan and Jing Dong and Gerry Chen and Krunal Chande and balderdash-devil and DiffDecisionTrees and Sungtae An and mpaluri and Ellon Paiva Mendes and Mike Bosse and Akash Patel and Ayush Baid and Paul Furgale and matthewbroadwaynavenio and roderick-koehle},
  title        = {borglab/gtsam},
  month        = may,
  year         = 2022,
  publisher    = {Zenodo},
  version      = {4.2a7},
  doi          = {10.5281/zenodo.5794541},
  url          = {https://doi.org/10.5281/zenodo.5794541}
}
```

You can also get the latest citation available from Zenodo below:

[![DOI](https://zenodo.org/badge/86362856.svg)](https://doi.org/10.5281/zenodo.5794541)

Specific formats are available in the bottom-right corner of the Zenodo page.

<<<<<<< HEAD
Citation for IMU preintegration on Manifold for Efficient Visual-Inertial Maximum-a-Posteriori Estimation:
```
@book{imu_preintegration,
    author={Christian Forster and Luca Carlone and Frank Dellaert and Davide Scaramuzza},
    title={IMU preintegration on Manifold for Efficient Visual-Inertial Maximum-a-Posteriori Estimation},
    year={2015}
}



```


Citation for Factor Graphs for Robot Perception:
```
@book{factor_graphs_for_robot_perception,
    author={Frank Dellaert and Michael Kaess},
    year={2017},
    title={Factor Graphs for Robot Perception},
    publisher={Foundations and Trends in Robotics, Vol. 6},
    url={http://www.cs.cmu.edu/~kaess/pub/Dellaert17fnt.pdf}
}


```


=======
>>>>>>> d3440f80
## The Preintegrated IMU Factor

GTSAM includes a state of the art IMU handling scheme based on

- Todd Lupton and Salah Sukkarieh, _"Visual-Inertial-Aided Navigation for High-Dynamic Motion in Built Environments Without Initial Conditions"_, TRO, 28(1):61-76, 2012. [[link]](https://ieeexplore.ieee.org/document/6092505)

Our implementation improves on this using integration on the manifold, as detailed in

- Luca Carlone, Zsolt Kira, Chris Beall, Vadim Indelman, and Frank Dellaert, _"Eliminating conditionally independent sets in factor graphs: a unifying perspective based on smart factors"_, Int. Conf. on Robotics and Automation (ICRA), 2014. [[link]](https://ieeexplore.ieee.org/abstract/document/6907483)
- Christian Forster, Luca Carlone, Frank Dellaert, and Davide Scaramuzza, _"IMU Preintegration on Manifold for Efficient Visual-Inertial Maximum-a-Posteriori Estimation"_, Robotics: Science and Systems (RSS), 2015. [[link]](http://www.roboticsproceedings.org/rss11/p06.pdf)

If you are using the factor in academic work, please cite the publications above.

In GTSAM 4 a new and more efficient implementation, based on integrating on the NavState tangent space and detailed in [this document](doc/ImuFactor.pdf), is enabled by default. To switch to the RSS 2015 version, set the flag `GTSAM_TANGENT_PREINTEGRATION` to OFF.


## Additional Information

There is a [`GTSAM users Google group`](https://groups.google.com/forum/#!forum/gtsam-users) for general discussion.

Read about important [`GTSAM-Concepts`](GTSAM-Concepts.md) here. A primer on GTSAM Expressions,
which support (superfast) automatic differentiation,
can be found on the [GTSAM wiki on BitBucket](https://bitbucket.org/gtborg/gtsam/wiki/Home).

See the [`INSTALL`](INSTALL.md) file for more detailed installation instructions.

GTSAM is open source under the BSD license, see the [`LICENSE`](LICENSE) and [`LICENSE.BSD`](LICENSE.BSD) files.

Please see the [`examples/`](examples) directory and the [`USAGE`](USAGE.md) file for examples on how to use GTSAM.

GTSAM was developed in the lab of [Frank Dellaert](http://www.cc.gatech.edu/~dellaert) at the [Georgia Institute of Technology](http://www.gatech.edu), with the help of many contributors over the years, see [THANKS](THANKS.md).<|MERGE_RESOLUTION|>--- conflicted
+++ resolved
@@ -68,11 +68,7 @@
 
 If you are using GTSAM for academic work, please use the following citation:
 
-<<<<<<< HEAD
-```
-=======
 ```bibtex
->>>>>>> d3440f80
 @software{gtsam,
   author       = {Frank Dellaert and Richard Roberts and Varun Agrawal and Alex Cunningham and Chris Beall and Duy-Nguyen Ta and Fan Jiang and lucacarlone and nikai and Jose Luis Blanco-Claraco and Stephen Williams and ydjian and John Lambert and Andy Melim and Zhaoyang Lv and Akshay Krishnan and Jing Dong and Gerry Chen and Krunal Chande and balderdash-devil and DiffDecisionTrees and Sungtae An and mpaluri and Ellon Paiva Mendes and Mike Bosse and Akash Patel and Ayush Baid and Paul Furgale and matthewbroadwaynavenio and roderick-koehle},
   title        = {borglab/gtsam},
@@ -91,7 +87,6 @@
 
 Specific formats are available in the bottom-right corner of the Zenodo page.
 
-<<<<<<< HEAD
 Citation for IMU preintegration on Manifold for Efficient Visual-Inertial Maximum-a-Posteriori Estimation:
 ```
 @book{imu_preintegration,
@@ -119,8 +114,6 @@
 ```
 
 
-=======
->>>>>>> d3440f80
 ## The Preintegrated IMU Factor
 
 GTSAM includes a state of the art IMU handling scheme based on
