"""Various plotting utlities."""

# pylint: disable=no-member, invalid-name

from typing import Iterable, Optional, Tuple

import matplotlib.pyplot as plt
import numpy as np
from matplotlib import patches
from mpl_toolkits.mplot3d import Axes3D  # pylint: disable=unused-import

import gtsam
from gtsam import Marginals, Point2, Point3, Pose2, Pose3, Values

# For future reference: following
# https://www.xarg.org/2018/04/how-to-plot-a-covariance-error-ellipse/
# we have, in 2D:
# def kk(p): return math.sqrt(-2*math.log(1-p)) # k to get p probability mass
# def pp(k): return 1-math.exp(-float(k**2)/2.0) # p as a function of k
# Some values:
# k = 5 => p = 99.9996 %

def set_axes_equal(fignum: int) -> None:
    """
    Make axes of 3D plot have equal scale so that spheres appear as spheres,
    cubes as cubes, etc..  This is one possible solution to Matplotlib's
    ax.set_aspect('equal') and ax.axis('equal') not working for 3D.

    Args:
      fignum: An integer representing the figure number for Matplotlib.
    """
    fig = plt.figure(fignum)
    if not fig.axes:
        ax = fig.add_subplot(projection='3d')
    else:
        ax = fig.axes[0]

    limits = np.array([
        ax.get_xlim3d(),
        ax.get_ylim3d(),
        ax.get_zlim3d(),
    ])

    origin = np.mean(limits, axis=1)
    radius = 0.5 * np.max(np.abs(limits[:, 1] - limits[:, 0]))

    ax.set_xlim3d([origin[0] - radius, origin[0] + radius])
    ax.set_ylim3d([origin[1] - radius, origin[1] + radius])
    ax.set_zlim3d([origin[2] - radius, origin[2] + radius])


def ellipsoid(rx: float, ry: float, rz: float,
              n: int) -> Tuple[np.ndarray, np.ndarray, np.ndarray]:
    """
    Numpy equivalent of Matlab's ellipsoid function.

    Args:
        rx: Radius of ellipsoid in X-axis.
        ry: Radius of ellipsoid in Y-axis.
        rz: Radius of ellipsoid in Z-axis.
        n: The granularity of the ellipsoid plotted.

    Returns:
        The points in the x, y and z axes to use for the surface plot.
    """
    u = np.linspace(0, 2 * np.pi, n + 1)
    v = np.linspace(0, np.pi, n + 1)
    x = -rx * np.outer(np.cos(u), np.sin(v)).T
    y = -ry * np.outer(np.sin(u), np.sin(v)).T
    z = -rz * np.outer(np.ones_like(u), np.cos(v)).T

    return x, y, z


def plot_covariance_ellipse_3d(axes,
                               origin: Point3,
                               P: np.ndarray,
                               scale: float = 1,
                               n: int = 8,
                               alpha: float = 0.5) -> None:
    """
    Plots a Gaussian as an uncertainty ellipse

    Based on Maybeck Vol 1, page 366
    For the 3D case:
    k = 1.878 corresponds to 1 std, 68.26% of all probability
    k = 3.763 corresponds to 3 std, 99.74% of all probability

    We choose k = 5 which corresponds to 99.99846% of all probability in 3D

    Args:
        axes (matplotlib.axes.Axes): Matplotlib axes.
        origin: The origin in the world frame.
        P: The marginal covariance matrix of the 3D point
            which will be represented as an ellipse.
        scale: Scaling factor of the radii of the covariance ellipse.
        n: Defines the granularity of the ellipse. Higher values indicate finer ellipses.
        alpha: Transparency value for the plotted surface in the range [0, 1].
    """
    # Sigma value corresponding to the covariance ellipse
    k = 5
    U, S, _ = np.linalg.svd(P)

    radii = k * np.sqrt(S)
    radii = radii * scale
    rx, ry, rz = radii

    # generate data for "unrotated" ellipsoid
    xc, yc, zc = ellipsoid(rx, ry, rz, n)

    # rotate data with orientation matrix U and center c
    data = np.kron(U[:, 0:1], xc) + np.kron(U[:, 1:2], yc) + \
        np.kron(U[:, 2:3], zc)
    n = data.shape[1]
    x = data[0:n, :] + origin[0]
    y = data[n:2 * n, :] + origin[1]
    z = data[2 * n:, :] + origin[2]

    axes.plot_surface(x, y, z, alpha=alpha, cmap='hot')


def plot_point2_on_axes(axes,
                        point: Point2,
                        linespec: str,
                        P: Optional[np.ndarray] = None) -> None:
    """
    Plot a 2D point and its corresponding uncertainty ellipse on given axis
    `axes` with given `linespec`.

    Based on Stochastic Models, Estimation, and Control Vol 1 by Maybeck,
    page 366
    For the 2D case:
    k = 1.515 corresponds to 1 std, 68.26% of all probability
    k = 3.438 corresponds to 3 std, 99.74% of all probability

    We choose k = 5 which corresponds to 99.99963% of all probability for 2D.

    Args:
        axes (matplotlib.axes.Axes): Matplotlib axes.
        point: The point to be plotted.
        linespec: String representing formatting options for Matplotlib.
        P: Marginal covariance matrix to plot the uncertainty of the estimation.
    """
    axes.plot([point[0]], [point[1]], linespec, marker='.', markersize=10)
    if P is not None:
        w, v = np.linalg.eig(P)

<<<<<<< HEAD
        # Sigma value corresponding to the covariance ellipse
        k = 5
=======
        # 5 sigma corresponds to 99.9996%, see note above
        k = 5.0
>>>>>>> d3162bfb

        angle = np.arctan2(v[1, 0], v[0, 0])
        # We multiply k by 2 since k corresponds to the radius but Ellipse uses
        # the diameter.
        e1 = patches.Ellipse(point,
                             np.sqrt(w[0]) * 2 * k,
                             np.sqrt(w[1]) * 2 * k,
                             np.rad2deg(angle),
                             fill=False)
        axes.add_patch(e1)


def plot_point2(
    fignum: int,
    point: Point2,
    linespec: str,
    P: np.ndarray = None,
    axis_labels: Iterable[str] = ("X axis", "Y axis"),
) -> plt.Figure:
    """
    Plot a 2D point on given figure with given `linespec`.

    Args:
        fignum: Integer representing the figure number to use for plotting.
        point: The point to be plotted.
        linespec: String representing formatting options for Matplotlib.
        P: Marginal covariance matrix to plot the uncertainty of the estimation.
        axis_labels: List of axis labels to set.

    Returns:
        fig: The matplotlib figure.

    """
    fig = plt.figure(fignum)
    axes = fig.gca()
    plot_point2_on_axes(axes, point, linespec, P)

    axes.set_xlabel(axis_labels[0])
    axes.set_ylabel(axis_labels[1])

    return fig


def plot_pose2_on_axes(axes,
                       pose: Pose2,
                       axis_length: float = 0.1,
                       covariance: np.ndarray = None) -> None:
    """
    Plot a 2D pose on given axis `axes` with given `axis_length`.

    Based on Stochastic Models, Estimation, and Control Vol 1 by Maybeck,
    page 366
    For the 2D case:
    k = 1.515 corresponds to 1 std, 68.26% of all probability
    k = 3.438 corresponds to 3 std, 99.74% of all probability

    We choose k = 5 which corresponds to 99.99963% of all probability for 2D.

    Args:
        axes (matplotlib.axes.Axes): Matplotlib axes.
        pose: The pose to be plotted.
        axis_length: The length of the camera axes.
        covariance (numpy.ndarray): Marginal covariance matrix to plot
            the uncertainty of the estimation.
    """
    # get rotation and translation (center)
    gRp = pose.rotation().matrix()  # rotation from pose to global
    t = pose.translation()
    origin = t

    # draw the camera axes
    x_axis = origin + gRp[:, 0] * axis_length
    line = np.append(origin[np.newaxis], x_axis[np.newaxis], axis=0)
    axes.plot(line[:, 0], line[:, 1], 'r-')

    y_axis = origin + gRp[:, 1] * axis_length
    line = np.append(origin[np.newaxis], y_axis[np.newaxis], axis=0)
    axes.plot(line[:, 0], line[:, 1], 'g-')

    if covariance is not None:
        pPp = covariance[0:2, 0:2]
        gPp = np.matmul(np.matmul(gRp, pPp), gRp.T)

        w, v = np.linalg.eig(gPp)

<<<<<<< HEAD
        # Sigma value corresponding to the covariance ellipse
        k = 5
=======
        # 5 sigma corresponds to 99.9996%, see note above
        k = 5.0
>>>>>>> d3162bfb

        angle = np.arctan2(v[1, 0], v[0, 0])
        # We multiply k by 2 since k corresponds to the radius but Ellipse uses
        # the diameter.
        e1 = patches.Ellipse(origin,
                             np.sqrt(w[0]) * 2 * k,
                             np.sqrt(w[1]) * 2 * k,
                             np.rad2deg(angle),
                             fill=False)
        axes.add_patch(e1)


def plot_pose2(
        fignum: int,
        pose: Pose2,
        axis_length: float = 0.1,
        covariance: np.ndarray = None,
        axis_labels=("X axis", "Y axis", "Z axis"),
) -> plt.Figure:
    """
    Plot a 2D pose on given figure with given `axis_length`.

    Args:
        fignum: Integer representing the figure number to use for plotting.
        pose: The pose to be plotted.
        axis_length: The length of the camera axes.
        covariance: Marginal covariance matrix to plot
            the uncertainty of the estimation.
        axis_labels (iterable[string]): List of axis labels to set.
    """
    # get figure object
    fig = plt.figure(fignum)
    axes = fig.gca()
    plot_pose2_on_axes(axes,
                       pose,
                       axis_length=axis_length,
                       covariance=covariance)

    axes.set_xlabel(axis_labels[0])
    axes.set_ylabel(axis_labels[1])

    return fig


def plot_point3_on_axes(axes,
                        point: Point3,
                        linespec: str,
                        P: Optional[np.ndarray] = None) -> None:
    """
    Plot a 3D point on given axis `axes` with given `linespec`.

    Args:
        axes (matplotlib.axes.Axes): Matplotlib axes.
        point: The point to be plotted.
        linespec: String representing formatting options for Matplotlib.
        P: Marginal covariance matrix to plot the uncertainty of the estimation.
    """
    axes.plot([point[0]], [point[1]], [point[2]], linespec)
    if P is not None:
        plot_covariance_ellipse_3d(axes, point, P)


def plot_point3(
    fignum: int,
    point: Point3,
    linespec: str,
    P: np.ndarray = None,
    axis_labels: Iterable[str] = ("X axis", "Y axis", "Z axis"),
) -> plt.Figure:
    """
    Plot a 3D point on given figure with given `linespec`.

    Args:
        fignum: Integer representing the figure number to use for plotting.
        point: The point to be plotted.
        linespec: String representing formatting options for Matplotlib.
        P: Marginal covariance matrix to plot the uncertainty of the estimation.
        axis_labels: List of axis labels to set.

    Returns:
        fig: The matplotlib figure.

    """
    fig = plt.figure(fignum)
    axes = fig.gca(projection='3d')
    plot_point3_on_axes(axes, point, linespec, P)

    axes.set_xlabel(axis_labels[0])
    axes.set_ylabel(axis_labels[1])
    axes.set_zlabel(axis_labels[2])

    return fig


def plot_3d_points(fignum,
                   values,
                   linespec="g*",
                   marginals=None,
                   title="3D Points",
                   axis_labels=('X axis', 'Y axis', 'Z axis')):
    """
    Plots the Point3s in `values`, with optional covariances.
    Finds all the Point3 objects in the given Values object and plots them.
    If a Marginals object is given, this function will also plot marginal
    covariance ellipses for each point.

    Args:
        fignum (int): Integer representing the figure number to use for plotting.
        values (gtsam.Values): Values dictionary consisting of points to be plotted.
        linespec (string): String representing formatting options for Matplotlib.
        marginals (numpy.ndarray): Marginal covariance matrix to plot the
            uncertainty of the estimation.
        title (string): The title of the plot.
        axis_labels (iterable[string]): List of axis labels to set.
    """

    keys = values.keys()

    # Plot points and covariance matrices
    for key in keys:
        try:
            point = values.atPoint3(key)
            if marginals is not None:
                covariance = marginals.marginalCovariance(key)
            else:
                covariance = None

            fig = plot_point3(fignum,
                              point,
                              linespec,
                              covariance,
                              axis_labels=axis_labels)

        except RuntimeError:
            continue
            # I guess it's not a Point3

    fig = plt.figure(fignum)
    fig.suptitle(title)
    fig.canvas.set_window_title(title.lower())


def plot_pose3_on_axes(axes, pose, axis_length=0.1, P=None, scale=1):
    """
    Plot a 3D pose on given axis `axes` with given `axis_length`.

    Args:
        axes (matplotlib.axes.Axes): Matplotlib axes.
        point (gtsam.Point3): The point to be plotted.
        linespec (string): String representing formatting options for Matplotlib.
        P (numpy.ndarray): Marginal covariance matrix to plot the uncertainty of the estimation.
    """
    # get rotation and translation (center)
    gRp = pose.rotation().matrix()  # rotation from pose to global
    origin = pose.translation()

    # draw the camera axes
    x_axis = origin + gRp[:, 0] * axis_length
    line = np.append(origin[np.newaxis], x_axis[np.newaxis], axis=0)
    axes.plot(line[:, 0], line[:, 1], line[:, 2], 'r-')

    y_axis = origin + gRp[:, 1] * axis_length
    line = np.append(origin[np.newaxis], y_axis[np.newaxis], axis=0)
    axes.plot(line[:, 0], line[:, 1], line[:, 2], 'g-')

    z_axis = origin + gRp[:, 2] * axis_length
    line = np.append(origin[np.newaxis], z_axis[np.newaxis], axis=0)
    axes.plot(line[:, 0], line[:, 1], line[:, 2], 'b-')

    # plot the covariance
    if P is not None:
        # covariance matrix in pose coordinate frame
        pPp = P[3:6, 3:6]
        # convert the covariance matrix to global coordinate frame
        gPp = gRp @ pPp @ gRp.T
        plot_covariance_ellipse_3d(axes, origin, gPp)


def plot_pose3(
    fignum: int,
    pose: Pose3,
    axis_length: float = 0.1,
    P: np.ndarray = None,
    axis_labels: Iterable[str] = ("X axis", "Y axis", "Z axis"),
) -> plt.Figure:
    """
    Plot a 3D pose on given figure with given `axis_length`.

    Args:
        fignum: Integer representing the figure number to use for plotting.
        pose (gtsam.Pose3): 3D pose to be plotted.
        axis_length: The length of the camera axes.
        P: Marginal covariance matrix to plot the uncertainty of the estimation.
        axis_labels: List of axis labels to set.

    Returns:
        fig: The matplotlib figure.
    """
    # get figure object
    fig = plt.figure(fignum)
    if not fig.axes:
        axes = fig.add_subplot(projection='3d')
    else:
        axes = fig.axes[0]

    plot_pose3_on_axes(axes, pose, P=P, axis_length=axis_length)

    axes.set_xlabel(axis_labels[0])
    axes.set_ylabel(axis_labels[1])
    axes.set_zlabel(axis_labels[2])

    return fig


def plot_trajectory(
        fignum: int,
        values: Values,
        scale: float = 1,
        marginals: Marginals = None,
        title: str = "Plot Trajectory",
        axis_labels: Iterable[str] = ("X axis", "Y axis", "Z axis"),
) -> None:
    """
    Plot a complete 2D/3D trajectory using poses in `values`.

    Args:
        fignum: Integer representing the figure number to use for plotting.
        values: Values containing some Pose2 and/or Pose3 values.
        scale: Value to scale the poses by.
        marginals: Marginalized probability values of the estimation.
            Used to plot uncertainty bounds.
        title: The title of the plot.
        axis_labels (iterable[string]): List of axis labels to set.
    """
    fig = plt.figure(fignum)
    axes = fig.gca(projection='3d')

    axes.set_xlabel(axis_labels[0])
    axes.set_ylabel(axis_labels[1])
    axes.set_zlabel(axis_labels[2])

    # Plot 2D poses, if any
    poses = gtsam.utilities.allPose2s(values)
    for key in poses.keys():
        pose = poses.atPose2(key)
        if marginals:
            covariance = marginals.marginalCovariance(key)
        else:
            covariance = None

        plot_pose2_on_axes(axes,
                           pose,
                           covariance=covariance,
                           axis_length=scale)

    # Then 3D poses, if any
    poses = gtsam.utilities.allPose3s(values)
    for key in poses.keys():
        pose = poses.atPose3(key)
        if marginals:
            covariance = marginals.marginalCovariance(key)
        else:
            covariance = None

        plot_pose3_on_axes(axes, pose, P=covariance, axis_length=scale)

    fig.suptitle(title)
    fig.canvas.set_window_title(title.lower())


def plot_incremental_trajectory(fignum: int,
                                values: Values,
                                start: int = 0,
                                scale: float = 1,
                                marginals: Optional[Marginals] = None,
                                time_interval: float = 0.0) -> None:
    """
    Incrementally plot a complete 3D trajectory using poses in `values`.

    Args:
        fignum: Integer representing the figure number to use for plotting.
        values: Values dict containing the poses.
        start: Starting index to start plotting from.
        scale: Value to scale the poses by.
        marginals: Marginalized probability values of the estimation.
            Used to plot uncertainty bounds.
        time_interval: Time in seconds to pause between each rendering.
            Used to create animation effect.
    """
    fig = plt.figure(fignum)
    axes = fig.gca(projection='3d')

    poses = gtsam.utilities.allPose3s(values)
    keys = gtsam.KeyVector(poses.keys())

    for key in keys[start:]:
        if values.exists(key):
            pose_i = values.atPose3(key)
            plot_pose3(fignum, pose_i, scale)

    # Update the plot space to encompass all plotted points
    axes.autoscale()

    # Set the 3 axes equal
    set_axes_equal(fignum)

    # Pause for a fixed amount of seconds
    plt.pause(time_interval)<|MERGE_RESOLUTION|>--- conflicted
+++ resolved
@@ -145,13 +145,8 @@
     if P is not None:
         w, v = np.linalg.eig(P)
 
-<<<<<<< HEAD
-        # Sigma value corresponding to the covariance ellipse
-        k = 5
-=======
         # 5 sigma corresponds to 99.9996%, see note above
         k = 5.0
->>>>>>> d3162bfb
 
         angle = np.arctan2(v[1, 0], v[0, 0])
         # We multiply k by 2 since k corresponds to the radius but Ellipse uses
@@ -237,13 +232,8 @@
 
         w, v = np.linalg.eig(gPp)
 
-<<<<<<< HEAD
-        # Sigma value corresponding to the covariance ellipse
-        k = 5
-=======
         # 5 sigma corresponds to 99.9996%, see note above
         k = 5.0
->>>>>>> d3162bfb
 
         angle = np.arctan2(v[1, 0], v[0, 0])
         # We multiply k by 2 since k corresponds to the radius but Ellipse uses
