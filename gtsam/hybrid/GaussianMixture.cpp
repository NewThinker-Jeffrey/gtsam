/* ----------------------------------------------------------------------------

 * GTSAM Copyright 2010, Georgia Tech Research Corporation,
 * Atlanta, Georgia 30332-0415
 * All Rights Reserved
 * Authors: Frank Dellaert, et al. (see THANKS for the full author list)

 * See LICENSE for the license information

 * -------------------------------------------------------------------------- */

/**
 * @file   GaussianMixture.cpp
 * @brief  A hybrid conditional in the Conditional Linear Gaussian scheme
 * @author Fan Jiang
 * @author Varun Agrawal
 * @author Frank Dellaert
 * @date   Mar 12, 2022
 */

#include <gtsam/base/utilities.h>
#include <gtsam/discrete/DiscreteValues.h>
#include <gtsam/hybrid/GaussianMixture.h>
#include <gtsam/hybrid/GaussianMixtureFactor.h>
#include <gtsam/hybrid/HybridValues.h>
#include <gtsam/inference/Conditional-inst.h>
#include <gtsam/linear/GaussianBayesNet.h>
#include <gtsam/linear/GaussianFactorGraph.h>

namespace gtsam {

GaussianMixture::GaussianMixture(
    const KeyVector &continuousFrontals, const KeyVector &continuousParents,
    const DiscreteKeys &discreteParents,
    const GaussianMixture::Conditionals &conditionals)
    : BaseFactor(CollectKeys(continuousFrontals, continuousParents),
                 discreteParents),
      BaseConditional(continuousFrontals.size()),
      conditionals_(conditionals) {
  // Calculate logConstant_ as the maximum of the log constants of the
  // conditionals, by visiting the decision tree:
  logConstant_ = -std::numeric_limits<double>::infinity();
  conditionals_.visit(
      [this](const GaussianConditional::shared_ptr &conditional) {
        if (conditional) {
          this->logConstant_ = std::max(
              this->logConstant_, conditional->logNormalizationConstant());
        }
      });
}

/* *******************************************************************************/
const GaussianMixture::Conditionals &GaussianMixture::conditionals() const {
  return conditionals_;
}

/* *******************************************************************************/
GaussianMixture::GaussianMixture(
    KeyVector &&continuousFrontals, KeyVector &&continuousParents,
    DiscreteKeys &&discreteParents,
    std::vector<GaussianConditional::shared_ptr> &&conditionals)
    : GaussianMixture(continuousFrontals, continuousParents, discreteParents,
                      Conditionals(discreteParents, conditionals)) {}

/* *******************************************************************************/
GaussianMixture::GaussianMixture(
    const KeyVector &continuousFrontals, const KeyVector &continuousParents,
    const DiscreteKeys &discreteParents,
    const std::vector<GaussianConditional::shared_ptr> &conditionals)
    : GaussianMixture(continuousFrontals, continuousParents, discreteParents,
                      Conditionals(discreteParents, conditionals)) {}

/* *******************************************************************************/
// TODO(dellaert): This is copy/paste: GaussianMixture should be derived from
// GaussianMixtureFactor, no?
GaussianFactorGraphTree GaussianMixture::add(
    const GaussianFactorGraphTree &sum) const {
  using Y = GaussianFactorGraph;
  auto add = [](const Y &graph1, const Y &graph2) {
    auto result = graph1;
    result.push_back(graph2);
    return result;
  };
  const auto tree = asGaussianFactorGraphTree();
  return sum.empty() ? tree : sum.apply(tree, add);
}

/* *******************************************************************************/
GaussianFactorGraphTree GaussianMixture::asGaussianFactorGraphTree() const {
  auto wrap = [](const GaussianConditional::shared_ptr &gc) {
    return GaussianFactorGraph{gc};
  };
  return {conditionals_, wrap};
}

/* *******************************************************************************/
size_t GaussianMixture::nrComponents() const {
  size_t total = 0;
  conditionals_.visit([&total](const GaussianFactor::shared_ptr &node) {
    if (node) total += 1;
  });
  return total;
}

/* *******************************************************************************/
GaussianConditional::shared_ptr GaussianMixture::operator()(
    const DiscreteValues &discreteValues) const {
  auto &ptr = conditionals_(discreteValues);
  if (!ptr) return nullptr;
  auto conditional = std::dynamic_pointer_cast<GaussianConditional>(ptr);
  if (conditional)
    return conditional;
  else
    throw std::logic_error(
        "A GaussianMixture unexpectedly contained a non-conditional");
}

/* *******************************************************************************/
bool GaussianMixture::equals(const HybridFactor &lf, double tol) const {
  const This *e = dynamic_cast<const This *>(&lf);
  if (e == nullptr) return false;

  // This will return false if either conditionals_ is empty or e->conditionals_
  // is empty, but not if both are empty or both are not empty:
  if (conditionals_.empty() ^ e->conditionals_.empty()) return false;

  // Check the base and the factors:
  return BaseFactor::equals(*e, tol) &&
         conditionals_.equals(e->conditionals_,
                              [tol](const GaussianConditional::shared_ptr &f1,
                                    const GaussianConditional::shared_ptr &f2) {
                                return f1->equals(*(f2), tol);
                              });
}

/* *******************************************************************************/
void GaussianMixture::print(const std::string &s,
                            const KeyFormatter &formatter) const {
  std::cout << (s.empty() ? "" : s + "\n");
  if (isContinuous()) std::cout << "Continuous ";
  if (isDiscrete()) std::cout << "Discrete ";
  if (isHybrid()) std::cout << "Hybrid ";
  BaseConditional::print("", formatter);
  std::cout << " Discrete Keys = ";
  for (auto &dk : discreteKeys()) {
    std::cout << "(" << formatter(dk.first) << ", " << dk.second << "), ";
  }
  std::cout << "\n";
  std::cout << " logNormalizationConstant: " << logConstant_ << "\n"
            << std::endl;
  conditionals_.print(
      "", [&](Key k) { return formatter(k); },
      [&](const GaussianConditional::shared_ptr &gf) -> std::string {
        RedirectCout rd;
        if (gf && !gf->empty()) {
          gf->print("", formatter);
          return rd.str();
        } else {
          return "nullptr";
        }
      });
}

/* ************************************************************************* */
KeyVector GaussianMixture::continuousParents() const {
  // Get all parent keys:
  const auto range = parents();
  KeyVector continuousParentKeys(range.begin(), range.end());
  // Loop over all discrete keys:
  for (const auto &discreteKey : discreteKeys()) {
    const Key key = discreteKey.first;
    // remove that key from continuousParentKeys:
    continuousParentKeys.erase(std::remove(continuousParentKeys.begin(),
                                           continuousParentKeys.end(), key),
                               continuousParentKeys.end());
  }
  return continuousParentKeys;
}

/* ************************************************************************* */
bool GaussianMixture::allFrontalsGiven(const VectorValues &given) const {
  for (auto &&kv : given) {
    if (given.find(kv.first) == given.end()) {
      return false;
    }
  }
  return true;
}

/* ************************************************************************* */
std::shared_ptr<GaussianMixtureFactor> GaussianMixture::likelihood(
    const VectorValues &given) const {
  if (!allFrontalsGiven(given)) {
    throw std::runtime_error(
        "GaussianMixture::likelihood: given values are missing some frontals.");
  }

  const DiscreteKeys discreteParentKeys = discreteKeys();
  const KeyVector continuousParentKeys = continuousParents();
  const GaussianMixtureFactor::Factors likelihoods(
      conditionals_, [&](const GaussianConditional::shared_ptr &conditional) {
        const auto likelihood_m = conditional->likelihood(given);
        const double Cgm_Kgcm =
            logConstant_ - conditional->logNormalizationConstant();
        if (Cgm_Kgcm == 0.0) {
          return likelihood_m;
        } else {
          // Add a constant factor to the likelihood in case the noise models
          // are not all equal.
          GaussianFactorGraph gfg;
          gfg.push_back(likelihood_m);
          Vector c(1);
          c << std::sqrt(2.0 * Cgm_Kgcm);
          auto constantFactor = std::make_shared<JacobianFactor>(c);
          gfg.push_back(constantFactor);
          return std::make_shared<JacobianFactor>(gfg);
        }
      });

  // First compute all the sqrt(|2 pi Sigma|) terms
  auto computeLogNormalizers = [](const GaussianFactor::shared_ptr &gf) {
    auto jf = std::dynamic_pointer_cast<JacobianFactor>(gf);
    // If we have, say, a Hessian factor, then no need to do anything
    if (!jf) return 0.0;

    auto model = jf->get_model();
    // If there is no noise model, there is nothing to do.
    if (!model) {
      return 0.0;
    }
    return ComputeLogNormalizer(model);
  };

  AlgebraicDecisionTree<Key> log_normalizers =
      DecisionTree<Key, double>(likelihoods, computeLogNormalizers);
  return std::make_shared<GaussianMixtureFactor>(
<<<<<<< HEAD
      continuousParentKeys, discreteParentKeys, likelihoods, log_normalizers);
=======
      continuousParentKeys, discreteParentKeys, likelihoods);
>>>>>>> 91ccbebf
}

/* ************************************************************************* */
std::set<DiscreteKey> DiscreteKeysAsSet(const DiscreteKeys &discreteKeys) {
  std::set<DiscreteKey> s;
  s.insert(discreteKeys.begin(), discreteKeys.end());
  return s;
}

/* ************************************************************************* */
/**
 * @brief Helper function to get the pruner functional.
 *
 * @param discreteProbs The probabilities of only discrete keys.
 * @return std::function<GaussianConditional::shared_ptr(
 * const Assignment<Key> &, const GaussianConditional::shared_ptr &)>
 */
std::function<GaussianConditional::shared_ptr(
    const Assignment<Key> &, const GaussianConditional::shared_ptr &)>
GaussianMixture::prunerFunc(const DecisionTreeFactor &discreteProbs) {
  // Get the discrete keys as sets for the decision tree
  // and the gaussian mixture.
  auto discreteProbsKeySet = DiscreteKeysAsSet(discreteProbs.discreteKeys());
  auto gaussianMixtureKeySet = DiscreteKeysAsSet(this->discreteKeys());

  auto pruner = [discreteProbs, discreteProbsKeySet, gaussianMixtureKeySet](
                    const Assignment<Key> &choices,
                    const GaussianConditional::shared_ptr &conditional)
      -> GaussianConditional::shared_ptr {
    // typecast so we can use this to get probability value
    const DiscreteValues values(choices);

    // Case where the gaussian mixture has the same
    // discrete keys as the decision tree.
    if (gaussianMixtureKeySet == discreteProbsKeySet) {
      if (discreteProbs(values) == 0.0) {
        // empty aka null pointer
        std::shared_ptr<GaussianConditional> null;
        return null;
      } else {
        return conditional;
      }
    } else {
      std::vector<DiscreteKey> set_diff;
      std::set_difference(
          discreteProbsKeySet.begin(), discreteProbsKeySet.end(),
          gaussianMixtureKeySet.begin(), gaussianMixtureKeySet.end(),
          std::back_inserter(set_diff));

      const std::vector<DiscreteValues> assignments =
          DiscreteValues::CartesianProduct(set_diff);
      for (const DiscreteValues &assignment : assignments) {
        DiscreteValues augmented_values(values);
        augmented_values.insert(assignment);

        // If any one of the sub-branches are non-zero,
        // we need this conditional.
        if (discreteProbs(augmented_values) > 0.0) {
          return conditional;
        }
      }
      // If we are here, it means that all the sub-branches are 0,
      // so we prune.
      return nullptr;
    }
  };
  return pruner;
}

/* *******************************************************************************/
void GaussianMixture::prune(const DecisionTreeFactor &discreteProbs) {
  // Functional which loops over all assignments and create a set of
  // GaussianConditionals
  auto pruner = prunerFunc(discreteProbs);

  auto pruned_conditionals = conditionals_.apply(pruner);
  conditionals_.root_ = pruned_conditionals.root_;
}

/* *******************************************************************************/
AlgebraicDecisionTree<Key> GaussianMixture::logProbability(
    const VectorValues &continuousValues) const {
  // functor to calculate (double) logProbability value from
  // GaussianConditional.
  auto probFunc =
      [continuousValues](const GaussianConditional::shared_ptr &conditional) {
        if (conditional) {
          return conditional->logProbability(continuousValues);
        } else {
          // Return arbitrarily small logProbability if conditional is null
          // Conditional is null if it is pruned out.
          return -1e20;
        }
      };
  return DecisionTree<Key, double>(conditionals_, probFunc);
}

/* *******************************************************************************/
AlgebraicDecisionTree<Key> GaussianMixture::errorTree(
    const VectorValues &continuousValues) const {
  auto errorFunc = [&](const GaussianConditional::shared_ptr &conditional) {
    // Check if valid pointer
    if (conditional) {
      return conditional->error(continuousValues) +  //
             logConstant_ - conditional->logNormalizationConstant();
    } else {
      // If not valid, pointer, it means this conditional was pruned,
      // so we return maximum error.
      return std::numeric_limits<double>::max();
    }
  };
  DecisionTree<Key, double> error_tree(conditionals_, errorFunc);
  return error_tree;
}

/* *******************************************************************************/
double GaussianMixture::error(const HybridValues &values) const {
  // Check if discrete keys in discrete assignment are
  // present in the GaussianMixture
  KeyVector dKeys = this->discreteKeys_.indices();
  bool valid_assignment = false;
  for (auto &&kv : values.discrete()) {
    if (std::find(dKeys.begin(), dKeys.end(), kv.first) != dKeys.end()) {
      valid_assignment = true;
      break;
    }
  }

  // The discrete assignment is not valid so we throw an error.
  if (!valid_assignment) {
    throw std::runtime_error(
        "Invalid discrete values in values. Not all discrete keys specified.");
  }

  // Directly index to get the conditional, no need to build the whole tree.
  auto conditional = conditionals_(values.discrete());
  if (conditional) {
    return conditional->error(values.continuous()) +  //
           logConstant_ - conditional->logNormalizationConstant();
  } else {
    // If not valid, pointer, it means this conditional was pruned,
    // so we return maximum error.
    return std::numeric_limits<double>::max();
  }
}

/* *******************************************************************************/
double GaussianMixture::logProbability(const HybridValues &values) const {
  auto conditional = conditionals_(values.discrete());
  return conditional->logProbability(values.continuous());
}

/* *******************************************************************************/
double GaussianMixture::evaluate(const HybridValues &values) const {
  auto conditional = conditionals_(values.discrete());
  return conditional->evaluate(values.continuous());
}

}  // namespace gtsam<|MERGE_RESOLUTION|>--- conflicted
+++ resolved
@@ -216,29 +216,8 @@
           return std::make_shared<JacobianFactor>(gfg);
         }
       });
-
-  // First compute all the sqrt(|2 pi Sigma|) terms
-  auto computeLogNormalizers = [](const GaussianFactor::shared_ptr &gf) {
-    auto jf = std::dynamic_pointer_cast<JacobianFactor>(gf);
-    // If we have, say, a Hessian factor, then no need to do anything
-    if (!jf) return 0.0;
-
-    auto model = jf->get_model();
-    // If there is no noise model, there is nothing to do.
-    if (!model) {
-      return 0.0;
-    }
-    return ComputeLogNormalizer(model);
-  };
-
-  AlgebraicDecisionTree<Key> log_normalizers =
-      DecisionTree<Key, double>(likelihoods, computeLogNormalizers);
   return std::make_shared<GaussianMixtureFactor>(
-<<<<<<< HEAD
-      continuousParentKeys, discreteParentKeys, likelihoods, log_normalizers);
-=======
       continuousParentKeys, discreteParentKeys, likelihoods);
->>>>>>> 91ccbebf
 }
 
 /* ************************************************************************* */
