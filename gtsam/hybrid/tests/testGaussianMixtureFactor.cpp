/* ----------------------------------------------------------------------------

 * GTSAM Copyright 2010, Georgia Tech Research Corporation,
 * Atlanta, Georgia 30332-0415
 * All Rights Reserved
 * Authors: Frank Dellaert, et al. (see THANKS for the full author list)

 * See LICENSE for the license information

 * -------------------------------------------------------------------------- */

/**
 * @file    testGaussianMixtureFactor.cpp
 * @brief   Unit tests for GaussianMixtureFactor
 * @author  Varun Agrawal
 * @author  Fan Jiang
 * @author  Frank Dellaert
 * @date    December 2021
 */

#include <gtsam/base/TestableAssertions.h>
#include <gtsam/discrete/DiscreteValues.h>
#include <gtsam/hybrid/GaussianMixture.h>
#include <gtsam/hybrid/GaussianMixtureFactor.h>
#include <gtsam/hybrid/HybridBayesNet.h>
#include <gtsam/hybrid/HybridGaussianFactorGraph.h>
#include <gtsam/hybrid/HybridValues.h>
#include <gtsam/inference/Symbol.h>
#include <gtsam/linear/GaussianFactorGraph.h>
#include <gtsam/nonlinear/PriorFactor.h>
#include <gtsam/slam/BetweenFactor.h>

// Include for test suite
#include <CppUnitLite/TestHarness.h>

using namespace std;
using namespace gtsam;
using noiseModel::Isotropic;
using symbol_shorthand::F;
using symbol_shorthand::M;
using symbol_shorthand::X;
using symbol_shorthand::Z;

/* ************************************************************************* */
// Check iterators of empty mixture.
TEST(GaussianMixtureFactor, Constructor) {
  GaussianMixtureFactor factor;
  GaussianMixtureFactor::const_iterator const_it = factor.begin();
  CHECK(const_it == factor.end());
  GaussianMixtureFactor::iterator it = factor.begin();
  CHECK(it == factor.end());
}

/* ************************************************************************* */
// "Add" two mixture factors together.
TEST(GaussianMixtureFactor, Sum) {
  DiscreteKey m1(1, 2), m2(2, 3);

  auto A1 = Matrix::Zero(2, 1);
  auto A2 = Matrix::Zero(2, 2);
  auto A3 = Matrix::Zero(2, 3);
  auto b = Matrix::Zero(2, 1);
  Vector2 sigmas;
  sigmas << 1, 2;

  auto f10 = std::make_shared<JacobianFactor>(X(1), A1, X(2), A2, b);
  auto f11 = std::make_shared<JacobianFactor>(X(1), A1, X(2), A2, b);
  auto f20 = std::make_shared<JacobianFactor>(X(1), A1, X(3), A3, b);
  auto f21 = std::make_shared<JacobianFactor>(X(1), A1, X(3), A3, b);
  auto f22 = std::make_shared<JacobianFactor>(X(1), A1, X(3), A3, b);
  std::vector<GaussianFactor::shared_ptr> factorsA{f10, f11};
  std::vector<GaussianFactor::shared_ptr> factorsB{f20, f21, f22};

  // TODO(Frank): why specify keys at all? And: keys in factor should be *all*
  // keys, deviating from Kevin's scheme. Should we index DT on DiscreteKey?
  // Design review!
  GaussianMixtureFactor mixtureFactorA({X(1), X(2)}, {m1}, factorsA);
  GaussianMixtureFactor mixtureFactorB({X(1), X(3)}, {m2}, factorsB);

  // Check that number of keys is 3
  EXPECT_LONGS_EQUAL(3, mixtureFactorA.keys().size());

  // Check that number of discrete keys is 1
  EXPECT_LONGS_EQUAL(1, mixtureFactorA.discreteKeys().size());

  // Create sum of two mixture factors: it will be a decision tree now on both
  // discrete variables m1 and m2:
  GaussianFactorGraphTree sum;
  sum += mixtureFactorA;
  sum += mixtureFactorB;

  // Let's check that this worked:
  Assignment<Key> mode;
  mode[m1.first] = 1;
  mode[m2.first] = 2;
  auto actual = sum(mode);
  EXPECT(actual.at(0) == f11);
  EXPECT(actual.at(1) == f22);
}

/* ************************************************************************* */
TEST(GaussianMixtureFactor, Printing) {
  DiscreteKey m1(1, 2);
  auto A1 = Matrix::Zero(2, 1);
  auto A2 = Matrix::Zero(2, 2);
  auto b = Matrix::Zero(2, 1);
  auto f10 = std::make_shared<JacobianFactor>(X(1), A1, X(2), A2, b);
  auto f11 = std::make_shared<JacobianFactor>(X(1), A1, X(2), A2, b);
  std::vector<GaussianFactor::shared_ptr> factors{f10, f11};

  GaussianMixtureFactor mixtureFactor({X(1), X(2)}, {m1}, factors);

  std::string expected =
      R"(GaussianMixtureFactor
Hybrid [x1 x2; 1]{
 Choice(1) 
 0 Leaf :
  A[x1] = [
	0;
	0
]
  A[x2] = [
	0, 0;
	0, 0
]
  b = [ 0 0 ]
  No noise model

 1 Leaf :
  A[x1] = [
	0;
	0
]
  A[x2] = [
	0, 0;
	0, 0
]
  b = [ 0 0 ]
  No noise model

}
)";
  EXPECT(assert_print_equal(expected, mixtureFactor));
}

/* ************************************************************************* */
TEST(GaussianMixtureFactor, GaussianMixture) {
  KeyVector keys;
  keys.push_back(X(0));
  keys.push_back(X(1));

  DiscreteKeys dKeys;
  dKeys.emplace_back(M(0), 2);
  dKeys.emplace_back(M(1), 2);

  auto gaussians = std::make_shared<GaussianConditional>();
  GaussianMixture::Conditionals conditionals(gaussians);
  GaussianMixture gm({}, keys, dKeys, conditionals);

  EXPECT_LONGS_EQUAL(2, gm.discreteKeys().size());
}

/* ************************************************************************* */
// Test the error of the GaussianMixtureFactor
TEST(GaussianMixtureFactor, Error) {
  DiscreteKey m1(1, 2);

  auto A01 = Matrix2::Identity();
  auto A02 = Matrix2::Identity();

  auto A11 = Matrix2::Identity();
  auto A12 = Matrix2::Identity() * 2;

  auto b = Vector2::Zero();

  auto f0 = std::make_shared<JacobianFactor>(X(1), A01, X(2), A02, b);
  auto f1 = std::make_shared<JacobianFactor>(X(1), A11, X(2), A12, b);
  std::vector<GaussianFactor::shared_ptr> factors{f0, f1};

  GaussianMixtureFactor mixtureFactor({X(1), X(2)}, {m1}, factors);

  VectorValues continuousValues;
  continuousValues.insert(X(1), Vector2(0, 0));
  continuousValues.insert(X(2), Vector2(1, 1));

  // error should return a tree of errors, with nodes for each discrete value.
  AlgebraicDecisionTree<Key> error_tree =
      mixtureFactor.errorTree(continuousValues);

  std::vector<DiscreteKey> discrete_keys = {m1};
  // Error values for regression test
  std::vector<double> errors = {1, 4};
  AlgebraicDecisionTree<Key> expected_error(discrete_keys, errors);

  EXPECT(assert_equal(expected_error, error_tree));

  // Test for single leaf given discrete assignment P(X|M,Z).
  DiscreteValues discreteValues;
  discreteValues[m1.first] = 1;
  EXPECT_DOUBLES_EQUAL(
      4.0, mixtureFactor.error({continuousValues, discreteValues}), 1e-9);
}

namespace test_gmm {

/**
 * Function to compute P(m=1|z). For P(m=0|z), swap mus and sigmas.
 * If sigma0 == sigma1, it simplifies to a sigmoid function.
 *
 * Follows equation 7.108 since it is more generic.
 */
double prob_m_z(double mu0, double mu1, double sigma0, double sigma1,
                double z) {
  double x1 = ((z - mu0) / sigma0), x2 = ((z - mu1) / sigma1);
  double d = sigma1 / sigma0;
  double e = d * std::exp(-0.5 * (x1 * x1 - x2 * x2));
  return 1 / (1 + e);
};

static HybridBayesNet GetGaussianMixtureModel(double mu0, double mu1,
                                              double sigma0, double sigma1) {
  DiscreteKey m(M(0), 2);
  Key z = Z(0);

  auto model0 = noiseModel::Isotropic::Sigma(1, sigma0);
  auto model1 = noiseModel::Isotropic::Sigma(1, sigma1);

  auto c0 = make_shared<GaussianConditional>(z, Vector1(mu0), I_1x1, model0),
       c1 = make_shared<GaussianConditional>(z, Vector1(mu1), I_1x1, model1);

  auto gm = new GaussianMixture({z}, {}, {m}, {c0, c1});
  auto mixing = new DiscreteConditional(m, "0.5/0.5");

  HybridBayesNet hbn;
  hbn.emplace_back(gm);
  hbn.emplace_back(mixing);

  return hbn;
}

}  // namespace test_gmm

/* ************************************************************************* */
/**
 * Test a simple Gaussian Mixture Model represented as P(m)P(z|m)
 * where m is a discrete variable and z is a continuous variable.
 * m is binary and depending on m, we have 2 different means
 * μ1 and μ2 for the Gaussian distribution around which we sample z.
 *
 * The resulting factor graph should eliminate to a Bayes net
 * which represents a sigmoid function.
 */
TEST(GaussianMixtureFactor, GaussianMixtureModel) {
  using namespace test_gmm;

  double mu0 = 1.0, mu1 = 3.0;
  double sigma = 2.0;

  DiscreteKey m(M(0), 2);
  Key z = Z(0);

  auto hbn = GetGaussianMixtureModel(mu0, mu1, sigma, sigma);

  // The result should be a sigmoid.
  // So should be P(m=1|z) = 0.5 at z=3.0 - 1.0=2.0
  double midway = mu1 - mu0, lambda = 4;
  {
    VectorValues given;
    given.insert(z, Vector1(midway));

    HybridGaussianFactorGraph gfg = hbn.toFactorGraph(given);
    HybridBayesNet::shared_ptr bn = gfg.eliminateSequential();

    EXPECT_DOUBLES_EQUAL(
        prob_m_z(mu0, mu1, sigma, sigma, midway),
        bn->at(0)->asDiscrete()->operator()(DiscreteValues{{m.first, 1}}),
        1e-8);

    // At the halfway point between the means, we should get P(m|z)=0.5
    HybridBayesNet expected;
    expected.emplace_back(new DiscreteConditional(m, "0.5/0.5"));

    EXPECT(assert_equal(expected, *bn));
  }
  {
    // Shift by -lambda
    VectorValues given;
    given.insert(z, Vector1(midway - lambda));

    HybridGaussianFactorGraph gfg = hbn.toFactorGraph(given);
    HybridBayesNet::shared_ptr bn = gfg.eliminateSequential();

    EXPECT_DOUBLES_EQUAL(
        prob_m_z(mu0, mu1, sigma, sigma, midway - lambda),
        bn->at(0)->asDiscrete()->operator()(DiscreteValues{{m.first, 1}}),
        1e-8);
  }
  {
    // Shift by lambda
    VectorValues given;
    given.insert(z, Vector1(midway + lambda));

    HybridGaussianFactorGraph gfg = hbn.toFactorGraph(given);
    HybridBayesNet::shared_ptr bn = gfg.eliminateSequential();

    EXPECT_DOUBLES_EQUAL(
        prob_m_z(mu0, mu1, sigma, sigma, midway + lambda),
        bn->at(0)->asDiscrete()->operator()(DiscreteValues{{m.first, 1}}),
        1e-8);
  }
}

/* ************************************************************************* */
/**
 * Test a simple Gaussian Mixture Model represented as P(m)P(z|m)
 * where m is a discrete variable and z is a continuous variable.
 * m is binary and depending on m, we have 2 different means
 * and covariances each for the
 * Gaussian distribution around which we sample z.
 *
 * The resulting factor graph should eliminate to a Bayes net
 * which represents a Gaussian-like function
 * where m1>m0 close to 3.1333.
 */
TEST(GaussianMixtureFactor, GaussianMixtureModel2) {
  using namespace test_gmm;

  double mu0 = 1.0, mu1 = 3.0;
  double sigma0 = 8.0, sigma1 = 4.0;

  DiscreteKey m(M(0), 2);
  Key z = Z(0);

  auto hbn = GetGaussianMixtureModel(mu0, mu1, sigma0, sigma1);

  double m1_high = 3.133, lambda = 4;
  {
    // The result should be a bell curve like function
    // with m1 > m0 close to 3.1333.
    // We get 3.1333 by finding the maximum value of the function.
    VectorValues given;
    given.insert(z, Vector1(3.133));

    HybridGaussianFactorGraph gfg = hbn.toFactorGraph(given);
    HybridBayesNet::shared_ptr bn = gfg.eliminateSequential();

    EXPECT_DOUBLES_EQUAL(
        prob_m_z(mu0, mu1, sigma0, sigma1, m1_high),
        bn->at(0)->asDiscrete()->operator()(DiscreteValues{{M(0), 1}}), 1e-8);

    // At the halfway point between the means
    HybridBayesNet expected;
    expected.emplace_back(new DiscreteConditional(
        m, {},
        vector<double>{prob_m_z(mu1, mu0, sigma1, sigma0, m1_high),
                       prob_m_z(mu0, mu1, sigma0, sigma1, m1_high)}));

    EXPECT(assert_equal(expected, *bn));
  }
  {
    // Shift by -lambda
    VectorValues given;
    given.insert(z, Vector1(m1_high - lambda));

    HybridGaussianFactorGraph gfg = hbn.toFactorGraph(given);
    HybridBayesNet::shared_ptr bn = gfg.eliminateSequential();

    EXPECT_DOUBLES_EQUAL(
        prob_m_z(mu0, mu1, sigma0, sigma1, m1_high - lambda),
        bn->at(0)->asDiscrete()->operator()(DiscreteValues{{m.first, 1}}),
        1e-8);
  }
  {
    // Shift by lambda
    VectorValues given;
    given.insert(z, Vector1(m1_high + lambda));

    HybridGaussianFactorGraph gfg = hbn.toFactorGraph(given);
    HybridBayesNet::shared_ptr bn = gfg.eliminateSequential();

    EXPECT_DOUBLES_EQUAL(
        prob_m_z(mu0, mu1, sigma0, sigma1, m1_high + lambda),
        bn->at(0)->asDiscrete()->operator()(DiscreteValues{{m.first, 1}}),
        1e-8);
  }
}

namespace test_two_state_estimation {

/// Create Two State Bayes Network with measurements
static HybridBayesNet CreateBayesNet(double mu0, double mu1, double sigma0,
                                     double sigma1,
                                     bool add_second_measurement = false,
                                     double prior_sigma = 1e-3,
                                     double measurement_sigma = 3.0) {
  DiscreteKey m1(M(1), 2);
  Key z0 = Z(0), z1 = Z(1);
  Key x0 = X(0), x1 = X(1);

  HybridBayesNet hbn;

  auto measurement_model = noiseModel::Isotropic::Sigma(1, measurement_sigma);
  // Add measurement P(z0 | x0)
  auto p_z0 = new GaussianConditional(z0, Vector1(0.0), -I_1x1, x0, I_1x1,
                                      measurement_model);
  hbn.emplace_back(p_z0);

  // Add hybrid motion model
  auto model0 = noiseModel::Isotropic::Sigma(1, sigma0);
  auto model1 = noiseModel::Isotropic::Sigma(1, sigma1);
  auto c0 = make_shared<GaussianConditional>(x1, Vector1(mu0), I_1x1, x0,
                                             -I_1x1, model0),
       c1 = make_shared<GaussianConditional>(x1, Vector1(mu1), I_1x1, x0,
                                             -I_1x1, model1);

  auto motion = new GaussianMixture({x1}, {x0}, {m1}, {c0, c1});
  hbn.emplace_back(motion);

  if (add_second_measurement) {
    // Add second measurement
    auto p_z1 = new GaussianConditional(z1, Vector1(0.0), -I_1x1, x1, I_1x1,
                                        measurement_model);
    hbn.emplace_back(p_z1);
  }

  // Discrete uniform prior.
  auto p_m1 = new DiscreteConditional(m1, "0.5/0.5");
  hbn.emplace_back(p_m1);

  return hbn;
}

}  // namespace test_two_state_estimation

/* ************************************************************************* */
/**
 * Test a model P(z0|x0)P(x1|x0,m1)P(z1|x1)P(m1).
 *
 * P(f01|x1,x0,m1) has different means and same covariance.
 *
 * Converting to a factor graph gives us
 * ϕ(x0)ϕ(x1,x0,m1)ϕ(x1)P(m1)
 *
 * If we only have a measurement on z0, then
 * the probability of m1 should be 0.5/0.5.
 * Getting a measurement on z1 gives use more information.
 */
TEST(GaussianMixtureFactor, TwoStateModel) {
  using namespace test_two_state_estimation;

  double mu0 = 1.0, mu1 = 3.0;
  double sigma = 2.0;

  DiscreteKey m1(M(1), 2);
  Key z0 = Z(0), z1 = Z(1);

  // Start with no measurement on x1, only on x0
  HybridBayesNet hbn = CreateBayesNet(mu0, mu1, sigma, sigma, false);

  VectorValues given;
  given.insert(z0, Vector1(0.5));

  {
    HybridGaussianFactorGraph gfg = hbn.toFactorGraph(given);
    HybridBayesNet::shared_ptr bn = gfg.eliminateSequential();

    // Since no measurement on x1, we hedge our bets
    DiscreteConditional expected(m1, "0.5/0.5");
    EXPECT(assert_equal(expected, *(bn->at(2)->asDiscrete())));
  }

  {
    // Now we add a measurement z1 on x1
    hbn = CreateBayesNet(mu0, mu1, sigma, sigma, true);

    // If we see z1=2.6 (> 2.5 which is the halfway point),
    // discrete mode should say m1=1
    given.insert(z1, Vector1(2.6));
    HybridGaussianFactorGraph gfg = hbn.toFactorGraph(given);
    HybridBayesNet::shared_ptr bn = gfg.eliminateSequential();

    // Since we have a measurement on z2, we get a definite result
    DiscreteConditional expected(m1, "0.49772729/0.50227271");
    // regression
    EXPECT(assert_equal(expected, *(bn->at(2)->asDiscrete()), 1e-6));
  }
}

/* ************************************************************************* */
/**
 * Test a model P(z0|x0)P(x1|x0,m1)P(z1|x1)P(m1).
 *
 * P(f01|x1,x0,m1) has different means and different covariances.
 *
 * Converting to a factor graph gives us
 * ϕ(x0)ϕ(x1,x0,m1)ϕ(x1)P(m1)
 *
 * If we only have a measurement on z0, then
 * the P(m1) should be 0.5/0.5.
 * Getting a measurement on z1 gives use more information.
 */
TEST(GaussianMixtureFactor, TwoStateModel2) {
  using namespace test_two_state_estimation;

  double mu0 = 1.0, mu1 = 3.0;
  double sigma0 = 6.0, sigma1 = 4.0;
  auto model0 = noiseModel::Isotropic::Sigma(1, sigma0);
  auto model1 = noiseModel::Isotropic::Sigma(1, sigma1);

  DiscreteKey m1(M(1), 2);
  Key z0 = Z(0), z1 = Z(1);

  // Start with no measurement on x1, only on x0
  HybridBayesNet hbn = CreateBayesNet(mu0, mu1, sigma0, sigma1, false);

  VectorValues given;
  given.insert(z0, Vector1(0.5));

  {
    // Start with no measurement on x1, only on x0
    HybridGaussianFactorGraph gfg = hbn.toFactorGraph(given);

    {
      VectorValues vv{
          {X(0), Vector1(0.0)}, {X(1), Vector1(1.0)}, {Z(0), Vector1(0.5)}};
      HybridValues hv0(vv, DiscreteValues{{M(1), 0}}),
          hv1(vv, DiscreteValues{{M(1), 1}});
      EXPECT_DOUBLES_EQUAL(gfg.error(hv0) / hbn.error(hv0),
                           gfg.error(hv1) / hbn.error(hv1), 1e-9);
    }
    {
      VectorValues vv{
          {X(0), Vector1(0.5)}, {X(1), Vector1(3.0)}, {Z(0), Vector1(0.5)}};
      HybridValues hv0(vv, DiscreteValues{{M(1), 0}}),
          hv1(vv, DiscreteValues{{M(1), 1}});
      EXPECT_DOUBLES_EQUAL(gfg.error(hv0) / hbn.error(hv0),
                           gfg.error(hv1) / hbn.error(hv1), 1e-9);
    }

    HybridBayesNet::shared_ptr bn = gfg.eliminateSequential();

    // Since no measurement on x1, we a 50/50 probability
    auto p_m = bn->at(2)->asDiscrete();
    EXPECT_DOUBLES_EQUAL(0.5, p_m->operator()(DiscreteValues{{m1.first, 0}}),
                         1e-9);
    EXPECT_DOUBLES_EQUAL(0.5, p_m->operator()(DiscreteValues{{m1.first, 1}}),
                         1e-9);
  }

  {
    // Now we add a measurement z1 on x1
    hbn = CreateBayesNet(mu0, mu1, sigma0, sigma1, true);

    given.insert(z1, Vector1(2.2));
    HybridGaussianFactorGraph gfg = hbn.toFactorGraph(given);
<<<<<<< HEAD
    HybridBayesNet::shared_ptr bn = gfg.eliminateSequential();

    // Since we have a measurement on z2, we get a definite result
    DiscreteConditional expected(m1, "0.52706646/0.47293354");

    EXPECT(assert_equal(expected, *(bn->at(2)->asDiscrete()), 1e-6));
  }
}

/**
 * @brief Helper function to specify a Hybrid Bayes Net
 * {P(X1) P(Z1 | X1, X2, M1)} and convert it to a Hybrid Factor Graph
 * {P(X1)L(X1, X2, M1; Z1)} by converting to likelihoods given Z1.
 *
 * We can specify either different means or different sigmas,
 * or both for each hybrid factor component.
 *
 * @param values Initial values for linearization.
 * @param mus The mean values for the conditional components.
 * @param sigmas Noise model sigma values (standard deviation).
 * @param m1 The discrete mode key.
 * @param z1 The measurement value.
 * @return HybridGaussianFactorGraph
 */
HybridGaussianFactorGraph GetFactorGraphFromBayesNet(
    const gtsam::Values &values, const std::vector<double> &mus,
    const std::vector<double> &sigmas, DiscreteKey &m1, double z1 = 0.0) {
  // Noise models
  auto model0 = noiseModel::Isotropic::Sigma(1, sigmas[0]);
  auto model1 = noiseModel::Isotropic::Sigma(1, sigmas[1]);
  auto prior_noise = noiseModel::Isotropic::Sigma(1, 1e-3);

  // GaussianMixtureFactor component factors
  auto f0 = std::make_shared<BetweenFactor<double>>(X(0), X(1), mus[0], model0);
  auto f1 = std::make_shared<BetweenFactor<double>>(X(0), X(1), mus[1], model1);
  // std::vector<NonlinearFactor::shared_ptr> factors{f0, f1};

  /// Get terms for each p^m(z1 | x1, x2)
  Matrix H0_1, H0_2, H1_1, H1_2;
  double x1 = values.at<double>(X(0)), x2 = values.at<double>(X(1));
  Vector d0 = f0->evaluateError(x1, x2, &H0_1, &H0_2);
  std::vector<std::pair<Key, Matrix>> terms0 = {{Z(1), gtsam::I_1x1 /*Rx*/},
                                                //
                                                {X(0), H0_1 /*Sp1*/},
                                                {X(1), H0_2 /*Tp2*/}};

  Vector d1 = f1->evaluateError(x1, x2, &H1_1, &H1_2);
  std::vector<std::pair<Key, Matrix>> terms1 = {{Z(1), gtsam::I_1x1 /*Rx*/},
                                                //
                                                {X(0), H1_1 /*Sp1*/},
                                                {X(1), H1_2 /*Tp2*/}};
  // Create conditional P(Z1 | X1, X2, M1)
  auto gm = new gtsam::GaussianMixture(
      {Z(1)}, {X(0), X(1)}, {m1},
      {std::make_shared<GaussianConditional>(terms0, 1, -d0, model0),
       std::make_shared<GaussianConditional>(terms1, 1, -d1, model1)});
  gtsam::HybridBayesNet bn;
  bn.emplace_back(gm);
  // bn.print();

  // Create FG via toFactorGraph
  gtsam::VectorValues measurements;
  measurements.insert(Z(1), gtsam::I_1x1 * z1);  // Set Z1 = 0
  HybridGaussianFactorGraph mixture_fg = bn.toFactorGraph(measurements);

  // Linearized prior factor on X1
  auto prior = PriorFactor<double>(X(0), x1, prior_noise).linearize(values);
  mixture_fg.push_back(prior);

  return mixture_fg;
}

/* ************************************************************************* */
/**
 * @brief Test components with differing means.
 *
 * We specify a hybrid Bayes network P(Z | X, M) =p(X1)p(Z1 | X1, X2, M1),
 * which is then converted to a factor graph by specifying Z1.
 * This is a different case since now we have a hybrid factor
 * with 2 continuous variables ϕ(x1, x2, m1).
 * p(Z1 | X1, X2, M1) has 2 factors each for the binary
 * mode m1, with only the means being different.
 */
TEST(GaussianMixtureFactor, DifferentMeans) {
  DiscreteKey m1(M(1), 2);

  Values values;
  double x1 = 0.0, x2 = 1.75;
  values.insert(X(0), x1);
  values.insert(X(1), x2);

  // Different means, same sigma
  std::vector<double> means{0.0, 2.0}, sigmas{1e-0, 1e-0};

  HybridGaussianFactorGraph hfg =
      GetFactorGraphFromBayesNet(values, means, sigmas, m1, 0.0);

  {
    // With no measurement on X2, each mode should be equally likely
    auto bn = hfg.eliminateSequential();
    HybridValues actual = bn->optimize();

    HybridValues expected(
        VectorValues{{X(0), Vector1(0.0)}, {X(1), Vector1(-1.75)}},
        DiscreteValues{{M(1), 0}});

    EXPECT(assert_equal(expected, actual));
=======
>>>>>>> 232fa02b

    {
      VectorValues vv{{X(0), Vector1(0.0)},
                      {X(1), Vector1(1.0)},
                      {Z(0), Vector1(0.5)},
                      {Z(1), Vector1(2.2)}};
      HybridValues hv0(vv, DiscreteValues{{M(1), 0}}),
          hv1(vv, DiscreteValues{{M(1), 1}});
      EXPECT_DOUBLES_EQUAL(gfg.error(hv0) / hbn.error(hv0),
                           gfg.error(hv1) / hbn.error(hv1), 1e-9);
    }
    {
      VectorValues vv{{X(0), Vector1(0.5)},
                      {X(1), Vector1(3.0)},
                      {Z(0), Vector1(0.5)},
                      {Z(1), Vector1(2.2)}};
      HybridValues hv0(vv, DiscreteValues{{M(1), 0}}),
          hv1(vv, DiscreteValues{{M(1), 1}});
      EXPECT_DOUBLES_EQUAL(gfg.error(hv0) / hbn.error(hv0),
                           gfg.error(hv1) / hbn.error(hv1), 1e-9);
    }
<<<<<<< HEAD
  }
  {
    // If we add a measurement on X2, we have more information to work with.
    // Add a measurement on X2
    auto prior_noise = noiseModel::Isotropic::Sigma(1, 1e-3);
    GaussianConditional meas_z2(Z(2), Vector1(2.0), I_1x1, X(1), I_1x1,
                                prior_noise);
    auto prior_x2 = meas_z2.likelihood(Vector1(x2));

    hfg.push_back(prior_x2);

    auto bn = hfg.eliminateSequential();
    HybridValues actual = bn->optimize();

    HybridValues expected(
        VectorValues{{X(0), Vector1(0.0)}, {X(1), Vector1(0.25)}},
        DiscreteValues{{M(1), 1}});

    EXPECT(assert_equal(expected, actual));
=======

    HybridBayesNet::shared_ptr bn = gfg.eliminateSequential();
>>>>>>> 232fa02b

    // Since we have a measurement on z2, we get a definite result
    DiscreteConditional expected(m1, "0.44744586/0.55255414");
    // regression
    EXPECT(assert_equal(expected, *(bn->at(2)->asDiscrete()), 1e-6));
  }
}

/* ************************************************************************* */
<<<<<<< HEAD
/**
 * @brief Test components with differing covariances
 * but with a Bayes net P(Z|X, M) converted to a FG.
 * Same as the DifferentMeans example but in this case,
 * we keep the means the same and vary the covariances.
 */
TEST(GaussianMixtureFactor, DifferentCovariances) {
  DiscreteKey m1(M(1), 2);

  Values values;
  double x1 = 1.0, x2 = 1.0;
  values.insert(X(0), x1);
  values.insert(X(1), x2);

  std::vector<double> means{0.0, 0.0}, sigmas{1e2, 1e-2};
  HybridGaussianFactorGraph mixture_fg =
      GetFactorGraphFromBayesNet(values, means, sigmas, m1);

  auto hbn = mixture_fg.eliminateSequential();

  VectorValues cv;
  cv.insert(X(0), Vector1(0.0));
  cv.insert(X(1), Vector1(0.0));

  // Check that the error values at the MLE point μ.
  AlgebraicDecisionTree<Key> errorTree = hbn->errorTree(cv);

  DiscreteValues dv0{{M(1), 0}};
  DiscreteValues dv1{{M(1), 1}};

  // regression
  EXPECT_DOUBLES_EQUAL(9.90348755254, errorTree(dv0), 1e-9);
  EXPECT_DOUBLES_EQUAL(0.69314718056, errorTree(dv1), 1e-9);

  DiscreteConditional expected_m1(m1, "0.5/0.5");
  DiscreteConditional actual_m1 = *(hbn->at(2)->asDiscrete());

  EXPECT(assert_equal(expected_m1, actual_m1));
}

HybridGaussianFactorGraph CreateFactorGraph(const gtsam::Values &values,
                                            const std::vector<double> &mus,
                                            const std::vector<double> &sigmas,
                                            DiscreteKey &m1) {
  auto model0 = noiseModel::Isotropic::Sigma(1, sigmas[0]);
  auto model1 = noiseModel::Isotropic::Sigma(1, sigmas[1]);
  auto prior_noise = noiseModel::Isotropic::Sigma(1, 1e-3);

  auto f0 = std::make_shared<BetweenFactor<double>>(X(0), X(1), mus[0], model0)
                ->linearize(values);
  auto f1 = std::make_shared<BetweenFactor<double>>(X(0), X(1), mus[1], model1)
                ->linearize(values);

  // Create GaussianMixtureFactor
  std::vector<GaussianFactor::shared_ptr> factors{f0, f1};
  AlgebraicDecisionTree<Key> logNormalizers(
      {m1}, std::vector<double>{ComputeLogNormalizer(model0),
                                ComputeLogNormalizer(model1)});
  GaussianMixtureFactor mixtureFactor({X(0), X(1)}, {m1}, factors,
                                      logNormalizers);

  HybridGaussianFactorGraph hfg;
  hfg.push_back(mixtureFactor);

  hfg.push_back(PriorFactor<double>(X(0), values.at<double>(X(0)), prior_noise)
                    .linearize(values));

  return hfg;
}

TEST(GaussianMixtureFactor, DifferentMeansFG) {
  DiscreteKey m1(M(1), 2);

  Values values;
  double x1 = 0.0, x2 = 1.75;
  values.insert(X(0), x1);
  values.insert(X(1), x2);

  std::vector<double> mus = {0.0, 2.0}, sigmas = {1e-0, 1e-0};

  HybridGaussianFactorGraph hfg = CreateFactorGraph(values, mus, sigmas, m1);

  {
    auto bn = hfg.eliminateSequential();
    HybridValues actual = bn->optimize();

    HybridValues expected(
        VectorValues{{X(0), Vector1(0.0)}, {X(1), Vector1(-1.75)}},
        DiscreteValues{{M(1), 0}});

    EXPECT(assert_equal(expected, actual));

    {
      DiscreteValues dv{{M(1), 0}};
      VectorValues cont = bn->optimize(dv);
      double error = bn->error(HybridValues(cont, dv));
      // regression
      EXPECT_DOUBLES_EQUAL(0.69314718056, error, 1e-9);
    }
    {
      DiscreteValues dv{{M(1), 1}};
      VectorValues cont = bn->optimize(dv);
      double error = bn->error(HybridValues(cont, dv));
      // regression
      EXPECT_DOUBLES_EQUAL(0.69314718056, error, 1e-9);
    }
  }

  {
    auto prior_noise = noiseModel::Isotropic::Sigma(1, 1e-3);
    hfg.push_back(
        PriorFactor<double>(X(1), mus[1], prior_noise).linearize(values));

    auto bn = hfg.eliminateSequential();
    HybridValues actual = bn->optimize();

    HybridValues expected(
        VectorValues{{X(0), Vector1(0.0)}, {X(1), Vector1(0.25)}},
        DiscreteValues{{M(1), 1}});

    EXPECT(assert_equal(expected, actual));

    {
      DiscreteValues dv{{M(1), 0}};
      VectorValues cont = bn->optimize(dv);
      double error = bn->error(HybridValues(cont, dv));
      // regression
      EXPECT_DOUBLES_EQUAL(2.12692448787, error, 1e-9);
    }
    {
      DiscreteValues dv{{M(1), 1}};
      VectorValues cont = bn->optimize(dv);
      double error = bn->error(HybridValues(cont, dv));
      // regression
      EXPECT_DOUBLES_EQUAL(0.126928487854, error, 1e-9);
    }
  }
}

/* ************************************************************************* */
/**
 * @brief Test components with differing covariances.
 * The factor graph is
 *     *-X1-*-X2
 *          |
 *          M1
 */
TEST(GaussianMixtureFactor, DifferentCovariancesFG) {
  DiscreteKey m1(M(1), 2);

  Values values;
  double x1 = 1.0, x2 = 1.0;
  values.insert(X(0), x1);
  values.insert(X(1), x2);

  std::vector<double> mus = {0.0, 0.0}, sigmas = {1e2, 1e-2};

  // Create FG with GaussianMixtureFactor and prior on X1
  HybridGaussianFactorGraph mixture_fg =
      CreateFactorGraph(values, mus, sigmas, m1);

  auto hbn = mixture_fg.eliminateSequential();

  VectorValues cv;
  cv.insert(X(0), Vector1(0.0));
  cv.insert(X(1), Vector1(0.0));

  // Check that the error values at the MLE point μ.
  AlgebraicDecisionTree<Key> errorTree = hbn->errorTree(cv);

  DiscreteValues dv0{{M(1), 0}};
  DiscreteValues dv1{{M(1), 1}};

  // regression
  EXPECT_DOUBLES_EQUAL(9.90348755254, errorTree(dv0), 1e-9);
  EXPECT_DOUBLES_EQUAL(0.69314718056, errorTree(dv1), 1e-9);

  DiscreteConditional expected_m1(m1, "0.5/0.5");
  DiscreteConditional actual_m1 = *(hbn->at(2)->asDiscrete());

  EXPECT(assert_equal(expected_m1, actual_m1));
}

/* ************************************************************************* */
=======
>>>>>>> 232fa02b
int main() {
  TestResult tr;
  return TestRegistry::runAllTests(tr);
}
/* ************************************************************************* */<|MERGE_RESOLUTION|>--- conflicted
+++ resolved
@@ -553,12 +553,33 @@
 
     given.insert(z1, Vector1(2.2));
     HybridGaussianFactorGraph gfg = hbn.toFactorGraph(given);
-<<<<<<< HEAD
+
+    {
+      VectorValues vv{{X(0), Vector1(0.0)},
+                      {X(1), Vector1(1.0)},
+                      {Z(0), Vector1(0.5)},
+                      {Z(1), Vector1(2.2)}};
+      HybridValues hv0(vv, DiscreteValues{{M(1), 0}}),
+          hv1(vv, DiscreteValues{{M(1), 1}});
+      EXPECT_DOUBLES_EQUAL(gfg.error(hv0) / hbn.error(hv0),
+                           gfg.error(hv1) / hbn.error(hv1), 1e-9);
+    }
+    {
+      VectorValues vv{{X(0), Vector1(0.5)},
+                      {X(1), Vector1(3.0)},
+                      {Z(0), Vector1(0.5)},
+                      {Z(1), Vector1(2.2)}};
+      HybridValues hv0(vv, DiscreteValues{{M(1), 0}}),
+          hv1(vv, DiscreteValues{{M(1), 1}});
+      EXPECT_DOUBLES_EQUAL(gfg.error(hv0) / hbn.error(hv0),
+                           gfg.error(hv1) / hbn.error(hv1), 1e-9);
+    }
+
     HybridBayesNet::shared_ptr bn = gfg.eliminateSequential();
 
     // Since we have a measurement on z2, we get a definite result
-    DiscreteConditional expected(m1, "0.52706646/0.47293354");
-
+    DiscreteConditional expected(m1, "0.44744586/0.55255414");
+    // regression
     EXPECT(assert_equal(expected, *(bn->at(2)->asDiscrete()), 1e-6));
   }
 }
@@ -661,30 +682,21 @@
         DiscreteValues{{M(1), 0}});
 
     EXPECT(assert_equal(expected, actual));
-=======
->>>>>>> 232fa02b
-
-    {
-      VectorValues vv{{X(0), Vector1(0.0)},
-                      {X(1), Vector1(1.0)},
-                      {Z(0), Vector1(0.5)},
-                      {Z(1), Vector1(2.2)}};
-      HybridValues hv0(vv, DiscreteValues{{M(1), 0}}),
-          hv1(vv, DiscreteValues{{M(1), 1}});
-      EXPECT_DOUBLES_EQUAL(gfg.error(hv0) / hbn.error(hv0),
-                           gfg.error(hv1) / hbn.error(hv1), 1e-9);
-    }
-    {
-      VectorValues vv{{X(0), Vector1(0.5)},
-                      {X(1), Vector1(3.0)},
-                      {Z(0), Vector1(0.5)},
-                      {Z(1), Vector1(2.2)}};
-      HybridValues hv0(vv, DiscreteValues{{M(1), 0}}),
-          hv1(vv, DiscreteValues{{M(1), 1}});
-      EXPECT_DOUBLES_EQUAL(gfg.error(hv0) / hbn.error(hv0),
-                           gfg.error(hv1) / hbn.error(hv1), 1e-9);
-    }
-<<<<<<< HEAD
+
+    {
+      DiscreteValues dv{{M(1), 0}};
+      VectorValues cont = bn->optimize(dv);
+      double error = bn->error(HybridValues(cont, dv));
+      // regression
+      EXPECT_DOUBLES_EQUAL(0.69314718056, error, 1e-9);
+    }
+    {
+      DiscreteValues dv{{M(1), 1}};
+      VectorValues cont = bn->optimize(dv);
+      double error = bn->error(HybridValues(cont, dv));
+      // regression
+      EXPECT_DOUBLES_EQUAL(0.69314718056, error, 1e-9);
+    }
   }
   {
     // If we add a measurement on X2, we have more information to work with.
@@ -704,20 +716,25 @@
         DiscreteValues{{M(1), 1}});
 
     EXPECT(assert_equal(expected, actual));
-=======
-
-    HybridBayesNet::shared_ptr bn = gfg.eliminateSequential();
->>>>>>> 232fa02b
-
-    // Since we have a measurement on z2, we get a definite result
-    DiscreteConditional expected(m1, "0.44744586/0.55255414");
-    // regression
-    EXPECT(assert_equal(expected, *(bn->at(2)->asDiscrete()), 1e-6));
-  }
-}
-
-/* ************************************************************************* */
-<<<<<<< HEAD
+
+    {
+      DiscreteValues dv{{M(1), 0}};
+      VectorValues cont = bn->optimize(dv);
+      double error = bn->error(HybridValues(cont, dv));
+      // regression
+      EXPECT_DOUBLES_EQUAL(2.12692448787, error, 1e-9);
+    }
+    {
+      DiscreteValues dv{{M(1), 1}};
+      VectorValues cont = bn->optimize(dv);
+      double error = bn->error(HybridValues(cont, dv));
+      // regression
+      EXPECT_DOUBLES_EQUAL(0.126928487854, error, 1e-9);
+    }
+  }
+}
+
+/* ************************************************************************* */
 /**
  * @brief Test components with differing covariances
  * but with a Bayes net P(Z|X, M) converted to a FG.
@@ -902,8 +919,6 @@
 }
 
 /* ************************************************************************* */
-=======
->>>>>>> 232fa02b
 int main() {
   TestResult tr;
   return TestRegistry::runAllTests(tr);
