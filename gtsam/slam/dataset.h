--- conflicted
+++ resolved
@@ -226,24 +226,4 @@
 using BinaryMeasurementsUnit3 = std::vector<BinaryMeasurement<Unit3>>;
 using BinaryMeasurementsPoint3 = std::vector<BinaryMeasurement<Point3>>;
 using BinaryMeasurementsRot3 = std::vector<BinaryMeasurement<Rot3>>;
-<<<<<<< HEAD
-
-#ifdef GTSAM_ALLOW_DEPRECATED_SINCE_V42
-inline std::optional<IndexedPose> GTSAM_DEPRECATED
-parseVertex(std::istream& is, const std::string& tag) {
-  return parseVertexPose(is, tag);
-}
-
-GTSAM_EXPORT std::map<size_t, Pose3> GTSAM_DEPRECATED
-parse3DPoses(const std::string& filename, size_t maxIndex = 0);
-
-GTSAM_EXPORT std::map<size_t, Point3> GTSAM_DEPRECATED
-parse3DLandmarks(const std::string& filename, size_t maxIndex = 0);
-
-GTSAM_EXPORT GraphAndValues GTSAM_DEPRECATED
-load2D_robust(const std::string& filename,
-              const noiseModel::Base::shared_ptr& model, size_t maxIndex = 0);
-#endif
-=======
->>>>>>> 1ecba12c
 }  // namespace gtsam