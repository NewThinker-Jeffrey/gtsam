/* ----------------------------------------------------------------------------

 * GTSAM Copyright 2010, Georgia Tech Research Corporation, 
 * Atlanta, Georgia 30332-0415
 * All Rights Reserved
 * Authors: Frank Dellaert, et al. (see THANKS for the full author list)

 * See LICENSE for the license information

 * -------------------------------------------------------------------------- */

/**
 * @file    simulated2D.h
 * @brief   measurement functions and derivatives for simulated 2D robot
 * @author  Frank Dellaert
 */

// \callgraph
#pragma once

#include <gtsam/geometry/Point2.h>
#include <gtsam/nonlinear/NonlinearFactor.h>
#include <gtsam/nonlinear/NonlinearFactorGraph.h>

// \namespace

<<<<<<< HEAD
namespace simulated2D {

  using namespace gtsam;

  // Simulated2D robots have no orientation, just a position
  typedef TypedSymbol<Point2, 'x'> PoseKey;
  typedef TypedSymbol<Point2, 'l'> PointKey;
  typedef Values<PoseKey> PoseValues;
  typedef Values<PointKey> PointValues;

  /**
   *  Custom Values class that holds poses and points
   */
  class Values: public TupleValues2<PoseValues, PointValues> {
  public:
    typedef TupleValues2<PoseValues, PointValues> Base;  ///< base class
    typedef boost::shared_ptr<Point2> sharedPoint;  ///< shortcut to shared Point type

    /// Constructor
    Values() {
    }

    /// Copy constructor
    Values(const Base& base) :
        Base(base) {
    }

    /// Insert a pose
    void insertPose(const simulated2D::PoseKey& i, const Point2& p) {
      insert(i, p);
    }

    /// Insert a point
    void insertPoint(const simulated2D::PointKey& j, const Point2& p) {
      insert(j, p);
    }

    /// Number of poses
    int nrPoses() const {
      return this->first_.size();
    }

    /// Number of points
    int nrPoints() const {
      return this->second_.size();
    }

    /// Return pose i
    Point2 pose(const simulated2D::PoseKey& i) const {
      return (*this)[i];
    }

    /// Return point j
    Point2 point(const simulated2D::PointKey& j) const {
      return (*this)[j];
    }
  };

  /// Prior on a single pose
  inline Point2 prior(const Point2& x) {
    return x;
  }

  /// Prior on a single pose, optionally returns derivative
  Point2 prior(const Point2& x, boost::optional<Matrix&> H = boost::none);

  /// odometry between two poses
  inline Point2 odo(const Point2& x1, const Point2& x2) {
    return x2 - x1;
  }

  /// odometry between two poses, optionally returns derivative
  Point2 odo(const Point2& x1, const Point2& x2, boost::optional<Matrix&> H1 =
      boost::none, boost::optional<Matrix&> H2 = boost::none);

  /// measurement between landmark and pose
  inline Point2 mea(const Point2& x, const Point2& l) {
    return l - x;
  }

  /// measurement between landmark and pose, optionally returns derivative
  Point2 mea(const Point2& x, const Point2& l, boost::optional<Matrix&> H1 =
      boost::none, boost::optional<Matrix&> H2 = boost::none);

  /**
   *  Unary factor encoding a soft prior on a vector
   */
  template<class VALUES = Values, class KEY = PoseKey>
  class GenericPrior: public NonlinearFactor1<VALUES, KEY> {
  public:
    typedef NonlinearFactor1<VALUES, KEY> Base;  ///< base class
    typedef boost::shared_ptr<GenericPrior<VALUES, KEY> > shared_ptr;
    typedef typename KEY::Value Pose; ///< shortcut to Pose type

    Pose z_; ///< prior mean

    /// Create generic prior
    GenericPrior(const Pose& z, const SharedNoiseModel& model, const KEY& key) :
        NonlinearFactor1<VALUES, KEY>(model, key), z_(z) {
    }

    /// Return error and optional derivative
    Vector evaluateError(const Pose& x, boost::optional<Matrix&> H =
        boost::none) const {
      return (prior(x, H) - z_).vector();
    }

  private:

    /// Default constructor
    GenericPrior() {
    }

    /// Serialization function
    friend class boost::serialization::access;
    template<class ARCHIVE>
    void serialize(ARCHIVE & ar, const unsigned int version) {
      ar & BOOST_SERIALIZATION_BASE_OBJECT_NVP(Base);
      ar & BOOST_SERIALIZATION_NVP(z_);
    }
  };

  /**
   * Binary factor simulating "odometry" between two Vectors
   */
  template<class VALUES = Values, class KEY = PoseKey>
  class GenericOdometry: public NonlinearFactor2<VALUES, KEY, KEY> {
  public:
    typedef NonlinearFactor2<VALUES, KEY, KEY> Base; ///< base class
    typedef boost::shared_ptr<GenericOdometry<VALUES, KEY> > shared_ptr;
    typedef typename KEY::Value Pose; ///< shortcut to Pose type

    Pose z_; ///< odometry measurement

    /// Create odometry
    GenericOdometry(const Pose& z, const SharedNoiseModel& model,
        const KEY& i1, const KEY& i2) :
        NonlinearFactor2<VALUES, KEY, KEY>(model, i1, i2), z_(z) {
    }

    /// Evaluate error and optionally return derivatives
    Vector evaluateError(const Pose& x1, const Pose& x2,
        boost::optional<Matrix&> H1 = boost::none,
        boost::optional<Matrix&> H2 = boost::none) const {
      return (odo(x1, x2, H1, H2) - z_).vector();
    }

  private:

    /// Default constructor
    GenericOdometry() {
    }

    /// Serialization function
    friend class boost::serialization::access;
    template<class ARCHIVE>
    void serialize(ARCHIVE & ar, const unsigned int version) {
      ar & BOOST_SERIALIZATION_BASE_OBJECT_NVP(Base);
      ar & BOOST_SERIALIZATION_NVP(z_);
    }
  };

  /**
   * Binary factor simulating "measurement" between two Vectors
   */
  template<class VALUES = Values, class XKEY = PoseKey, class LKEY = PointKey>
  class GenericMeasurement: public NonlinearFactor2<VALUES, XKEY, LKEY> {
  public:
    typedef NonlinearFactor2<VALUES, XKEY, LKEY> Base;  ///< base class
    typedef boost::shared_ptr<GenericMeasurement<VALUES, XKEY, LKEY> > shared_ptr;
    typedef typename XKEY::Value Pose; ///< shortcut to Pose type
    typedef typename LKEY::Value Point; ///< shortcut to Point type

    Point z_; ///< Measurement

    /// Create measurement factor
    GenericMeasurement(const Point& z, const SharedNoiseModel& model,
        const XKEY& i, const LKEY& j) :
        NonlinearFactor2<VALUES, XKEY, LKEY>(model, i, j), z_(z) {
    }

    /// Evaluate error and optionally return derivatives
    Vector evaluateError(const Pose& x1, const Point& x2,
        boost::optional<Matrix&> H1 = boost::none,
        boost::optional<Matrix&> H2 = boost::none) const {
      return (mea(x1, x2, H1, H2) - z_).vector();
    }

  private:

    /// Default constructor
    GenericMeasurement() {
    }

    /// Serialization function
    friend class boost::serialization::access;
    template<class ARCHIVE>
    void serialize(ARCHIVE & ar, const unsigned int version) {
      ar & BOOST_SERIALIZATION_BASE_OBJECT_NVP(Base);
      ar & BOOST_SERIALIZATION_NVP(z_);
    }
  };

  /** Typedefs for regular use */
  typedef GenericPrior<Values, PoseKey> Prior;
  typedef GenericOdometry<Values, PoseKey> Odometry;
  typedef GenericMeasurement<Values, PoseKey, PointKey> Measurement;

  // Specialization of a graph for this example domain
  // TODO: add functions to add factor types
  class Graph : public NonlinearFactorGraph<Values> {
  public:
    Graph() {}
  };

} // namespace simulated2D
=======
namespace gtsam {

	namespace simulated2D {

		// Simulated2D robots have no orientation, just a position
		typedef TypedSymbol<Point2, 'x'> PoseKey;
		typedef TypedSymbol<Point2, 'l'> PointKey;

		/// Prior on a single pose
		inline Point2 prior(const Point2& x) {
			return x;
		}

		/// Prior on a single pose, optionally returns derivative
		Point2 prior(const Point2& x, boost::optional<Matrix&> H = boost::none);

		/// odometry between two poses
		inline Point2 odo(const Point2& x1, const Point2& x2) {
			return x2 - x1;
		}

		/// odometry between two poses, optionally returns derivative
		Point2 odo(const Point2& x1, const Point2& x2, boost::optional<Matrix&> H1 =
				boost::none, boost::optional<Matrix&> H2 = boost::none);

		/// measurement between landmark and pose
		inline Point2 mea(const Point2& x, const Point2& l) {
			return l - x;
		}

		/// measurement between landmark and pose, optionally returns derivative
		Point2 mea(const Point2& x, const Point2& l, boost::optional<Matrix&> H1 =
				boost::none, boost::optional<Matrix&> H2 = boost::none);

		/**
		 *  Unary factor encoding a soft prior on a vector
		 */
		template<class KEY = PoseKey>
		class GenericPrior: public NonlinearFactor1<KEY> {
		public:
			typedef NonlinearFactor1<KEY> Base;  ///< base class
			typedef boost::shared_ptr<GenericPrior<KEY> > shared_ptr;
			typedef typename KEY::Value Pose; ///< shortcut to Pose type

			Pose z_; ///< prior mean

			/// Create generic prior
			GenericPrior(const Pose& z, const SharedNoiseModel& model, const KEY& key) :
					NonlinearFactor1<KEY>(model, key), z_(z) {
			}

			/// Return error and optional derivative
			Vector evaluateError(const Pose& x, boost::optional<Matrix&> H =
					boost::none) const {
				return (prior(x, H) - z_).vector();
			}

		private:

			/// Default constructor
			GenericPrior() {
			}

			/// Serialization function
			friend class boost::serialization::access;
			template<class ARCHIVE>
			void serialize(ARCHIVE & ar, const unsigned int version) {
				ar & BOOST_SERIALIZATION_BASE_OBJECT_NVP(Base);
				ar & BOOST_SERIALIZATION_NVP(z_);
			}
		};

		/**
		 * Binary factor simulating "odometry" between two Vectors
		 */
		template<class KEY = PoseKey>
		class GenericOdometry: public NonlinearFactor2<KEY, KEY> {
		public:
			typedef NonlinearFactor2<KEY, KEY> Base; ///< base class
			typedef boost::shared_ptr<GenericOdometry<KEY> > shared_ptr;
			typedef typename KEY::Value Pose; ///< shortcut to Pose type

			Pose z_; ///< odometry measurement

			/// Create odometry
			GenericOdometry(const Pose& z, const SharedNoiseModel& model,
					const KEY& i1, const KEY& i2) :
					NonlinearFactor2<KEY, KEY>(model, i1, i2), z_(z) {
			}

			/// Evaluate error and optionally return derivatives
			Vector evaluateError(const Pose& x1, const Pose& x2,
					boost::optional<Matrix&> H1 = boost::none,
					boost::optional<Matrix&> H2 = boost::none) const {
				return (odo(x1, x2, H1, H2) - z_).vector();
			}

		private:

			/// Default constructor
			GenericOdometry() {
			}

			/// Serialization function
			friend class boost::serialization::access;
			template<class ARCHIVE>
			void serialize(ARCHIVE & ar, const unsigned int version) {
				ar & BOOST_SERIALIZATION_BASE_OBJECT_NVP(Base);
				ar & BOOST_SERIALIZATION_NVP(z_);
			}
		};

		/**
		 * Binary factor simulating "measurement" between two Vectors
		 */
		template<class XKEY = PoseKey, class LKEY = PointKey>
		class GenericMeasurement: public NonlinearFactor2<XKEY, LKEY> {
		public:
			typedef NonlinearFactor2<XKEY, LKEY> Base;  ///< base class
			typedef boost::shared_ptr<GenericMeasurement<XKEY, LKEY> > shared_ptr;
			typedef typename XKEY::Value Pose; ///< shortcut to Pose type
			typedef typename LKEY::Value Point; ///< shortcut to Point type

			Point z_; ///< Measurement

			/// Create measurement factor
			GenericMeasurement(const Point& z, const SharedNoiseModel& model,
					const XKEY& i, const LKEY& j) :
					NonlinearFactor2<XKEY, LKEY>(model, i, j), z_(z) {
			}

			/// Evaluate error and optionally return derivatives
			Vector evaluateError(const Pose& x1, const Point& x2,
					boost::optional<Matrix&> H1 = boost::none,
					boost::optional<Matrix&> H2 = boost::none) const {
				return (mea(x1, x2, H1, H2) - z_).vector();
			}

		private:

			/// Default constructor
			GenericMeasurement() {
			}

			/// Serialization function
			friend class boost::serialization::access;
			template<class ARCHIVE>
			void serialize(ARCHIVE & ar, const unsigned int version) {
				ar & BOOST_SERIALIZATION_BASE_OBJECT_NVP(Base);
				ar & BOOST_SERIALIZATION_NVP(z_);
			}
		};

		/** Typedefs for regular use */
		typedef GenericPrior<PoseKey> Prior;
		typedef GenericOdometry<PoseKey> Odometry;
		typedef GenericMeasurement<PoseKey, PointKey> Measurement;

		// Specialization of a graph for this example domain
		// TODO: add functions to add factor types
		class Graph : public NonlinearFactorGraph {
		public:
			Graph() {}
		};

	} // namespace simulated2D
} // namespace gtsam
>>>>>>> 4b2b9d81
<|MERGE_RESOLUTION|>--- conflicted
+++ resolved
@@ -24,7 +24,6 @@
 
 // \namespace
 
-<<<<<<< HEAD
 namespace simulated2D {
 
   using namespace gtsam;
@@ -32,56 +31,6 @@
   // Simulated2D robots have no orientation, just a position
   typedef TypedSymbol<Point2, 'x'> PoseKey;
   typedef TypedSymbol<Point2, 'l'> PointKey;
-  typedef Values<PoseKey> PoseValues;
-  typedef Values<PointKey> PointValues;
-
-  /**
-   *  Custom Values class that holds poses and points
-   */
-  class Values: public TupleValues2<PoseValues, PointValues> {
-  public:
-    typedef TupleValues2<PoseValues, PointValues> Base;  ///< base class
-    typedef boost::shared_ptr<Point2> sharedPoint;  ///< shortcut to shared Point type
-
-    /// Constructor
-    Values() {
-    }
-
-    /// Copy constructor
-    Values(const Base& base) :
-        Base(base) {
-    }
-
-    /// Insert a pose
-    void insertPose(const simulated2D::PoseKey& i, const Point2& p) {
-      insert(i, p);
-    }
-
-    /// Insert a point
-    void insertPoint(const simulated2D::PointKey& j, const Point2& p) {
-      insert(j, p);
-    }
-
-    /// Number of poses
-    int nrPoses() const {
-      return this->first_.size();
-    }
-
-    /// Number of points
-    int nrPoints() const {
-      return this->second_.size();
-    }
-
-    /// Return pose i
-    Point2 pose(const simulated2D::PoseKey& i) const {
-      return (*this)[i];
-    }
-
-    /// Return point j
-    Point2 point(const simulated2D::PointKey& j) const {
-      return (*this)[j];
-    }
-  };
 
   /// Prior on a single pose
   inline Point2 prior(const Point2& x) {
@@ -112,18 +61,18 @@
   /**
    *  Unary factor encoding a soft prior on a vector
    */
-  template<class VALUES = Values, class KEY = PoseKey>
-  class GenericPrior: public NonlinearFactor1<VALUES, KEY> {
+  template<class KEY = PoseKey>
+  class GenericPrior: public NonlinearFactor1<KEY> {
   public:
-    typedef NonlinearFactor1<VALUES, KEY> Base;  ///< base class
-    typedef boost::shared_ptr<GenericPrior<VALUES, KEY> > shared_ptr;
+    typedef NonlinearFactor1<KEY> Base;  ///< base class
+    typedef boost::shared_ptr<GenericPrior<KEY> > shared_ptr;
     typedef typename KEY::Value Pose; ///< shortcut to Pose type
 
     Pose z_; ///< prior mean
 
     /// Create generic prior
     GenericPrior(const Pose& z, const SharedNoiseModel& model, const KEY& key) :
-        NonlinearFactor1<VALUES, KEY>(model, key), z_(z) {
+      NonlinearFactor1<KEY>(model, key), z_(z) {
     }
 
     /// Return error and optional derivative
@@ -150,11 +99,11 @@
   /**
    * Binary factor simulating "odometry" between two Vectors
    */
-  template<class VALUES = Values, class KEY = PoseKey>
-  class GenericOdometry: public NonlinearFactor2<VALUES, KEY, KEY> {
+  template<class KEY = PoseKey>
+  class GenericOdometry: public NonlinearFactor2<KEY, KEY> {
   public:
-    typedef NonlinearFactor2<VALUES, KEY, KEY> Base; ///< base class
-    typedef boost::shared_ptr<GenericOdometry<VALUES, KEY> > shared_ptr;
+    typedef NonlinearFactor2<KEY, KEY> Base; ///< base class
+    typedef boost::shared_ptr<GenericOdometry<KEY> > shared_ptr;
     typedef typename KEY::Value Pose; ///< shortcut to Pose type
 
     Pose z_; ///< odometry measurement
@@ -162,7 +111,7 @@
     /// Create odometry
     GenericOdometry(const Pose& z, const SharedNoiseModel& model,
         const KEY& i1, const KEY& i2) :
-        NonlinearFactor2<VALUES, KEY, KEY>(model, i1, i2), z_(z) {
+          NonlinearFactor2<KEY, KEY>(model, i1, i2), z_(z) {
     }
 
     /// Evaluate error and optionally return derivatives
@@ -190,11 +139,11 @@
   /**
    * Binary factor simulating "measurement" between two Vectors
    */
-  template<class VALUES = Values, class XKEY = PoseKey, class LKEY = PointKey>
-  class GenericMeasurement: public NonlinearFactor2<VALUES, XKEY, LKEY> {
+  template<class XKEY = PoseKey, class LKEY = PointKey>
+  class GenericMeasurement: public NonlinearFactor2<XKEY, LKEY> {
   public:
-    typedef NonlinearFactor2<VALUES, XKEY, LKEY> Base;  ///< base class
-    typedef boost::shared_ptr<GenericMeasurement<VALUES, XKEY, LKEY> > shared_ptr;
+    typedef NonlinearFactor2<XKEY, LKEY> Base;  ///< base class
+    typedef boost::shared_ptr<GenericMeasurement<XKEY, LKEY> > shared_ptr;
     typedef typename XKEY::Value Pose; ///< shortcut to Pose type
     typedef typename LKEY::Value Point; ///< shortcut to Point type
 
@@ -203,7 +152,7 @@
     /// Create measurement factor
     GenericMeasurement(const Point& z, const SharedNoiseModel& model,
         const XKEY& i, const LKEY& j) :
-        NonlinearFactor2<VALUES, XKEY, LKEY>(model, i, j), z_(z) {
+          NonlinearFactor2<XKEY, LKEY>(model, i, j), z_(z) {
     }
 
     /// Evaluate error and optionally return derivatives
@@ -229,184 +178,15 @@
   };
 
   /** Typedefs for regular use */
-  typedef GenericPrior<Values, PoseKey> Prior;
-  typedef GenericOdometry<Values, PoseKey> Odometry;
-  typedef GenericMeasurement<Values, PoseKey, PointKey> Measurement;
+  typedef GenericPrior<PoseKey> Prior;
+  typedef GenericOdometry<PoseKey> Odometry;
+  typedef GenericMeasurement<PoseKey, PointKey> Measurement;
 
   // Specialization of a graph for this example domain
   // TODO: add functions to add factor types
-  class Graph : public NonlinearFactorGraph<Values> {
+  class Graph : public NonlinearFactorGraph {
   public:
     Graph() {}
   };
 
-} // namespace simulated2D
-=======
-namespace gtsam {
-
-	namespace simulated2D {
-
-		// Simulated2D robots have no orientation, just a position
-		typedef TypedSymbol<Point2, 'x'> PoseKey;
-		typedef TypedSymbol<Point2, 'l'> PointKey;
-
-		/// Prior on a single pose
-		inline Point2 prior(const Point2& x) {
-			return x;
-		}
-
-		/// Prior on a single pose, optionally returns derivative
-		Point2 prior(const Point2& x, boost::optional<Matrix&> H = boost::none);
-
-		/// odometry between two poses
-		inline Point2 odo(const Point2& x1, const Point2& x2) {
-			return x2 - x1;
-		}
-
-		/// odometry between two poses, optionally returns derivative
-		Point2 odo(const Point2& x1, const Point2& x2, boost::optional<Matrix&> H1 =
-				boost::none, boost::optional<Matrix&> H2 = boost::none);
-
-		/// measurement between landmark and pose
-		inline Point2 mea(const Point2& x, const Point2& l) {
-			return l - x;
-		}
-
-		/// measurement between landmark and pose, optionally returns derivative
-		Point2 mea(const Point2& x, const Point2& l, boost::optional<Matrix&> H1 =
-				boost::none, boost::optional<Matrix&> H2 = boost::none);
-
-		/**
-		 *  Unary factor encoding a soft prior on a vector
-		 */
-		template<class KEY = PoseKey>
-		class GenericPrior: public NonlinearFactor1<KEY> {
-		public:
-			typedef NonlinearFactor1<KEY> Base;  ///< base class
-			typedef boost::shared_ptr<GenericPrior<KEY> > shared_ptr;
-			typedef typename KEY::Value Pose; ///< shortcut to Pose type
-
-			Pose z_; ///< prior mean
-
-			/// Create generic prior
-			GenericPrior(const Pose& z, const SharedNoiseModel& model, const KEY& key) :
-					NonlinearFactor1<KEY>(model, key), z_(z) {
-			}
-
-			/// Return error and optional derivative
-			Vector evaluateError(const Pose& x, boost::optional<Matrix&> H =
-					boost::none) const {
-				return (prior(x, H) - z_).vector();
-			}
-
-		private:
-
-			/// Default constructor
-			GenericPrior() {
-			}
-
-			/// Serialization function
-			friend class boost::serialization::access;
-			template<class ARCHIVE>
-			void serialize(ARCHIVE & ar, const unsigned int version) {
-				ar & BOOST_SERIALIZATION_BASE_OBJECT_NVP(Base);
-				ar & BOOST_SERIALIZATION_NVP(z_);
-			}
-		};
-
-		/**
-		 * Binary factor simulating "odometry" between two Vectors
-		 */
-		template<class KEY = PoseKey>
-		class GenericOdometry: public NonlinearFactor2<KEY, KEY> {
-		public:
-			typedef NonlinearFactor2<KEY, KEY> Base; ///< base class
-			typedef boost::shared_ptr<GenericOdometry<KEY> > shared_ptr;
-			typedef typename KEY::Value Pose; ///< shortcut to Pose type
-
-			Pose z_; ///< odometry measurement
-
-			/// Create odometry
-			GenericOdometry(const Pose& z, const SharedNoiseModel& model,
-					const KEY& i1, const KEY& i2) :
-					NonlinearFactor2<KEY, KEY>(model, i1, i2), z_(z) {
-			}
-
-			/// Evaluate error and optionally return derivatives
-			Vector evaluateError(const Pose& x1, const Pose& x2,
-					boost::optional<Matrix&> H1 = boost::none,
-					boost::optional<Matrix&> H2 = boost::none) const {
-				return (odo(x1, x2, H1, H2) - z_).vector();
-			}
-
-		private:
-
-			/// Default constructor
-			GenericOdometry() {
-			}
-
-			/// Serialization function
-			friend class boost::serialization::access;
-			template<class ARCHIVE>
-			void serialize(ARCHIVE & ar, const unsigned int version) {
-				ar & BOOST_SERIALIZATION_BASE_OBJECT_NVP(Base);
-				ar & BOOST_SERIALIZATION_NVP(z_);
-			}
-		};
-
-		/**
-		 * Binary factor simulating "measurement" between two Vectors
-		 */
-		template<class XKEY = PoseKey, class LKEY = PointKey>
-		class GenericMeasurement: public NonlinearFactor2<XKEY, LKEY> {
-		public:
-			typedef NonlinearFactor2<XKEY, LKEY> Base;  ///< base class
-			typedef boost::shared_ptr<GenericMeasurement<XKEY, LKEY> > shared_ptr;
-			typedef typename XKEY::Value Pose; ///< shortcut to Pose type
-			typedef typename LKEY::Value Point; ///< shortcut to Point type
-
-			Point z_; ///< Measurement
-
-			/// Create measurement factor
-			GenericMeasurement(const Point& z, const SharedNoiseModel& model,
-					const XKEY& i, const LKEY& j) :
-					NonlinearFactor2<XKEY, LKEY>(model, i, j), z_(z) {
-			}
-
-			/// Evaluate error and optionally return derivatives
-			Vector evaluateError(const Pose& x1, const Point& x2,
-					boost::optional<Matrix&> H1 = boost::none,
-					boost::optional<Matrix&> H2 = boost::none) const {
-				return (mea(x1, x2, H1, H2) - z_).vector();
-			}
-
-		private:
-
-			/// Default constructor
-			GenericMeasurement() {
-			}
-
-			/// Serialization function
-			friend class boost::serialization::access;
-			template<class ARCHIVE>
-			void serialize(ARCHIVE & ar, const unsigned int version) {
-				ar & BOOST_SERIALIZATION_BASE_OBJECT_NVP(Base);
-				ar & BOOST_SERIALIZATION_NVP(z_);
-			}
-		};
-
-		/** Typedefs for regular use */
-		typedef GenericPrior<PoseKey> Prior;
-		typedef GenericOdometry<PoseKey> Odometry;
-		typedef GenericMeasurement<PoseKey, PointKey> Measurement;
-
-		// Specialization of a graph for this example domain
-		// TODO: add functions to add factor types
-		class Graph : public NonlinearFactorGraph {
-		public:
-			Graph() {}
-		};
-
-	} // namespace simulated2D
-} // namespace gtsam
->>>>>>> 4b2b9d81
+} // namespace simulated2D