/* ----------------------------------------------------------------------------

 * GTSAM Copyright 2010, Georgia Tech Research Corporation,
 * Atlanta, Georgia 30332-0415
 * All Rights Reserved
 * Authors: Frank Dellaert, et al. (see THANKS for the full author list)

 * See LICENSE for the license information

 * -------------------------------------------------------------------------- */

/*
 * @file    testDecisionTree.cpp
 * @brief    Develop DecisionTree
 * @author  Frank Dellaert
 * @author  Can Erdogan
 * @date    Jan 30, 2012
 */

// #define DT_DEBUG_MEMORY
#define DISABLE_DOT
#include <CppUnitLite/TestHarness.h>
#include <gtsam/base/Testable.h>
#include <gtsam/base/serializationTestHelpers.h>
#include <gtsam/discrete/DecisionTree-inl.h>
#include <gtsam/discrete/Signature.h>
#include <gtsam/inference/Symbol.h>

#include <iomanip>

using std::vector;
using std::string;
using std::map;
using namespace gtsam;

template <typename T>
void dot(const T& f, const string& filename) {
#ifndef DISABLE_DOT
  f.dot(filename);
#endif
}

#define DOT(x) (dot(x, #x))

struct Crazy {
  int a;
  double b;
};

struct CrazyDecisionTree : public DecisionTree<string, Crazy> {
  /// print to stdout
  void print(const std::string& s = "") const {
    auto keyFormatter = [](const std::string& s) { return s; };
    auto valueFormatter = [](const Crazy& v) {
      std::stringstream ss;
      ss << "{" << v.a << "," << std::setw(4) << std::setprecision(2) << v.b << "}";
      return ss.str();
    };
    DecisionTree<string, Crazy>::print("", keyFormatter, valueFormatter);
  }
  /// Equality method customized to Crazy node type
  bool equals(const CrazyDecisionTree& other, double tol = 1e-9) const {
    auto compare = [tol](const Crazy& v, const Crazy& w) {
      return v.a == w.a && std::abs(v.b - w.b) < tol;
    };
    return DecisionTree<string, Crazy>::equals(other, compare);
  }
};

// traits
namespace gtsam {
template <>
struct traits<CrazyDecisionTree> : public Testable<CrazyDecisionTree> {};
}  // namespace gtsam

GTSAM_CONCEPT_TESTABLE_INST(CrazyDecisionTree)

/* ************************************************************************** */
// Test char labels and int range
/* ************************************************************************** */

// Create a decision stump one one variable 'a' with values 10 and 20.
TEST(DecisionTree, Constructor) {
  DecisionTree<char, int> tree('a', 10, 20);

  // Evaluate the tree on an assignment to the variable.
  EXPECT_LONGS_EQUAL(10, tree({{'a', 0}}));
  EXPECT_LONGS_EQUAL(20, tree({{'a', 1}}));
}

/* ************************************************************************** */
// Test string labels and int range
/* ************************************************************************** */

struct DT : public DecisionTree<string, int> {
  using Base = DecisionTree<string, int>;
  using DecisionTree::DecisionTree;
  DT() = default;

  DT(const Base& dt) : Base(dt) {}

  /// print to stdout
  void print(const std::string& s = "") const {
    auto keyFormatter = [](const std::string& s) { return s; };
    auto valueFormatter = [](const int& v) {
      return std::to_string(v);
    };
    std::cout << s;
    Base::print("", keyFormatter, valueFormatter);
  }
  /// Equality method customized to int node type
  bool equals(const Base& other, double tol = 1e-9) const {
    auto compare = [](const int& v, const int& w) { return v == w; };
    return Base::equals(other, compare);
  }
};

// traits
namespace gtsam {
template <>
struct traits<DT> : public Testable<DT> {};
}  // namespace gtsam

GTSAM_CONCEPT_TESTABLE_INST(DT)

struct Ring {
  static inline int zero() { return 0; }
  static inline int one() { return 1; }
  static inline int id(const int& a) { return a; }
  static inline int add(const int& a, const int& b) { return a + b; }
  static inline int mul(const int& a, const int& b) { return a * b; }
};

/* ************************************************************************** */
// Check that creating decision trees respects key order.
TEST(DecisionTree, ConstructorOrder) {
  // Create labels
  string A("A"), B("B");

  const std::vector<int> ys1 = {1, 2, 3, 4};
  DT tree1({{B, 2}, {A, 2}}, ys1); // faster version, as B is "higher" than A!

  const std::vector<int> ys2 = {1, 3, 2, 4};
  DT tree2({{A, 2}, {B, 2}}, ys2); // slower version !

  // Both trees will be the same, tree is order from high to low labels.
  // Choice(B)
  //  0 Choice(A)
  //  0 0 Leaf 1
  //  0 1 Leaf 2
  //  1 Choice(A)
  //  1 0 Leaf 3
  //  1 1 Leaf 4

  EXPECT(tree2.equals(tree1));

  // Check the values are as expected by calling the () operator:
  EXPECT_LONGS_EQUAL(1, tree1({{A, 0}, {B, 0}}));
  EXPECT_LONGS_EQUAL(3, tree1({{A, 0}, {B, 1}}));
  EXPECT_LONGS_EQUAL(2, tree1({{A, 1}, {B, 0}}));
  EXPECT_LONGS_EQUAL(4, tree1({{A, 1}, {B, 1}}));
}

/* ************************************************************************** */
// test DT
TEST(DecisionTree, Example) {
  // Create labels
  string A("A"), B("B"), C("C");

  // Create assignments using brace initialization:
  Assignment<string> x00{{A, 0}, {B, 0}};
  Assignment<string> x01{{A, 0}, {B, 1}};
  Assignment<string> x10{{A, 1}, {B, 0}};
  Assignment<string> x11{{A, 1}, {B, 1}};

  // empty
  DT empty;

  // A
  DT a(A, 0, 5);
  LONGS_EQUAL(0, a(x00))
  LONGS_EQUAL(5, a(x10))
  DOT(a);

  // pruned
  DT p(A, 2, 2);
  LONGS_EQUAL(2, p(x00))
  LONGS_EQUAL(2, p(x10))
  DOT(p);

  // \neg B
  DT notb(B, 5, 0);
  LONGS_EQUAL(5, notb(x00))
  LONGS_EQUAL(5, notb(x10))
  DOT(notb);

  // Check supplying empty trees yields an exception
  CHECK_EXCEPTION(gtsam::apply(empty, &Ring::id), std::runtime_error);
  CHECK_EXCEPTION(gtsam::apply(empty, a, &Ring::mul), std::runtime_error);
  CHECK_EXCEPTION(gtsam::apply(a, empty, &Ring::mul), std::runtime_error);

  // apply, two nodes, in natural order
  DT anotb = apply(a, notb, &Ring::mul);
  LONGS_EQUAL(0, anotb(x00))
  LONGS_EQUAL(0, anotb(x01))
  LONGS_EQUAL(25, anotb(x10))
  LONGS_EQUAL(0, anotb(x11))
  DOT(anotb);

  // check pruning
  DT pnotb = apply(p, notb, &Ring::mul);
  LONGS_EQUAL(10, pnotb(x00))
  LONGS_EQUAL(0, pnotb(x01))
  LONGS_EQUAL(10, pnotb(x10))
  LONGS_EQUAL(0, pnotb(x11))
  DOT(pnotb);

  // check pruning
  DT zeros = apply(DT(A, 0, 0), notb, &Ring::mul);
  LONGS_EQUAL(0, zeros(x00))
  LONGS_EQUAL(0, zeros(x01))
  LONGS_EQUAL(0, zeros(x10))
  LONGS_EQUAL(0, zeros(x11))
  DOT(zeros);

  // apply, two nodes, in switched order
  DT notba = apply(a, notb, &Ring::mul);
  LONGS_EQUAL(0, notba(x00))
  LONGS_EQUAL(0, notba(x01))
  LONGS_EQUAL(25, notba(x10))
  LONGS_EQUAL(0, notba(x11))
  DOT(notba);

  // Test choose 0
  DT actual0 = notba.choose(A, 0);
#ifdef GTSAM_DT_MERGING
  EXPECT(assert_equal(DT(0.0), actual0));
#else
<<<<<<< HEAD
  // EXPECT(assert_equal(DT({0.0, 0.0}), actual0));
=======
  EXPECT(assert_equal(DT({0.0, 0.0}), actual0));
>>>>>>> c4d11c49
#endif
  DOT(actual0);

  // Test choose 1
  DT actual1 = notba.choose(A, 1);
  EXPECT(assert_equal(DT(B, 25, 0), actual1));
  DOT(actual1);

  // apply, two nodes at same level
  DT a_and_a = apply(a, a, &Ring::mul);
  LONGS_EQUAL(0, a_and_a(x00))
  LONGS_EQUAL(0, a_and_a(x01))
  LONGS_EQUAL(25, a_and_a(x10))
  LONGS_EQUAL(25, a_and_a(x11))
  DOT(a_and_a);

  // create a function on C
  DT c(C, 0, 5);

  // and a model assigning stuff to C
  Assignment<string> x101;
  x101[A] = 1, x101[B] = 0, x101[C] = 1;

  // mul notba with C
  DT notbac = apply(notba, c, &Ring::mul);
  LONGS_EQUAL(125, notbac(x101))
  DOT(notbac);

  // mul now in different order
  DT acnotb = apply(apply(a, c, &Ring::mul), notb, &Ring::mul);
  LONGS_EQUAL(125, acnotb(x101))
  DOT(acnotb);
}

/* ************************************************************************** */
// test Conversion of values
bool bool_of_int(const int& y) { return y != 0; };
typedef DecisionTree<string, bool> StringBoolTree;

TEST(DecisionTree, ConvertValuesOnly) {
  // Create labels
  string A("A"), B("B");

  // apply, two nodes, in natural order
  DT f1 = apply(DT(A, 0, 5), DT(B, 5, 0), &Ring::mul);

  // convert
  StringBoolTree f2(f1, bool_of_int);

  // Check a value
  Assignment<string> x00 {{A, 0}, {B, 0}};
  EXPECT(!f2(x00));
}

/* ************************************************************************** */
// test Conversion of both values and labels.
enum Label { U, V, X, Y, Z };
typedef DecisionTree<Label, bool> LabelBoolTree;

TEST(DecisionTree, ConvertBoth) {
  // Create labels
  string A("A"), B("B");

  // apply, two nodes, in natural order
  DT f1 = apply(DT(A, 0, 5), DT(B, 5, 0), &Ring::mul);

  // convert
  map<string, Label> ordering;
  ordering[A] = X;
  ordering[B] = Y;
  LabelBoolTree f2(f1, ordering, &bool_of_int);

  // Check some values
  Assignment<Label> x00, x01, x10, x11;
  x00 = {{X, 0}, {Y, 0}};
  x01 = {{X, 0}, {Y, 1}};
  x10 = {{X, 1}, {Y, 0}};
  x11 = {{X, 1}, {Y, 1}};

  EXPECT(!f2(x00));
  EXPECT(!f2(x01));
  EXPECT(f2(x10));
  EXPECT(!f2(x11));
}

/* ************************************************************************** */
// test Compose expansion
TEST(DecisionTree, Compose) {
  // Create labels
  string A("A"), B("B"), C("C");

  // Put two stumps on A together
  DT f1(B, DT(A, 0, 1), DT(A, 2, 3));

  // Create from string
  vector<DT::LabelC> keys{DT::LabelC(A, 2), DT::LabelC(B, 2)};
  DT f2(keys, "0 2 1 3");
  EXPECT(assert_equal(f2, f1, 1e-9));

  // Put this AB tree together with another one
  DT f3(keys, "4 6 5 7");
  DT f4(C, f1, f3);
  DOT(f4);

  // a bigger tree
  keys.push_back(DT::LabelC(C, 2));
  DT f5(keys, "0 4 2 6 1 5 3 7");
  EXPECT(assert_equal(f5, f4, 1e-9));
  DOT(f5);
}

/* ************************************************************************** */
// Check we can create a decision tree of containers.
TEST(DecisionTree, Containers) {
  using Container = std::vector<double>;
  using StringContainerTree = DecisionTree<string, Container>;

  // Check default constructor
  StringContainerTree tree;

  // Create small two-level tree
  string A("A"), B("B");
  DT stringIntTree(B, DT(A, 0, 1), DT(A, 2, 3));

  // Check conversion
  auto container_of_int = [](const int& i) {
    Container c;
    c.emplace_back(i);
    return c;
  };
  StringContainerTree converted(stringIntTree, container_of_int);
}

/* ************************************************************************** */
<<<<<<< HEAD
// Test nrAssignments.
TEST(DecisionTree, NrAssignments) {
  const std::pair<string, size_t> A("A", 2), B("B", 2), C("C", 2);
  DT tree({A, B, C}, "1 1 1 1 1 1 1 1");

  EXPECT_LONGS_EQUAL(8, tree.nrAssignments());

#ifdef GTSAM_DT_MERGING
  EXPECT(tree.root_->isLeaf());
  auto leaf = std::dynamic_pointer_cast<const DT::Leaf>(tree.root_);
  EXPECT_LONGS_EQUAL(8, leaf->nrAssignments());
#endif

  DT tree2({C, B, A}, "1 1 1 2 3 4 5 5");
  /* The tree is
    Choice(C) 
    0 Choice(B) 
    0 0 Leaf 1
    0 1 Choice(A) 
    0 1 0 Leaf 1
    0 1 1 Leaf 2
    1 Choice(B) 
    1 0 Choice(A) 
    1 0 0 Leaf 3
    1 0 1 Leaf 4
    1 1 Leaf 5
  */

  EXPECT_LONGS_EQUAL(8, tree2.nrAssignments());

  auto root = std::dynamic_pointer_cast<const DT::Choice>(tree2.root_);
  CHECK(root);
  auto choice0 = std::dynamic_pointer_cast<const DT::Choice>(root->branches()[0]);
  CHECK(choice0);

#ifdef GTSAM_DT_MERGING
  EXPECT(choice0->branches()[0]->isLeaf());
  auto choice00 = std::dynamic_pointer_cast<const DT::Leaf>(choice0->branches()[0]);
  CHECK(choice00);
  EXPECT_LONGS_EQUAL(2, choice00->nrAssignments());

  auto choice1 = std::dynamic_pointer_cast<const DT::Choice>(root->branches()[1]);
  CHECK(choice1);
  auto choice10 = std::dynamic_pointer_cast<const DT::Choice>(choice1->branches()[0]);
  CHECK(choice10);
  auto choice11 = std::dynamic_pointer_cast<const DT::Leaf>(choice1->branches()[1]);
  CHECK(choice11);
  EXPECT(choice11->isLeaf());
  EXPECT_LONGS_EQUAL(2, choice11->nrAssignments());
#endif
}

/* ************************************************************************** */
=======
>>>>>>> c4d11c49
// Test visit.
TEST(DecisionTree, visit) {
  // Create small two-level tree
  string A("A"), B("B");
  DT tree(B, DT(A, 0, 1), DT(A, 2, 3));
  double sum = 0.0;
  auto visitor = [&](int y) { sum += y; };
  tree.visit(visitor);
  EXPECT_DOUBLES_EQUAL(6.0, sum, 1e-9);
}

/* ************************************************************************** */
// Test visit, with Choices argument.
TEST(DecisionTree, visitWith) {
  // Create small two-level tree
  string A("A"), B("B");
  DT tree(B, DT(A, 0, 1), DT(A, 2, 3));
  double sum = 0.0;
  auto visitor = [&](const Assignment<string>& choices, int y) { sum += y; };
  tree.visitWith(visitor);
  EXPECT_DOUBLES_EQUAL(6.0, sum, 1e-9);
}

/* ************************************************************************** */
// Test visit, with Choices argument.
TEST(DecisionTree, VisitWithPruned) {
  // Create pruned tree
  std::pair<string, size_t> A("A", 2), B("B", 2), C("C", 2);
  std::vector<std::pair<string, size_t>> labels = {C, B, A};
  std::vector<int> nodes = {0, 0, 2, 3, 4, 4, 6, 7};
  DT tree(labels, nodes);

  std::vector<Assignment<string>> choices;
  auto func = [&](const Assignment<string>& choice, const int& d) {
    choices.push_back(choice);
  };
  tree.visitWith(func);

#ifdef GTSAM_DT_MERGING
  EXPECT_LONGS_EQUAL(6, choices.size());
#else
  EXPECT_LONGS_EQUAL(8, choices.size());
#endif

  Assignment<string> expectedAssignment;

#ifdef GTSAM_DT_MERGING
  expectedAssignment = {{"B", 0}, {"C", 0}};
  EXPECT(expectedAssignment == choices.at(0));
#else
  expectedAssignment = {{"A", 0}, {"B", 0}, {"C", 0}};
  EXPECT(expectedAssignment == choices.at(0));
#endif

#ifdef GTSAM_DT_MERGING
  expectedAssignment = {{"A", 0}, {"B", 1}, {"C", 0}};
  EXPECT(expectedAssignment == choices.at(1));
#else
  expectedAssignment = {{"A", 1}, {"B", 0}, {"C", 0}};
  EXPECT(expectedAssignment == choices.at(1));
#endif

#ifdef GTSAM_DT_MERGING
  expectedAssignment = {{"A", 1}, {"B", 1}, {"C", 0}};
  EXPECT(expectedAssignment == choices.at(2));
#else
  expectedAssignment = {{"A", 0}, {"B", 1}, {"C", 0}};
  EXPECT(expectedAssignment == choices.at(2));
#endif

#ifdef GTSAM_DT_MERGING
  expectedAssignment = {{"B", 0}, {"C", 1}};
  EXPECT(expectedAssignment == choices.at(3));
#else
  expectedAssignment = {{"A", 1}, {"B", 1}, {"C", 0}};
  EXPECT(expectedAssignment == choices.at(3));
#endif

#ifdef GTSAM_DT_MERGING
  expectedAssignment = {{"A", 0}, {"B", 1}, {"C", 1}};
  EXPECT(expectedAssignment == choices.at(4));
#else
  expectedAssignment = {{"A", 0}, {"B", 0}, {"C", 1}};
  EXPECT(expectedAssignment == choices.at(4));
#endif

#ifdef GTSAM_DT_MERGING
  expectedAssignment = {{"A", 1}, {"B", 1}, {"C", 1}};
  EXPECT(expectedAssignment == choices.at(5));
#else
<<<<<<< HEAD
=======
  expectedAssignment = {{"A", 0}, {"B", 0}, {"C", 0}};
  EXPECT(expectedAssignment == choices.at(0));

  expectedAssignment = {{"A", 1}, {"B", 0}, {"C", 0}};
  EXPECT(expectedAssignment == choices.at(1));

  expectedAssignment = {{"A", 0}, {"B", 1}, {"C", 0}};
  EXPECT(expectedAssignment == choices.at(2));

  expectedAssignment = {{"A", 1}, {"B", 1}, {"C", 0}};
  EXPECT(expectedAssignment == choices.at(3));

  expectedAssignment = {{"A", 0}, {"B", 0}, {"C", 1}};
  EXPECT(expectedAssignment == choices.at(4));

>>>>>>> c4d11c49
  expectedAssignment = {{"A", 1}, {"B", 0}, {"C", 1}};
  EXPECT(expectedAssignment == choices.at(5));
#endif
}

/* ************************************************************************** */
// Test fold.
TEST(DecisionTree, fold) {
  // Create small two-level tree
  string A("A"), B("B");
  DT tree(B, DT(A, 1, 1), DT(A, 2, 3));
  auto add = [](const int& y, double x) { return y + x; };
  double sum = tree.fold(add, 0.0);
#ifdef GTSAM_DT_MERGING
  EXPECT_DOUBLES_EQUAL(6.0, sum, 1e-9);  // Note, not 7, due to merging!
#else
  EXPECT_DOUBLES_EQUAL(7.0, sum, 1e-9);
#endif
}

/* ************************************************************************** */
// Test retrieving all labels.
TEST(DecisionTree, labels) {
  // Create small two-level tree
  string A("A"), B("B");
  DT tree(B, DT(A, 0, 1), DT(A, 2, 3));
  auto labels = tree.labels();
  EXPECT_LONGS_EQUAL(2, labels.size());
}

/* ************************************************************************** */
// Test unzip method.
TEST(DecisionTree, unzip) {
  using DTP = DecisionTree<string, std::pair<int, string>>;
  using DT1 = DecisionTree<string, int>;
  using DT2 = DecisionTree<string, string>;

  // Create small two-level tree
  string A("A"), B("B"), C("C");
  DTP tree(B, DTP(A, {0, "zero"}, {1, "one"}),
           DTP(A, {2, "two"}, {1337, "l33t"}));

  const auto [dt1, dt2] = unzip(tree);

  DT1 tree1(B, DT1(A, 0, 1), DT1(A, 2, 1337));
  DT2 tree2(B, DT2(A, "zero", "one"), DT2(A, "two", "l33t"));

  EXPECT(tree1.equals(dt1));
  EXPECT(tree2.equals(dt2));
}

/* ************************************************************************** */
// Test thresholding.
TEST(DecisionTree, threshold) {
  // Create three level tree
  const vector<DT::LabelC> keys{DT::LabelC("C", 2), DT::LabelC("B", 2),
                                DT::LabelC("A", 2)};
  DT tree(keys, "0 1 2 3 4 5 6 7");

  // Check number of leaves equal to zero
  auto count = [](const int& value, int count) {
    return value == 0 ? count + 1 : count;
  };
  EXPECT_LONGS_EQUAL(1, tree.fold(count, 0));

  // Now threshold
  auto threshold = [](int value) { return value < 5 ? 0 : value; };
  DT thresholded(tree, threshold);

#ifdef GTSAM_DT_MERGING
  // Check number of leaves equal to zero now = 2
  // Note: it is 2, because the pruned branches are counted as 1!
  EXPECT_LONGS_EQUAL(2, thresholded.fold(count, 0));
#else
  // if GTSAM_DT_MERGING is disabled, the count will be larger
  EXPECT_LONGS_EQUAL(5, thresholded.fold(count, 0));
#endif
}

/* ************************************************************************** */
// Test apply with assignment.
TEST(DecisionTree, ApplyWithAssignment) {
  // Create three level tree
  const vector<DT::LabelC> keys{DT::LabelC("C", 2), DT::LabelC("B", 2),
                                DT::LabelC("A", 2)};
  DT tree(keys, "1 2 3 4 5 6 7 8");

  DecisionTree<string, double> probTree(
      keys, "0.01 0.02 0.03 0.04 0.05 0.06 0.07 0.08");
  double threshold = 0.045;

  // We test pruning one tree by indexing into another.
  auto pruner = [&](const Assignment<string>& choices, const int& x) {
    // Prune out all the leaves with even numbers
    if (probTree(choices) < threshold) {
      return 0;
    } else {
      return x;
    }
  };
  DT prunedTree = tree.apply(pruner);

  DT expectedTree(keys, "0 0 0 0 5 6 7 8");
  EXPECT(assert_equal(expectedTree, prunedTree));

  size_t count = 0;
  auto counter = [&](const Assignment<string>& choices, const int& x) {
    count += 1;
    return x;
  };
  DT prunedTree2 = prunedTree.apply(counter);

#ifdef GTSAM_DT_MERGING
  // Check if apply doesn't enumerate all leaves.
  EXPECT_LONGS_EQUAL(5, count);
#else
  // if GTSAM_DT_MERGING is disabled, the count will be full
  EXPECT_LONGS_EQUAL(8, count);
#endif
<<<<<<< HEAD
}

/* ************************************************************************** */
// Test number of assignments.
TEST(DecisionTree, NrAssignments2) {
  using gtsam::symbol_shorthand::M;

  std::vector<double> probs = {0, 0, 1, 2};

  /* Create the decision tree
    Choice(m1)
    0 Leaf 0.000000
    1 Choice(m0)
    1 0 Leaf 1.000000
    1 1 Leaf 2.000000
  */
  DiscreteKeys keys{{M(1), 2}, {M(0), 2}};
  DecisionTree<Key, double> dt1(keys, probs);
  EXPECT_LONGS_EQUAL(4, dt1.nrAssignments());

  /* Create the DecisionTree
    Choice(m1)
    0 Choice(m0)
    0 0 Leaf 0.000000
    0 1 Leaf 1.000000
    1 Choice(m0)
    1 0 Leaf 0.000000
    1 1 Leaf 2.000000
  */
  DiscreteKeys keys2{{M(0), 2}, {M(1), 2}};
  DecisionTree<Key, double> dt2(keys2, probs);
  EXPECT_LONGS_EQUAL(4, dt2.nrAssignments());
=======
>>>>>>> c4d11c49
}

/* ************************************************************************* */
int main() {
  TestResult tr;
  return TestRegistry::runAllTests(tr);
}
/* ************************************************************************* */<|MERGE_RESOLUTION|>--- conflicted
+++ resolved
@@ -236,11 +236,7 @@
 #ifdef GTSAM_DT_MERGING
   EXPECT(assert_equal(DT(0.0), actual0));
 #else
-<<<<<<< HEAD
-  // EXPECT(assert_equal(DT({0.0, 0.0}), actual0));
-=======
   EXPECT(assert_equal(DT({0.0, 0.0}), actual0));
->>>>>>> c4d11c49
 #endif
   DOT(actual0);
 
@@ -375,62 +371,6 @@
 }
 
 /* ************************************************************************** */
-<<<<<<< HEAD
-// Test nrAssignments.
-TEST(DecisionTree, NrAssignments) {
-  const std::pair<string, size_t> A("A", 2), B("B", 2), C("C", 2);
-  DT tree({A, B, C}, "1 1 1 1 1 1 1 1");
-
-  EXPECT_LONGS_EQUAL(8, tree.nrAssignments());
-
-#ifdef GTSAM_DT_MERGING
-  EXPECT(tree.root_->isLeaf());
-  auto leaf = std::dynamic_pointer_cast<const DT::Leaf>(tree.root_);
-  EXPECT_LONGS_EQUAL(8, leaf->nrAssignments());
-#endif
-
-  DT tree2({C, B, A}, "1 1 1 2 3 4 5 5");
-  /* The tree is
-    Choice(C) 
-    0 Choice(B) 
-    0 0 Leaf 1
-    0 1 Choice(A) 
-    0 1 0 Leaf 1
-    0 1 1 Leaf 2
-    1 Choice(B) 
-    1 0 Choice(A) 
-    1 0 0 Leaf 3
-    1 0 1 Leaf 4
-    1 1 Leaf 5
-  */
-
-  EXPECT_LONGS_EQUAL(8, tree2.nrAssignments());
-
-  auto root = std::dynamic_pointer_cast<const DT::Choice>(tree2.root_);
-  CHECK(root);
-  auto choice0 = std::dynamic_pointer_cast<const DT::Choice>(root->branches()[0]);
-  CHECK(choice0);
-
-#ifdef GTSAM_DT_MERGING
-  EXPECT(choice0->branches()[0]->isLeaf());
-  auto choice00 = std::dynamic_pointer_cast<const DT::Leaf>(choice0->branches()[0]);
-  CHECK(choice00);
-  EXPECT_LONGS_EQUAL(2, choice00->nrAssignments());
-
-  auto choice1 = std::dynamic_pointer_cast<const DT::Choice>(root->branches()[1]);
-  CHECK(choice1);
-  auto choice10 = std::dynamic_pointer_cast<const DT::Choice>(choice1->branches()[0]);
-  CHECK(choice10);
-  auto choice11 = std::dynamic_pointer_cast<const DT::Leaf>(choice1->branches()[1]);
-  CHECK(choice11);
-  EXPECT(choice11->isLeaf());
-  EXPECT_LONGS_EQUAL(2, choice11->nrAssignments());
-#endif
-}
-
-/* ************************************************************************** */
-=======
->>>>>>> c4d11c49
 // Test visit.
 TEST(DecisionTree, visit) {
   // Create small two-level tree
@@ -480,65 +420,37 @@
 #ifdef GTSAM_DT_MERGING
   expectedAssignment = {{"B", 0}, {"C", 0}};
   EXPECT(expectedAssignment == choices.at(0));
+
+  expectedAssignment = {{"A", 0}, {"B", 1}, {"C", 0}};
+  EXPECT(expectedAssignment == choices.at(1));
+
+  expectedAssignment = {{"A", 1}, {"B", 1}, {"C", 0}};
+  EXPECT(expectedAssignment == choices.at(2));
+
+  expectedAssignment = {{"B", 0}, {"C", 1}};
+  EXPECT(expectedAssignment == choices.at(3));
+
+  expectedAssignment = {{"A", 0}, {"B", 1}, {"C", 1}};
+  EXPECT(expectedAssignment == choices.at(4));
+
+  expectedAssignment = {{"A", 1}, {"B", 1}, {"C", 1}};
+  EXPECT(expectedAssignment == choices.at(5));
 #else
   expectedAssignment = {{"A", 0}, {"B", 0}, {"C", 0}};
   EXPECT(expectedAssignment == choices.at(0));
-#endif
-
-#ifdef GTSAM_DT_MERGING
-  expectedAssignment = {{"A", 0}, {"B", 1}, {"C", 0}};
-  EXPECT(expectedAssignment == choices.at(1));
-#else
+
   expectedAssignment = {{"A", 1}, {"B", 0}, {"C", 0}};
   EXPECT(expectedAssignment == choices.at(1));
-#endif
-
-#ifdef GTSAM_DT_MERGING
-  expectedAssignment = {{"A", 1}, {"B", 1}, {"C", 0}};
-  EXPECT(expectedAssignment == choices.at(2));
-#else
+
   expectedAssignment = {{"A", 0}, {"B", 1}, {"C", 0}};
   EXPECT(expectedAssignment == choices.at(2));
-#endif
-
-#ifdef GTSAM_DT_MERGING
-  expectedAssignment = {{"B", 0}, {"C", 1}};
-  EXPECT(expectedAssignment == choices.at(3));
-#else
+
   expectedAssignment = {{"A", 1}, {"B", 1}, {"C", 0}};
   EXPECT(expectedAssignment == choices.at(3));
-#endif
-
-#ifdef GTSAM_DT_MERGING
-  expectedAssignment = {{"A", 0}, {"B", 1}, {"C", 1}};
-  EXPECT(expectedAssignment == choices.at(4));
-#else
+
   expectedAssignment = {{"A", 0}, {"B", 0}, {"C", 1}};
   EXPECT(expectedAssignment == choices.at(4));
-#endif
-
-#ifdef GTSAM_DT_MERGING
-  expectedAssignment = {{"A", 1}, {"B", 1}, {"C", 1}};
-  EXPECT(expectedAssignment == choices.at(5));
-#else
-<<<<<<< HEAD
-=======
-  expectedAssignment = {{"A", 0}, {"B", 0}, {"C", 0}};
-  EXPECT(expectedAssignment == choices.at(0));
-
-  expectedAssignment = {{"A", 1}, {"B", 0}, {"C", 0}};
-  EXPECT(expectedAssignment == choices.at(1));
-
-  expectedAssignment = {{"A", 0}, {"B", 1}, {"C", 0}};
-  EXPECT(expectedAssignment == choices.at(2));
-
-  expectedAssignment = {{"A", 1}, {"B", 1}, {"C", 0}};
-  EXPECT(expectedAssignment == choices.at(3));
-
-  expectedAssignment = {{"A", 0}, {"B", 0}, {"C", 1}};
-  EXPECT(expectedAssignment == choices.at(4));
-
->>>>>>> c4d11c49
+
   expectedAssignment = {{"A", 1}, {"B", 0}, {"C", 1}};
   EXPECT(expectedAssignment == choices.at(5));
 #endif
@@ -658,41 +570,6 @@
   // if GTSAM_DT_MERGING is disabled, the count will be full
   EXPECT_LONGS_EQUAL(8, count);
 #endif
-<<<<<<< HEAD
-}
-
-/* ************************************************************************** */
-// Test number of assignments.
-TEST(DecisionTree, NrAssignments2) {
-  using gtsam::symbol_shorthand::M;
-
-  std::vector<double> probs = {0, 0, 1, 2};
-
-  /* Create the decision tree
-    Choice(m1)
-    0 Leaf 0.000000
-    1 Choice(m0)
-    1 0 Leaf 1.000000
-    1 1 Leaf 2.000000
-  */
-  DiscreteKeys keys{{M(1), 2}, {M(0), 2}};
-  DecisionTree<Key, double> dt1(keys, probs);
-  EXPECT_LONGS_EQUAL(4, dt1.nrAssignments());
-
-  /* Create the DecisionTree
-    Choice(m1)
-    0 Choice(m0)
-    0 0 Leaf 0.000000
-    0 1 Leaf 1.000000
-    1 Choice(m0)
-    1 0 Leaf 0.000000
-    1 1 Leaf 2.000000
-  */
-  DiscreteKeys keys2{{M(0), 2}, {M(1), 2}};
-  DecisionTree<Key, double> dt2(keys2, probs);
-  EXPECT_LONGS_EQUAL(4, dt2.nrAssignments());
-=======
->>>>>>> c4d11c49
 }
 
 /* ************************************************************************* */
