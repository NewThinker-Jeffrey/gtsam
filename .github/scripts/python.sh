--- conflicted
+++ resolved
@@ -83,10 +83,6 @@
 make -j2 install
 
 cd $GITHUB_WORKSPACE/build/python
-<<<<<<< HEAD
-pip install --user --install-option="--prefix=" .
-=======
 $PYTHON -m pip install --user .
->>>>>>> 06387275
 cd $GITHUB_WORKSPACE/python/gtsam/tests
 $PYTHON -m unittest discover -v