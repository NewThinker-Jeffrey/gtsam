<?xml version="1.0" encoding="UTF-8" standalone="no"?>
<?fileVersion 4.0.0?>

<cproject storage_type_id="org.eclipse.cdt.core.XmlProjectDescriptionStorage">
	<storageModule moduleId="org.eclipse.cdt.core.settings">
		<cconfiguration id="cdt.managedbuild.toolchain.gnu.macosx.base.1359703544">
			<storageModule buildSystemId="org.eclipse.cdt.managedbuilder.core.configurationDataProvider" id="cdt.managedbuild.toolchain.gnu.macosx.base.1359703544" moduleId="org.eclipse.cdt.core.settings" name="MacOSX GCC">
				<externalSettings/>
				<extensions>
					<extension id="org.eclipse.cdt.core.ELF" point="org.eclipse.cdt.core.BinaryParser"/>
					<extension id="org.eclipse.cdt.core.MachO64" point="org.eclipse.cdt.core.BinaryParser"/>
					<extension id="org.eclipse.cdt.core.GASErrorParser" point="org.eclipse.cdt.core.ErrorParser"/>
					<extension id="org.eclipse.cdt.core.GLDErrorParser" point="org.eclipse.cdt.core.ErrorParser"/>
					<extension id="org.eclipse.cdt.core.GCCErrorParser" point="org.eclipse.cdt.core.ErrorParser"/>
					<extension id="org.eclipse.cdt.core.GmakeErrorParser" point="org.eclipse.cdt.core.ErrorParser"/>
					<extension id="org.eclipse.cdt.core.CWDLocator" point="org.eclipse.cdt.core.ErrorParser"/>
				</extensions>
			</storageModule>
			<storageModule moduleId="cdtBuildSystem" version="4.0.0">
				<configuration artifactName="gtsam" buildProperties="" description="" id="cdt.managedbuild.toolchain.gnu.macosx.base.1359703544" name="MacOSX GCC" parent="org.eclipse.cdt.build.core.emptycfg">
					<folderInfo id="cdt.managedbuild.toolchain.gnu.macosx.base.1359703544.2031210194" name="/" resourcePath="">
						<toolChain id="cdt.managedbuild.toolchain.gnu.macosx.base.677243255" name="cdt.managedbuild.toolchain.gnu.macosx.base" superClass="cdt.managedbuild.toolchain.gnu.macosx.base">
							<targetPlatform archList="all" binaryParser="org.eclipse.cdt.core.ELF;org.eclipse.cdt.core.MachO64" id="cdt.managedbuild.target.gnu.platform.macosx.base.752782918" name="Debug Platform" osList="macosx" superClass="cdt.managedbuild.target.gnu.platform.macosx.base"/>
							<builder buildPath="${ProjDirPath}/build" id="cdt.managedbuild.target.gnu.builder.macosx.base.319933862" keepEnvironmentInBuildfile="false" managedBuildOn="false" name="Gnu Make Builder" parallelBuildOn="true" parallelizationNumber="4" superClass="cdt.managedbuild.target.gnu.builder.macosx.base"/>
							<tool id="cdt.managedbuild.tool.macosx.c.linker.macosx.base.457360678" name="MacOS X C Linker" superClass="cdt.managedbuild.tool.macosx.c.linker.macosx.base"/>
							<tool id="cdt.managedbuild.tool.macosx.cpp.linker.macosx.base.1011140787" name="MacOS X C++ Linker" superClass="cdt.managedbuild.tool.macosx.cpp.linker.macosx.base">
								<option id="macosx.cpp.link.option.paths.451252615" name="Library search path (-L)" superClass="macosx.cpp.link.option.paths"/>
								<inputType id="cdt.managedbuild.tool.macosx.cpp.linker.input.1032375444" superClass="cdt.managedbuild.tool.macosx.cpp.linker.input">
									<additionalInput kind="additionalinputdependency" paths="$(USER_OBJS)"/>
									<additionalInput kind="additionalinput" paths="$(LIBS)"/>
								</inputType>
							</tool>
							<tool id="cdt.managedbuild.tool.gnu.assembler.macosx.base.85834184" name="GCC Assembler" superClass="cdt.managedbuild.tool.gnu.assembler.macosx.base">
								<option id="gnu.both.asm.option.include.paths.1763153126" name="Include paths (-I)" superClass="gnu.both.asm.option.include.paths" valueType="includePath">
									<listOptionValue builtIn="false" value="/opt/local/include"/>
								</option>
								<inputType id="cdt.managedbuild.tool.gnu.assembler.input.1787895621" superClass="cdt.managedbuild.tool.gnu.assembler.input"/>
							</tool>
							<tool id="cdt.managedbuild.tool.gnu.archiver.macosx.base.217086069" name="GCC Archiver" superClass="cdt.managedbuild.tool.gnu.archiver.macosx.base"/>
							<tool id="cdt.managedbuild.tool.gnu.cpp.compiler.macosx.base.1629258328" name="GCC C++ Compiler" superClass="cdt.managedbuild.tool.gnu.cpp.compiler.macosx.base">
								<option id="gnu.cpp.compiler.option.include.paths.1552452888" name="Include paths (-I)" superClass="gnu.cpp.compiler.option.include.paths" valueType="includePath">
									<listOptionValue builtIn="false" value="&quot;${ProjDirPath}&quot;"/>
									<listOptionValue builtIn="false" value="/opt/local/include"/>
								</option>
								<inputType id="cdt.managedbuild.tool.gnu.cpp.compiler.input.1833545667" superClass="cdt.managedbuild.tool.gnu.cpp.compiler.input"/>
							</tool>
							<tool id="cdt.managedbuild.tool.gnu.c.compiler.macosx.base.1347102680" name="GCC C Compiler" superClass="cdt.managedbuild.tool.gnu.c.compiler.macosx.base">
								<option id="gnu.c.compiler.option.include.paths.1343736621" name="Include paths (-I)" superClass="gnu.c.compiler.option.include.paths" valueType="includePath">
									<listOptionValue builtIn="false" value="/opt/local/include"/>
								</option>
								<inputType id="cdt.managedbuild.tool.gnu.c.compiler.input.1718446861" superClass="cdt.managedbuild.tool.gnu.c.compiler.input"/>
							</tool>
						</toolChain>
					</folderInfo>
				</configuration>
			</storageModule>
			<storageModule moduleId="org.eclipse.cdt.core.externalSettings"/>
			<storageModule moduleId="org.eclipse.cdt.core.language.mapping"/>
			<storageModule moduleId="org.eclipse.cdt.internal.ui.text.commentOwnerProjectMappings"/>
		</cconfiguration>
		<cconfiguration id="cdt.managedbuild.toolchain.gnu.macosx.base.1359703544.1441575890">
			<storageModule buildSystemId="org.eclipse.cdt.managedbuilder.core.configurationDataProvider" id="cdt.managedbuild.toolchain.gnu.macosx.base.1359703544.1441575890" moduleId="org.eclipse.cdt.core.settings" name="Timing">
				<externalSettings/>
				<extensions>
					<extension id="org.eclipse.cdt.core.ELF" point="org.eclipse.cdt.core.BinaryParser"/>
					<extension id="org.eclipse.cdt.core.MachO64" point="org.eclipse.cdt.core.BinaryParser"/>
					<extension id="org.eclipse.cdt.core.GASErrorParser" point="org.eclipse.cdt.core.ErrorParser"/>
					<extension id="org.eclipse.cdt.core.GLDErrorParser" point="org.eclipse.cdt.core.ErrorParser"/>
					<extension id="org.eclipse.cdt.core.GCCErrorParser" point="org.eclipse.cdt.core.ErrorParser"/>
					<extension id="org.eclipse.cdt.core.GmakeErrorParser" point="org.eclipse.cdt.core.ErrorParser"/>
					<extension id="org.eclipse.cdt.core.CWDLocator" point="org.eclipse.cdt.core.ErrorParser"/>
				</extensions>
			</storageModule>
			<storageModule moduleId="cdtBuildSystem" version="4.0.0">
				<configuration artifactName="gtsam" buildProperties="" description="" id="cdt.managedbuild.toolchain.gnu.macosx.base.1359703544.1441575890" name="Timing" parent="org.eclipse.cdt.build.core.emptycfg">
					<folderInfo id="cdt.managedbuild.toolchain.gnu.macosx.base.1359703544.1441575890." name="/" resourcePath="">
						<toolChain id="cdt.managedbuild.toolchain.gnu.macosx.base.1257341773" name="cdt.managedbuild.toolchain.gnu.macosx.base" superClass="cdt.managedbuild.toolchain.gnu.macosx.base">
							<targetPlatform archList="all" binaryParser="org.eclipse.cdt.core.ELF;org.eclipse.cdt.core.MachO64" id="cdt.managedbuild.target.gnu.platform.macosx.base.1756820285" name="Debug Platform" osList="macosx" superClass="cdt.managedbuild.target.gnu.platform.macosx.base"/>
							<builder arguments="" buildPath="${workspace_loc:/gtsam/build-timing}" command="make" id="cdt.managedbuild.target.gnu.builder.macosx.base.404194139" keepEnvironmentInBuildfile="false" managedBuildOn="false" name="Gnu Make Builder" parallelBuildOn="true" parallelizationNumber="5" superClass="cdt.managedbuild.target.gnu.builder.macosx.base"/>
							<tool id="cdt.managedbuild.tool.macosx.c.linker.macosx.base.879403713" name="MacOS X C Linker" superClass="cdt.managedbuild.tool.macosx.c.linker.macosx.base"/>
							<tool id="cdt.managedbuild.tool.macosx.cpp.linker.macosx.base.48676242" name="MacOS X C++ Linker" superClass="cdt.managedbuild.tool.macosx.cpp.linker.macosx.base">
								<option id="macosx.cpp.link.option.paths.174590526" name="Library search path (-L)" superClass="macosx.cpp.link.option.paths" valueType="libPaths">
									<listOptionValue builtIn="false" value="/opt/local/include"/>
								</option>
								<inputType id="cdt.managedbuild.tool.macosx.cpp.linker.input.1326666213" superClass="cdt.managedbuild.tool.macosx.cpp.linker.input">
									<additionalInput kind="additionalinputdependency" paths="$(USER_OBJS)"/>
									<additionalInput kind="additionalinput" paths="$(LIBS)"/>
								</inputType>
							</tool>
							<tool id="cdt.managedbuild.tool.gnu.assembler.macosx.base.1656014639" name="GCC Assembler" superClass="cdt.managedbuild.tool.gnu.assembler.macosx.base">
								<option id="gnu.both.asm.option.include.paths.270466535" name="Include paths (-I)" superClass="gnu.both.asm.option.include.paths" valueType="includePath">
									<listOptionValue builtIn="false" value="/opt/local/include"/>
								</option>
								<inputType id="cdt.managedbuild.tool.gnu.assembler.input.1772039992" superClass="cdt.managedbuild.tool.gnu.assembler.input"/>
							</tool>
							<tool id="cdt.managedbuild.tool.gnu.archiver.macosx.base.1614404591" name="GCC Archiver" superClass="cdt.managedbuild.tool.gnu.archiver.macosx.base"/>
							<tool id="cdt.managedbuild.tool.gnu.cpp.compiler.macosx.base.614657800" name="GCC C++ Compiler" superClass="cdt.managedbuild.tool.gnu.cpp.compiler.macosx.base">
								<option id="gnu.cpp.compiler.option.include.paths.1141136867" name="Include paths (-I)" superClass="gnu.cpp.compiler.option.include.paths" valueType="includePath">
									<listOptionValue builtIn="false" value="/opt/local/include"/>
								</option>
								<inputType id="cdt.managedbuild.tool.gnu.cpp.compiler.input.1461267797" superClass="cdt.managedbuild.tool.gnu.cpp.compiler.input"/>
							</tool>
							<tool id="cdt.managedbuild.tool.gnu.c.compiler.macosx.base.347634465" name="GCC C Compiler" superClass="cdt.managedbuild.tool.gnu.c.compiler.macosx.base">
								<option id="gnu.c.compiler.option.include.paths.1955670101" name="Include paths (-I)" superClass="gnu.c.compiler.option.include.paths" valueType="includePath">
									<listOptionValue builtIn="false" value="/opt/local/include"/>
								</option>
								<inputType id="cdt.managedbuild.tool.gnu.c.compiler.input.98903241" superClass="cdt.managedbuild.tool.gnu.c.compiler.input"/>
							</tool>
						</toolChain>
					</folderInfo>
				</configuration>
			</storageModule>
			<storageModule moduleId="org.eclipse.cdt.core.externalSettings"/>
			<storageModule moduleId="org.eclipse.cdt.core.language.mapping"/>
			<storageModule moduleId="org.eclipse.cdt.internal.ui.text.commentOwnerProjectMappings"/>
		</cconfiguration>
		<cconfiguration id="cdt.managedbuild.toolchain.gnu.macosx.base.1359703544.127261216">
			<storageModule buildSystemId="org.eclipse.cdt.managedbuilder.core.configurationDataProvider" id="cdt.managedbuild.toolchain.gnu.macosx.base.1359703544.127261216" moduleId="org.eclipse.cdt.core.settings" name="fast">
				<externalSettings/>
				<extensions>
					<extension id="org.eclipse.cdt.core.ELF" point="org.eclipse.cdt.core.BinaryParser"/>
					<extension id="org.eclipse.cdt.core.MachO64" point="org.eclipse.cdt.core.BinaryParser"/>
					<extension id="org.eclipse.cdt.core.GASErrorParser" point="org.eclipse.cdt.core.ErrorParser"/>
					<extension id="org.eclipse.cdt.core.GLDErrorParser" point="org.eclipse.cdt.core.ErrorParser"/>
					<extension id="org.eclipse.cdt.core.GCCErrorParser" point="org.eclipse.cdt.core.ErrorParser"/>
					<extension id="org.eclipse.cdt.core.GmakeErrorParser" point="org.eclipse.cdt.core.ErrorParser"/>
					<extension id="org.eclipse.cdt.core.CWDLocator" point="org.eclipse.cdt.core.ErrorParser"/>
				</extensions>
			</storageModule>
			<storageModule moduleId="cdtBuildSystem" version="4.0.0">
				<configuration artifactName="gtsam" buildProperties="" description="" id="cdt.managedbuild.toolchain.gnu.macosx.base.1359703544.127261216" name="fast" parent="org.eclipse.cdt.build.core.emptycfg">
					<folderInfo id="cdt.managedbuild.toolchain.gnu.macosx.base.1359703544.127261216." name="/" resourcePath="">
						<toolChain id="cdt.managedbuild.toolchain.gnu.macosx.base.1052998998" name="cdt.managedbuild.toolchain.gnu.macosx.base" superClass="cdt.managedbuild.toolchain.gnu.macosx.base">
							<targetPlatform archList="all" binaryParser="org.eclipse.cdt.core.ELF;org.eclipse.cdt.core.MachO64" id="cdt.managedbuild.target.gnu.platform.macosx.base.1735323246" name="Debug Platform" osList="macosx" superClass="cdt.managedbuild.target.gnu.platform.macosx.base"/>
							<builder arguments="" buildPath="${workspace_loc:/gtsam/build-fast}" command="make" id="cdt.managedbuild.target.gnu.builder.macosx.base.1127775962" keepEnvironmentInBuildfile="false" managedBuildOn="false" name="Gnu Make Builder" parallelBuildOn="true" parallelizationNumber="optimal" superClass="cdt.managedbuild.target.gnu.builder.macosx.base"/>
							<tool id="cdt.managedbuild.tool.macosx.c.linker.macosx.base.1922513433" name="MacOS X C Linker" superClass="cdt.managedbuild.tool.macosx.c.linker.macosx.base"/>
							<tool id="cdt.managedbuild.tool.macosx.cpp.linker.macosx.base.1097733515" name="MacOS X C++ Linker" superClass="cdt.managedbuild.tool.macosx.cpp.linker.macosx.base">
								<option id="macosx.cpp.link.option.paths.2077171343" name="Library search path (-L)" superClass="macosx.cpp.link.option.paths" valueType="libPaths">
									<listOptionValue builtIn="false" value="/opt/local/include"/>
								</option>
								<inputType id="cdt.managedbuild.tool.macosx.cpp.linker.input.2101986359" superClass="cdt.managedbuild.tool.macosx.cpp.linker.input">
									<additionalInput kind="additionalinputdependency" paths="$(USER_OBJS)"/>
									<additionalInput kind="additionalinput" paths="$(LIBS)"/>
								</inputType>
							</tool>
							<tool id="cdt.managedbuild.tool.gnu.assembler.macosx.base.1665834395" name="GCC Assembler" superClass="cdt.managedbuild.tool.gnu.assembler.macosx.base">
								<option id="gnu.both.asm.option.include.paths.22259045" name="Include paths (-I)" superClass="gnu.both.asm.option.include.paths" valueType="includePath">
									<listOptionValue builtIn="false" value="/opt/local/include"/>
								</option>
								<inputType id="cdt.managedbuild.tool.gnu.assembler.input.1096646805" superClass="cdt.managedbuild.tool.gnu.assembler.input"/>
							</tool>
							<tool id="cdt.managedbuild.tool.gnu.archiver.macosx.base.1662212593" name="GCC Archiver" superClass="cdt.managedbuild.tool.gnu.archiver.macosx.base"/>
							<tool id="cdt.managedbuild.tool.gnu.cpp.compiler.macosx.base.165336396" name="GCC C++ Compiler" superClass="cdt.managedbuild.tool.gnu.cpp.compiler.macosx.base">
								<option id="gnu.cpp.compiler.option.include.paths.1336290606" name="Include paths (-I)" superClass="gnu.cpp.compiler.option.include.paths" valueType="includePath">
									<listOptionValue builtIn="false" value="&quot;${workspace_loc:/gtsam}&quot;"/>
									<listOptionValue builtIn="false" value="/usr/include/c++/4.6.1"/>
									<listOptionValue builtIn="false" value="/usr/include/c++/4.6"/>
									<listOptionValue builtIn="false" value="/usr/include/c++/4.6/backward"/>
									<listOptionValue builtIn="false" value="/opt/local/include"/>
								</option>
								<inputType id="cdt.managedbuild.tool.gnu.cpp.compiler.input.515209182" superClass="cdt.managedbuild.tool.gnu.cpp.compiler.input"/>
							</tool>
							<tool id="cdt.managedbuild.tool.gnu.c.compiler.macosx.base.302039063" name="GCC C Compiler" superClass="cdt.managedbuild.tool.gnu.c.compiler.macosx.base">
								<option id="gnu.c.compiler.option.include.paths.1559514253" name="Include paths (-I)" superClass="gnu.c.compiler.option.include.paths" valueType="includePath">
									<listOptionValue builtIn="false" value="/opt/local/include"/>
								</option>
								<inputType id="cdt.managedbuild.tool.gnu.c.compiler.input.623172045" superClass="cdt.managedbuild.tool.gnu.c.compiler.input"/>
							</tool>
						</toolChain>
					</folderInfo>
				</configuration>
			</storageModule>
			<storageModule moduleId="org.eclipse.cdt.core.externalSettings"/>
			<storageModule moduleId="org.eclipse.cdt.core.language.mapping"/>
			<storageModule moduleId="org.eclipse.cdt.internal.ui.text.commentOwnerProjectMappings"/>
		</cconfiguration>
	</storageModule>
	<storageModule moduleId="cdtBuildSystem" version="4.0.0">
		<project id="gtsam.null.1344331286" name="gtsam"/>
	</storageModule>
	<storageModule moduleId="refreshScope" versionNumber="1">
		<resource resourceType="PROJECT" workspacePath="/gtsam"/>
	</storageModule>
	<storageModule moduleId="org.eclipse.cdt.internal.ui.text.commentOwnerProjectMappings"/>
	<storageModule moduleId="org.eclipse.cdt.core.LanguageSettingsProviders"/>
	<storageModule moduleId="scannerConfiguration">
		<autodiscovery enabled="true" problemReportingEnabled="true" selectedProfileId="org.eclipse.cdt.make.core.GCCStandardMakePerProjectProfile"/>
		<profile id="org.eclipse.cdt.make.core.GCCStandardMakePerFileProfile">
			<buildOutputProvider>
				<openAction enabled="true" filePath=""/>
				<parser enabled="true"/>
			</buildOutputProvider>
			<scannerInfoProvider id="makefileGenerator">
				<runAction arguments="-f ${project_name}_scd.mk" command="make" useDefault="true"/>
				<parser enabled="true"/>
			</scannerInfoProvider>
		</profile>
		<profile id="org.eclipse.cdt.managedbuilder.core.GCCWinManagedMakePerProjectProfile">
			<buildOutputProvider>
				<openAction enabled="true" filePath=""/>
				<parser enabled="true"/>
			</buildOutputProvider>
			<scannerInfoProvider id="specsFile">
				<runAction arguments="-E -P -v -dD ${plugin_state_location}/${specs_file}" command="gcc" useDefault="true"/>
				<parser enabled="true"/>
			</scannerInfoProvider>
		</profile>
		<profile id="org.eclipse.cdt.managedbuilder.core.GCCWinManagedMakePerProjectProfileCPP">
			<buildOutputProvider>
				<openAction enabled="true" filePath=""/>
				<parser enabled="true"/>
			</buildOutputProvider>
			<scannerInfoProvider id="specsFile">
				<runAction arguments="-E -P -v -dD ${plugin_state_location}/specs.cpp" command="g++" useDefault="true"/>
				<parser enabled="true"/>
			</scannerInfoProvider>
		</profile>
		<profile id="org.eclipse.cdt.managedbuilder.core.GCCWinManagedMakePerProjectProfileC">
			<buildOutputProvider>
				<openAction enabled="true" filePath=""/>
				<parser enabled="true"/>
			</buildOutputProvider>
			<scannerInfoProvider id="specsFile">
				<runAction arguments="-E -P -v -dD ${plugin_state_location}/specs.c" command="gcc" useDefault="true"/>
				<parser enabled="true"/>
			</scannerInfoProvider>
		</profile>
		<scannerConfigBuildInfo instanceId="cdt.managedbuild.toolchain.gnu.macosx.base.1359703544;cdt.managedbuild.toolchain.gnu.macosx.base.1359703544.2031210194;cdt.managedbuild.tool.gnu.cpp.compiler.macosx.base.1629258328;cdt.managedbuild.tool.gnu.cpp.compiler.input.1833545667">
			<autodiscovery enabled="true" problemReportingEnabled="true" selectedProfileId="org.eclipse.cdt.managedbuilder.core.GCCManagedMakePerProjectProfileCPP"/>
			<profile id="org.eclipse.cdt.make.core.GCCStandardMakePerFileProfile">
				<buildOutputProvider>
					<openAction enabled="true" filePath=""/>
					<parser enabled="true"/>
				</buildOutputProvider>
				<scannerInfoProvider id="makefileGenerator">
					<runAction arguments="-f ${project_name}_scd.mk" command="make" useDefault="true"/>
					<parser enabled="true"/>
				</scannerInfoProvider>
			</profile>
			<profile id="org.eclipse.cdt.managedbuilder.core.GCCWinManagedMakePerProjectProfile">
				<buildOutputProvider>
					<openAction enabled="true" filePath=""/>
					<parser enabled="true"/>
				</buildOutputProvider>
				<scannerInfoProvider id="specsFile">
					<runAction arguments="-E -P -v -dD ${plugin_state_location}/${specs_file}" command="gcc" useDefault="true"/>
					<parser enabled="true"/>
				</scannerInfoProvider>
			</profile>
			<profile id="org.eclipse.cdt.managedbuilder.core.GCCWinManagedMakePerProjectProfileCPP">
				<buildOutputProvider>
					<openAction enabled="true" filePath=""/>
					<parser enabled="true"/>
				</buildOutputProvider>
				<scannerInfoProvider id="specsFile">
					<runAction arguments="-E -P -v -dD ${plugin_state_location}/specs.cpp" command="g++" useDefault="true"/>
					<parser enabled="true"/>
				</scannerInfoProvider>
			</profile>
			<profile id="org.eclipse.cdt.managedbuilder.core.GCCWinManagedMakePerProjectProfileC">
				<buildOutputProvider>
					<openAction enabled="true" filePath=""/>
					<parser enabled="true"/>
				</buildOutputProvider>
				<scannerInfoProvider id="specsFile">
					<runAction arguments="-E -P -v -dD ${plugin_state_location}/specs.c" command="gcc" useDefault="true"/>
					<parser enabled="true"/>
				</scannerInfoProvider>
			</profile>
		</scannerConfigBuildInfo>
		<scannerConfigBuildInfo instanceId="cdt.managedbuild.toolchain.gnu.macosx.base.1359703544.1441575890;cdt.managedbuild.toolchain.gnu.macosx.base.1359703544.1441575890.;cdt.managedbuild.tool.gnu.c.compiler.macosx.base.347634465;cdt.managedbuild.tool.gnu.c.compiler.input.98903241">
			<autodiscovery enabled="true" problemReportingEnabled="true" selectedProfileId="org.eclipse.cdt.make.core.GCCStandardMakePerProjectProfile"/>
			<profile id="org.eclipse.cdt.make.core.GCCStandardMakePerFileProfile">
				<buildOutputProvider>
					<openAction enabled="true" filePath=""/>
					<parser enabled="true"/>
				</buildOutputProvider>
				<scannerInfoProvider id="makefileGenerator">
					<runAction arguments="-f ${project_name}_scd.mk" command="make" useDefault="true"/>
					<parser enabled="true"/>
				</scannerInfoProvider>
			</profile>
			<profile id="org.eclipse.cdt.managedbuilder.core.GCCWinManagedMakePerProjectProfile">
				<buildOutputProvider>
					<openAction enabled="true" filePath=""/>
					<parser enabled="true"/>
				</buildOutputProvider>
				<scannerInfoProvider id="specsFile">
					<runAction arguments="-E -P -v -dD ${plugin_state_location}/${specs_file}" command="gcc" useDefault="true"/>
					<parser enabled="true"/>
				</scannerInfoProvider>
			</profile>
			<profile id="org.eclipse.cdt.managedbuilder.core.GCCWinManagedMakePerProjectProfileCPP">
				<buildOutputProvider>
					<openAction enabled="true" filePath=""/>
					<parser enabled="true"/>
				</buildOutputProvider>
				<scannerInfoProvider id="specsFile">
					<runAction arguments="-E -P -v -dD ${plugin_state_location}/specs.cpp" command="g++" useDefault="true"/>
					<parser enabled="true"/>
				</scannerInfoProvider>
			</profile>
			<profile id="org.eclipse.cdt.managedbuilder.core.GCCWinManagedMakePerProjectProfileC">
				<buildOutputProvider>
					<openAction enabled="true" filePath=""/>
					<parser enabled="true"/>
				</buildOutputProvider>
				<scannerInfoProvider id="specsFile">
					<runAction arguments="-E -P -v -dD ${plugin_state_location}/specs.c" command="gcc" useDefault="true"/>
					<parser enabled="true"/>
				</scannerInfoProvider>
			</profile>
		</scannerConfigBuildInfo>
		<scannerConfigBuildInfo instanceId="cdt.managedbuild.toolchain.gnu.macosx.base.1359703544.1441575890;cdt.managedbuild.toolchain.gnu.macosx.base.1359703544.1441575890.;cdt.managedbuild.tool.gnu.cpp.compiler.macosx.base.614657800;cdt.managedbuild.tool.gnu.cpp.compiler.input.1461267797">
			<autodiscovery enabled="true" problemReportingEnabled="true" selectedProfileId="org.eclipse.cdt.make.core.GCCStandardMakePerProjectProfile"/>
			<profile id="org.eclipse.cdt.make.core.GCCStandardMakePerFileProfile">
				<buildOutputProvider>
					<openAction enabled="true" filePath=""/>
					<parser enabled="true"/>
				</buildOutputProvider>
				<scannerInfoProvider id="makefileGenerator">
					<runAction arguments="-f ${project_name}_scd.mk" command="make" useDefault="true"/>
					<parser enabled="true"/>
				</scannerInfoProvider>
			</profile>
			<profile id="org.eclipse.cdt.managedbuilder.core.GCCWinManagedMakePerProjectProfile">
				<buildOutputProvider>
					<openAction enabled="true" filePath=""/>
					<parser enabled="true"/>
				</buildOutputProvider>
				<scannerInfoProvider id="specsFile">
					<runAction arguments="-E -P -v -dD ${plugin_state_location}/${specs_file}" command="gcc" useDefault="true"/>
					<parser enabled="true"/>
				</scannerInfoProvider>
			</profile>
			<profile id="org.eclipse.cdt.managedbuilder.core.GCCWinManagedMakePerProjectProfileCPP">
				<buildOutputProvider>
					<openAction enabled="true" filePath=""/>
					<parser enabled="true"/>
				</buildOutputProvider>
				<scannerInfoProvider id="specsFile">
					<runAction arguments="-E -P -v -dD ${plugin_state_location}/specs.cpp" command="g++" useDefault="true"/>
					<parser enabled="true"/>
				</scannerInfoProvider>
			</profile>
			<profile id="org.eclipse.cdt.managedbuilder.core.GCCWinManagedMakePerProjectProfileC">
				<buildOutputProvider>
					<openAction enabled="true" filePath=""/>
					<parser enabled="true"/>
				</buildOutputProvider>
				<scannerInfoProvider id="specsFile">
					<runAction arguments="-E -P -v -dD ${plugin_state_location}/specs.c" command="gcc" useDefault="true"/>
					<parser enabled="true"/>
				</scannerInfoProvider>
			</profile>
		</scannerConfigBuildInfo>
		<scannerConfigBuildInfo instanceId="cdt.managedbuild.toolchain.gnu.macosx.base.1359703544.127261216;cdt.managedbuild.toolchain.gnu.macosx.base.1359703544.127261216.;cdt.managedbuild.tool.gnu.c.compiler.macosx.base.302039063;cdt.managedbuild.tool.gnu.c.compiler.input.623172045">
			<autodiscovery enabled="true" problemReportingEnabled="true" selectedProfileId="org.eclipse.cdt.make.core.GCCStandardMakePerProjectProfile"/>
			<profile id="org.eclipse.cdt.make.core.GCCStandardMakePerFileProfile">
				<buildOutputProvider>
					<openAction enabled="true" filePath=""/>
					<parser enabled="true"/>
				</buildOutputProvider>
				<scannerInfoProvider id="makefileGenerator">
					<runAction arguments="-f ${project_name}_scd.mk" command="make" useDefault="true"/>
					<parser enabled="true"/>
				</scannerInfoProvider>
			</profile>
			<profile id="org.eclipse.cdt.managedbuilder.core.GCCWinManagedMakePerProjectProfile">
				<buildOutputProvider>
					<openAction enabled="true" filePath=""/>
					<parser enabled="true"/>
				</buildOutputProvider>
				<scannerInfoProvider id="specsFile">
					<runAction arguments="-E -P -v -dD ${plugin_state_location}/${specs_file}" command="gcc" useDefault="true"/>
					<parser enabled="true"/>
				</scannerInfoProvider>
			</profile>
			<profile id="org.eclipse.cdt.managedbuilder.core.GCCWinManagedMakePerProjectProfileCPP">
				<buildOutputProvider>
					<openAction enabled="true" filePath=""/>
					<parser enabled="true"/>
				</buildOutputProvider>
				<scannerInfoProvider id="specsFile">
					<runAction arguments="-E -P -v -dD ${plugin_state_location}/specs.cpp" command="g++" useDefault="true"/>
					<parser enabled="true"/>
				</scannerInfoProvider>
			</profile>
			<profile id="org.eclipse.cdt.managedbuilder.core.GCCWinManagedMakePerProjectProfileC">
				<buildOutputProvider>
					<openAction enabled="true" filePath=""/>
					<parser enabled="true"/>
				</buildOutputProvider>
				<scannerInfoProvider id="specsFile">
					<runAction arguments="-E -P -v -dD ${plugin_state_location}/specs.c" command="gcc" useDefault="true"/>
					<parser enabled="true"/>
				</scannerInfoProvider>
			</profile>
		</scannerConfigBuildInfo>
		<scannerConfigBuildInfo instanceId="cdt.managedbuild.toolchain.gnu.macosx.base.1359703544;cdt.managedbuild.toolchain.gnu.macosx.base.1359703544.2031210194;cdt.managedbuild.tool.gnu.c.compiler.macosx.base.1347102680;cdt.managedbuild.tool.gnu.c.compiler.input.1718446861">
			<autodiscovery enabled="true" problemReportingEnabled="true" selectedProfileId="org.eclipse.cdt.managedbuilder.core.GCCManagedMakePerProjectProfileC"/>
			<profile id="org.eclipse.cdt.make.core.GCCStandardMakePerFileProfile">
				<buildOutputProvider>
					<openAction enabled="true" filePath=""/>
					<parser enabled="true"/>
				</buildOutputProvider>
				<scannerInfoProvider id="makefileGenerator">
					<runAction arguments="-f ${project_name}_scd.mk" command="make" useDefault="true"/>
					<parser enabled="true"/>
				</scannerInfoProvider>
			</profile>
			<profile id="org.eclipse.cdt.managedbuilder.core.GCCWinManagedMakePerProjectProfile">
				<buildOutputProvider>
					<openAction enabled="true" filePath=""/>
					<parser enabled="true"/>
				</buildOutputProvider>
				<scannerInfoProvider id="specsFile">
					<runAction arguments="-E -P -v -dD ${plugin_state_location}/${specs_file}" command="gcc" useDefault="true"/>
					<parser enabled="true"/>
				</scannerInfoProvider>
			</profile>
			<profile id="org.eclipse.cdt.managedbuilder.core.GCCWinManagedMakePerProjectProfileCPP">
				<buildOutputProvider>
					<openAction enabled="true" filePath=""/>
					<parser enabled="true"/>
				</buildOutputProvider>
				<scannerInfoProvider id="specsFile">
					<runAction arguments="-E -P -v -dD ${plugin_state_location}/specs.cpp" command="g++" useDefault="true"/>
					<parser enabled="true"/>
				</scannerInfoProvider>
			</profile>
			<profile id="org.eclipse.cdt.managedbuilder.core.GCCWinManagedMakePerProjectProfileC">
				<buildOutputProvider>
					<openAction enabled="true" filePath=""/>
					<parser enabled="true"/>
				</buildOutputProvider>
				<scannerInfoProvider id="specsFile">
					<runAction arguments="-E -P -v -dD ${plugin_state_location}/specs.c" command="gcc" useDefault="true"/>
					<parser enabled="true"/>
				</scannerInfoProvider>
			</profile>
		</scannerConfigBuildInfo>
		<scannerConfigBuildInfo instanceId="cdt.managedbuild.toolchain.gnu.macosx.base.1359703544.127261216;cdt.managedbuild.toolchain.gnu.macosx.base.1359703544.127261216.;cdt.managedbuild.tool.gnu.cpp.compiler.macosx.base.165336396;cdt.managedbuild.tool.gnu.cpp.compiler.input.515209182">
			<autodiscovery enabled="true" problemReportingEnabled="true" selectedProfileId="org.eclipse.cdt.make.core.GCCStandardMakePerProjectProfile"/>
			<profile id="org.eclipse.cdt.make.core.GCCStandardMakePerFileProfile">
				<buildOutputProvider>
					<openAction enabled="true" filePath=""/>
					<parser enabled="true"/>
				</buildOutputProvider>
				<scannerInfoProvider id="makefileGenerator">
					<runAction arguments="-f ${project_name}_scd.mk" command="make" useDefault="true"/>
					<parser enabled="true"/>
				</scannerInfoProvider>
			</profile>
			<profile id="org.eclipse.cdt.managedbuilder.core.GCCWinManagedMakePerProjectProfile">
				<buildOutputProvider>
					<openAction enabled="true" filePath=""/>
					<parser enabled="true"/>
				</buildOutputProvider>
				<scannerInfoProvider id="specsFile">
					<runAction arguments="-E -P -v -dD ${plugin_state_location}/${specs_file}" command="gcc" useDefault="true"/>
					<parser enabled="true"/>
				</scannerInfoProvider>
			</profile>
			<profile id="org.eclipse.cdt.managedbuilder.core.GCCWinManagedMakePerProjectProfileCPP">
				<buildOutputProvider>
					<openAction enabled="true" filePath=""/>
					<parser enabled="true"/>
				</buildOutputProvider>
				<scannerInfoProvider id="specsFile">
					<runAction arguments="-E -P -v -dD ${plugin_state_location}/specs.cpp" command="g++" useDefault="true"/>
					<parser enabled="true"/>
				</scannerInfoProvider>
			</profile>
			<profile id="org.eclipse.cdt.managedbuilder.core.GCCWinManagedMakePerProjectProfileC">
				<buildOutputProvider>
					<openAction enabled="true" filePath=""/>
					<parser enabled="true"/>
				</buildOutputProvider>
				<scannerInfoProvider id="specsFile">
					<runAction arguments="-E -P -v -dD ${plugin_state_location}/specs.c" command="gcc" useDefault="true"/>
					<parser enabled="true"/>
				</scannerInfoProvider>
			</profile>
		</scannerConfigBuildInfo>
	</storageModule>
	<storageModule moduleId="org.eclipse.cdt.make.core.buildtargets">
		<buildTargets>
			<target name="SmartProjectionFactorExample_kitti_nonbatch.run" path="build/gtsam_unstable/examples" targetID="org.eclipse.cdt.build.MakeTargetBuilder">
				<buildCommand>make</buildCommand>
				<buildArguments>-j5</buildArguments>
				<buildTarget>SmartProjectionFactorExample_kitti_nonbatch.run</buildTarget>
				<stopOnError>true</stopOnError>
				<useDefaultCommand>true</useDefaultCommand>
				<runAllBuilders>true</runAllBuilders>
			</target>
			<target name="SmartProjectionFactorExample_kitti.run" path="build/gtsam_unstable/examples" targetID="org.eclipse.cdt.build.MakeTargetBuilder">
				<buildCommand>make</buildCommand>
				<buildArguments>-j5</buildArguments>
				<buildTarget>SmartProjectionFactorExample_kitti.run</buildTarget>
				<stopOnError>true</stopOnError>
				<useDefaultCommand>true</useDefaultCommand>
				<runAllBuilders>true</runAllBuilders>
			</target>
			<target name="SmartProjectionFactorTesting.run" path="build/gtsam_unstable/examples" targetID="org.eclipse.cdt.build.MakeTargetBuilder">
				<buildCommand>make</buildCommand>
				<buildArguments>-j5</buildArguments>
				<buildTarget>SmartProjectionFactorTesting.run</buildTarget>
				<stopOnError>true</stopOnError>
				<useDefaultCommand>true</useDefaultCommand>
				<runAllBuilders>true</runAllBuilders>
			</target>
			<target name="SFMExampleExpressions.run" path="build/gtsam_unstable/examples" targetID="org.eclipse.cdt.build.MakeTargetBuilder">
				<buildCommand>make</buildCommand>
				<buildArguments>-j5</buildArguments>
				<buildTarget>SFMExampleExpressions.run</buildTarget>
				<stopOnError>true</stopOnError>
				<useDefaultCommand>true</useDefaultCommand>
				<runAllBuilders>true</runAllBuilders>
			</target>
			<target name="Pose2SLAMExampleExpressions.run" path="build/gtsam_unstable/examples" targetID="org.eclipse.cdt.build.MakeTargetBuilder">
				<buildCommand>make</buildCommand>
				<buildArguments>-j5</buildArguments>
				<buildTarget>Pose2SLAMExampleExpressions.run</buildTarget>
				<stopOnError>true</stopOnError>
				<useDefaultCommand>true</useDefaultCommand>
				<runAllBuilders>true</runAllBuilders>
			</target>
			<target name="testInvDepthCamera3.run" path="build/gtsam_unstable/geometry/tests" targetID="org.eclipse.cdt.build.MakeTargetBuilder">
				<buildCommand>make</buildCommand>
				<buildArguments>-j5</buildArguments>
				<buildTarget>testInvDepthCamera3.run</buildTarget>
				<stopOnError>true</stopOnError>
				<useDefaultCommand>true</useDefaultCommand>
				<runAllBuilders>true</runAllBuilders>
			</target>
			<target name="testTriangulation.run" path="build/gtsam_unstable/geometry/tests" targetID="org.eclipse.cdt.build.MakeTargetBuilder">
				<buildCommand>make</buildCommand>
				<buildArguments>-j5</buildArguments>
				<buildTarget>testTriangulation.run</buildTarget>
				<stopOnError>true</stopOnError>
				<useDefaultCommand>true</useDefaultCommand>
				<runAllBuilders>true</runAllBuilders>
			</target>
			<target name="check" path="build/base" targetID="org.eclipse.cdt.build.MakeTargetBuilder">
				<buildCommand>make</buildCommand>
				<buildArguments>-j2</buildArguments>
				<buildTarget>check</buildTarget>
				<stopOnError>true</stopOnError>
				<useDefaultCommand>true</useDefaultCommand>
				<runAllBuilders>true</runAllBuilders>
			</target>
			<target name="tests/testSPQRUtil.run" path="build/base" targetID="org.eclipse.cdt.build.MakeTargetBuilder">
				<buildCommand>make</buildCommand>
				<buildArguments>-j2</buildArguments>
				<buildTarget>tests/testSPQRUtil.run</buildTarget>
				<stopOnError>true</stopOnError>
				<useDefaultCommand>true</useDefaultCommand>
				<runAllBuilders>true</runAllBuilders>
			</target>
			<target name="clean" path="build/base" targetID="org.eclipse.cdt.build.MakeTargetBuilder">
				<buildCommand>make</buildCommand>
				<buildArguments>-j2</buildArguments>
				<buildTarget>clean</buildTarget>
				<stopOnError>true</stopOnError>
				<useDefaultCommand>true</useDefaultCommand>
				<runAllBuilders>true</runAllBuilders>
			</target>
			<target name="all" path="inference" targetID="org.eclipse.cdt.build.MakeTargetBuilder">
				<buildCommand>make</buildCommand>
				<buildArguments>-j2</buildArguments>
				<buildTarget>all</buildTarget>
				<stopOnError>true</stopOnError>
				<useDefaultCommand>true</useDefaultCommand>
				<runAllBuilders>true</runAllBuilders>
			</target>
			<target name="clean" path="inference" targetID="org.eclipse.cdt.build.MakeTargetBuilder">
				<buildCommand>make</buildCommand>
				<buildArguments>-j2</buildArguments>
				<buildTarget>clean</buildTarget>
				<stopOnError>true</stopOnError>
				<useDefaultCommand>true</useDefaultCommand>
				<runAllBuilders>true</runAllBuilders>
			</target>
			<target name="check" path="inference" targetID="org.eclipse.cdt.build.MakeTargetBuilder">
				<buildCommand>make</buildCommand>
				<buildArguments>-k</buildArguments>
				<buildTarget>check</buildTarget>
				<stopOnError>true</stopOnError>
				<useDefaultCommand>false</useDefaultCommand>
				<runAllBuilders>true</runAllBuilders>
			</target>
			<target name="tests/testBayesTree.run" path="inference" targetID="org.eclipse.cdt.build.MakeTargetBuilder">
				<buildCommand>make</buildCommand>
				<buildArguments/>
				<buildTarget>tests/testBayesTree.run</buildTarget>
				<stopOnError>true</stopOnError>
				<useDefaultCommand>false</useDefaultCommand>
				<runAllBuilders>true</runAllBuilders>
			</target>
			<target name="testBinaryBayesNet.run" path="inference" targetID="org.eclipse.cdt.build.MakeTargetBuilder">
				<buildCommand>make</buildCommand>
				<buildArguments/>
				<buildTarget>testBinaryBayesNet.run</buildTarget>
				<stopOnError>true</stopOnError>
				<useDefaultCommand>false</useDefaultCommand>
				<runAllBuilders>true</runAllBuilders>
			</target>
			<target name="testFactorGraph.run" path="inference" targetID="org.eclipse.cdt.build.MakeTargetBuilder">
				<buildCommand>make</buildCommand>
				<buildArguments>-j2</buildArguments>
				<buildTarget>testFactorGraph.run</buildTarget>
				<stopOnError>true</stopOnError>
				<useDefaultCommand>true</useDefaultCommand>
				<runAllBuilders>true</runAllBuilders>
			</target>
			<target name="testISAM.run" path="inference" targetID="org.eclipse.cdt.build.MakeTargetBuilder">
				<buildCommand>make</buildCommand>
				<buildArguments>-j2</buildArguments>
				<buildTarget>testISAM.run</buildTarget>
				<stopOnError>true</stopOnError>
				<useDefaultCommand>true</useDefaultCommand>
				<runAllBuilders>true</runAllBuilders>
			</target>
			<target name="testJunctionTree.run" path="inference" targetID="org.eclipse.cdt.build.MakeTargetBuilder">
				<buildCommand>make</buildCommand>
				<buildArguments>-j2</buildArguments>
				<buildTarget>testJunctionTree.run</buildTarget>
				<stopOnError>true</stopOnError>
				<useDefaultCommand>true</useDefaultCommand>
				<runAllBuilders>true</runAllBuilders>
			</target>
			<target name="testKey.run" path="inference" targetID="org.eclipse.cdt.build.MakeTargetBuilder">
				<buildCommand>make</buildCommand>
				<buildArguments>-j2</buildArguments>
				<buildTarget>testKey.run</buildTarget>
				<stopOnError>true</stopOnError>
				<useDefaultCommand>true</useDefaultCommand>
				<runAllBuilders>true</runAllBuilders>
			</target>
			<target name="testOrdering.run" path="inference" targetID="org.eclipse.cdt.build.MakeTargetBuilder">
				<buildCommand>make</buildCommand>
				<buildArguments>-j2</buildArguments>
				<buildTarget>testOrdering.run</buildTarget>
				<stopOnError>true</stopOnError>
				<useDefaultCommand>true</useDefaultCommand>
				<runAllBuilders>true</runAllBuilders>
			</target>
			<target name="testSymbolicBayesNet.run" path="inference" targetID="org.eclipse.cdt.build.MakeTargetBuilder">
				<buildCommand>make</buildCommand>
				<buildArguments/>
				<buildTarget>testSymbolicBayesNet.run</buildTarget>
				<stopOnError>true</stopOnError>
				<useDefaultCommand>false</useDefaultCommand>
				<runAllBuilders>true</runAllBuilders>
			</target>
			<target name="tests/testSymbolicFactor.run" path="inference" targetID="org.eclipse.cdt.build.MakeTargetBuilder">
				<buildCommand>make</buildCommand>
				<buildArguments/>
				<buildTarget>tests/testSymbolicFactor.run</buildTarget>
				<stopOnError>true</stopOnError>
				<useDefaultCommand>false</useDefaultCommand>
				<runAllBuilders>true</runAllBuilders>
			</target>
			<target name="testSymbolicFactorGraph.run" path="inference" targetID="org.eclipse.cdt.build.MakeTargetBuilder">
				<buildCommand>make</buildCommand>
				<buildArguments/>
				<buildTarget>testSymbolicFactorGraph.run</buildTarget>
				<stopOnError>true</stopOnError>
				<useDefaultCommand>false</useDefaultCommand>
				<runAllBuilders>true</runAllBuilders>
			</target>
			<target name="timeSymbolMaps.run" path="inference" targetID="org.eclipse.cdt.build.MakeTargetBuilder">
				<buildCommand>make</buildCommand>
				<buildArguments>-j2</buildArguments>
				<buildTarget>timeSymbolMaps.run</buildTarget>
				<stopOnError>true</stopOnError>
				<useDefaultCommand>true</useDefaultCommand>
				<runAllBuilders>true</runAllBuilders>
			</target>
			<target name="tests/testBayesTree" path="inference" targetID="org.eclipse.cdt.build.MakeTargetBuilder">
				<buildCommand>make</buildCommand>
				<buildArguments/>
				<buildTarget>tests/testBayesTree</buildTarget>
				<stopOnError>true</stopOnError>
				<useDefaultCommand>false</useDefaultCommand>
				<runAllBuilders>true</runAllBuilders>
			</target>
			<target name="testGaussianFactor.run" path="linear/tests" targetID="org.eclipse.cdt.build.MakeTargetBuilder">
				<buildCommand>make</buildCommand>
				<buildArguments>-j2</buildArguments>
				<buildTarget>testGaussianFactor.run</buildTarget>
				<stopOnError>true</stopOnError>
				<useDefaultCommand>true</useDefaultCommand>
				<runAllBuilders>true</runAllBuilders>
			</target>
			<target name="testPoseRTV.run" path="build/gtsam_unstable/dynamics" targetID="org.eclipse.cdt.build.MakeTargetBuilder">
				<buildCommand>make</buildCommand>
				<buildArguments>-j5</buildArguments>
				<buildTarget>testPoseRTV.run</buildTarget>
				<stopOnError>true</stopOnError>
				<useDefaultCommand>true</useDefaultCommand>
				<runAllBuilders>true</runAllBuilders>
			</target>
			<target name="testIMUSystem.run" path="build/gtsam_unstable/dynamics" targetID="org.eclipse.cdt.build.MakeTargetBuilder">
				<buildCommand>make</buildCommand>
				<buildArguments>-j5</buildArguments>
				<buildTarget>testIMUSystem.run</buildTarget>
				<stopOnError>true</stopOnError>
				<useDefaultCommand>true</useDefaultCommand>
				<runAllBuilders>true</runAllBuilders>
			</target>
			<target name="testBTree.run" path="build/gtsam_unstable/base" targetID="org.eclipse.cdt.build.MakeTargetBuilder">
				<buildCommand>make</buildCommand>
				<buildArguments>-j5</buildArguments>
				<buildTarget>testBTree.run</buildTarget>
				<stopOnError>true</stopOnError>
				<useDefaultCommand>true</useDefaultCommand>
				<runAllBuilders>true</runAllBuilders>
			</target>
			<target name="testDSF.run" path="build/gtsam_unstable/base" targetID="org.eclipse.cdt.build.MakeTargetBuilder">
				<buildCommand>make</buildCommand>
				<buildArguments>-j5</buildArguments>
				<buildTarget>testDSF.run</buildTarget>
				<stopOnError>true</stopOnError>
				<useDefaultCommand>true</useDefaultCommand>
				<runAllBuilders>true</runAllBuilders>
			</target>
			<target name="testDSFVector.run" path="build/gtsam_unstable/base" targetID="org.eclipse.cdt.build.MakeTargetBuilder">
				<buildCommand>make</buildCommand>
				<buildArguments>-j5</buildArguments>
				<buildTarget>testDSFVector.run</buildTarget>
				<stopOnError>true</stopOnError>
				<useDefaultCommand>true</useDefaultCommand>
				<runAllBuilders>true</runAllBuilders>
			</target>
<<<<<<< HEAD
			<target name="testFixedVector.run" path="build/gtsam_unstable/base" targetID="org.eclipse.cdt.build.MakeTargetBuilder">
				<buildCommand>make</buildCommand>
				<buildArguments>-j5</buildArguments>
				<buildTarget>testFixedVector.run</buildTarget>
				<stopOnError>true</stopOnError>
				<useDefaultCommand>true</useDefaultCommand>
				<runAllBuilders>true</runAllBuilders>
			</target>
			<target name="testDSFMap.run" path="build/gtsam_unstable/base" targetID="org.eclipse.cdt.build.MakeTargetBuilder">
=======
			<target name="testInvDepthFactor3.run" path="build/gtsam_unstable/slam/tests" targetID="org.eclipse.cdt.build.MakeTargetBuilder">
>>>>>>> c1f048dc
				<buildCommand>make</buildCommand>
				<buildArguments>-j5</buildArguments>
				<buildTarget>testDSFMap.run</buildTarget>
				<stopOnError>true</stopOnError>
				<useDefaultCommand>true</useDefaultCommand>
				<runAllBuilders>true</runAllBuilders>
			</target>
			<target name="all" path="release" targetID="org.eclipse.cdt.build.MakeTargetBuilder">
				<buildCommand>make</buildCommand>
				<buildArguments>-j2</buildArguments>
				<buildTarget>all</buildTarget>
				<stopOnError>true</stopOnError>
				<useDefaultCommand>true</useDefaultCommand>
				<runAllBuilders>true</runAllBuilders>
			</target>
			<target name="check" path="release" targetID="org.eclipse.cdt.build.MakeTargetBuilder">
				<buildCommand>make</buildCommand>
				<buildArguments>-j2</buildArguments>
				<buildTarget>check</buildTarget>
				<stopOnError>true</stopOnError>
				<useDefaultCommand>true</useDefaultCommand>
				<runAllBuilders>true</runAllBuilders>
			</target>
			<target name="clean" path="release" targetID="org.eclipse.cdt.build.MakeTargetBuilder">
				<buildCommand>make</buildCommand>
				<buildArguments>-j2</buildArguments>
				<buildTarget>clean</buildTarget>
				<stopOnError>true</stopOnError>
				<useDefaultCommand>true</useDefaultCommand>
				<runAllBuilders>true</runAllBuilders>
			</target>
			<target name="all j5" path="release" targetID="org.eclipse.cdt.build.MakeTargetBuilder">
				<buildCommand>make</buildCommand>
				<buildArguments>-j5</buildArguments>
				<buildTarget>all</buildTarget>
				<stopOnError>true</stopOnError>
				<useDefaultCommand>false</useDefaultCommand>
				<runAllBuilders>true</runAllBuilders>
			</target>
			<target name="check j5" path="release" targetID="org.eclipse.cdt.build.MakeTargetBuilder">
				<buildCommand>make</buildCommand>
				<buildArguments>-j5</buildArguments>
				<buildTarget>check</buildTarget>
				<stopOnError>true</stopOnError>
				<useDefaultCommand>false</useDefaultCommand>
				<runAllBuilders>true</runAllBuilders>
			</target>
			<target name="tests/testPose2.run" path="build_retract/gtsam/geometry" targetID="org.eclipse.cdt.build.MakeTargetBuilder">
				<buildCommand>make</buildCommand>
				<buildArguments>-j2</buildArguments>
				<buildTarget>tests/testPose2.run</buildTarget>
				<stopOnError>true</stopOnError>
				<useDefaultCommand>true</useDefaultCommand>
				<runAllBuilders>true</runAllBuilders>
			</target>
			<target name="testInertialNavFactor_GlobalVelocity.run" path="build/gtsam_unstable/slam/tests" targetID="org.eclipse.cdt.build.MakeTargetBuilder">
				<buildCommand>make</buildCommand>
				<buildArguments>-j5</buildArguments>
				<buildTarget>testInertialNavFactor_GlobalVelocity.run</buildTarget>
				<stopOnError>true</stopOnError>
				<useDefaultCommand>true</useDefaultCommand>
				<runAllBuilders>true</runAllBuilders>
			</target>
			<target name="testInvDepthFactorVariant3.run" path="build/gtsam_unstable/slam/tests" targetID="org.eclipse.cdt.build.MakeTargetBuilder">
				<buildCommand>make</buildCommand>
				<buildArguments>-j5</buildArguments>
				<buildTarget>testInvDepthFactorVariant3.run</buildTarget>
				<stopOnError>true</stopOnError>
				<useDefaultCommand>true</useDefaultCommand>
				<runAllBuilders>true</runAllBuilders>
			</target>
			<target name="testInvDepthFactorVariant1.run" path="build/gtsam_unstable/slam/tests" targetID="org.eclipse.cdt.build.MakeTargetBuilder">
				<buildCommand>make</buildCommand>
				<buildArguments>-j5</buildArguments>
				<buildTarget>testInvDepthFactorVariant1.run</buildTarget>
				<stopOnError>true</stopOnError>
				<useDefaultCommand>true</useDefaultCommand>
				<runAllBuilders>true</runAllBuilders>
			</target>
			<target name="testEquivInertialNavFactor_GlobalVel.run" path="build/gtsam_unstable/slam/tests" targetID="org.eclipse.cdt.build.MakeTargetBuilder">
				<buildCommand>make</buildCommand>
				<buildArguments>-j5</buildArguments>
				<buildTarget>testEquivInertialNavFactor_GlobalVel.run</buildTarget>
				<stopOnError>true</stopOnError>
				<useDefaultCommand>true</useDefaultCommand>
				<runAllBuilders>true</runAllBuilders>
			</target>
			<target name="testInvDepthFactorVariant2.run" path="build/gtsam_unstable/slam/tests" targetID="org.eclipse.cdt.build.MakeTargetBuilder">
				<buildCommand>make</buildCommand>
				<buildArguments>-j5</buildArguments>
				<buildTarget>testInvDepthFactorVariant2.run</buildTarget>
				<stopOnError>true</stopOnError>
				<useDefaultCommand>true</useDefaultCommand>
				<runAllBuilders>true</runAllBuilders>
			</target>
			<target name="testRelativeElevationFactor.run" path="build/gtsam_unstable/slam/tests" targetID="org.eclipse.cdt.build.MakeTargetBuilder">
				<buildCommand>make</buildCommand>
				<buildArguments>-j5</buildArguments>
				<buildTarget>testRelativeElevationFactor.run</buildTarget>
				<stopOnError>true</stopOnError>
				<useDefaultCommand>true</useDefaultCommand>
				<runAllBuilders>true</runAllBuilders>
			</target>
			<target name="testPoseBetweenFactor.run" path="build/gtsam_unstable/slam/tests" targetID="org.eclipse.cdt.build.MakeTargetBuilder">
				<buildCommand>make</buildCommand>
				<buildArguments>-j5</buildArguments>
				<buildTarget>testPoseBetweenFactor.run</buildTarget>
				<stopOnError>true</stopOnError>
				<useDefaultCommand>true</useDefaultCommand>
				<runAllBuilders>true</runAllBuilders>
			</target>
			<target name="testGaussMarkov1stOrderFactor.run" path="build/gtsam_unstable/slam/tests" targetID="org.eclipse.cdt.build.MakeTargetBuilder">
				<buildCommand>make</buildCommand>
				<buildArguments>-j5</buildArguments>
				<buildTarget>testGaussMarkov1stOrderFactor.run</buildTarget>
				<stopOnError>true</stopOnError>
				<useDefaultCommand>true</useDefaultCommand>
				<runAllBuilders>true</runAllBuilders>
			</target>
			<target name="testSmartStereoProjectionPoseFactor.run" path="build/gtsam_unstable/slam/tests" targetID="org.eclipse.cdt.build.MakeTargetBuilder">
				<buildCommand>make</buildCommand>
				<buildArguments>-j4</buildArguments>
				<buildTarget>testSmartStereoProjectionPoseFactor.run</buildTarget>
				<stopOnError>true</stopOnError>
				<useDefaultCommand>true</useDefaultCommand>
				<runAllBuilders>true</runAllBuilders>
			</target>
			<target name="testGaussianFactorGraph.run" path="build/gtsam/linear/tests" targetID="org.eclipse.cdt.build.MakeTargetBuilder">
				<buildCommand>make</buildCommand>
				<buildArguments>-j5</buildArguments>
				<buildTarget>testGaussianFactorGraphUnordered.run</buildTarget>
				<stopOnError>true</stopOnError>
				<useDefaultCommand>true</useDefaultCommand>
				<runAllBuilders>true</runAllBuilders>
			</target>
			<target name="testGaussianBayesNetUnordered.run" path="build/gtsam/linear/tests" targetID="org.eclipse.cdt.build.MakeTargetBuilder">
				<buildCommand>make</buildCommand>
				<buildArguments>-j5</buildArguments>
				<buildTarget>testGaussianBayesNetUnordered.run</buildTarget>
				<stopOnError>true</stopOnError>
				<useDefaultCommand>true</useDefaultCommand>
				<runAllBuilders>true</runAllBuilders>
			</target>
			<target name="clean" path="CppUnitLite" targetID="org.eclipse.cdt.build.MakeTargetBuilder">
				<buildCommand>make</buildCommand>
				<buildArguments>-j2</buildArguments>
				<buildTarget>clean</buildTarget>
				<stopOnError>true</stopOnError>
				<useDefaultCommand>true</useDefaultCommand>
				<runAllBuilders>true</runAllBuilders>
			</target>
			<target name="all" path="spqr_mini" targetID="org.eclipse.cdt.build.MakeTargetBuilder">
				<buildCommand>make</buildCommand>
				<buildArguments>-j2</buildArguments>
				<buildTarget>all</buildTarget>
				<stopOnError>true</stopOnError>
				<useDefaultCommand>true</useDefaultCommand>
				<runAllBuilders>true</runAllBuilders>
			</target>
			<target name="clean" path="spqr_mini" targetID="org.eclipse.cdt.build.MakeTargetBuilder">
				<buildCommand>make</buildCommand>
				<buildArguments>-j2</buildArguments>
				<buildTarget>clean</buildTarget>
				<stopOnError>true</stopOnError>
				<useDefaultCommand>true</useDefaultCommand>
				<runAllBuilders>true</runAllBuilders>
			</target>
			<target name="rebuild" path="spqr_mini" targetID="org.eclipse.cdt.build.MakeTargetBuilder">
				<buildCommand>make</buildCommand>
				<buildArguments>-j2</buildArguments>
				<buildTarget>clean all</buildTarget>
				<stopOnError>true</stopOnError>
				<useDefaultCommand>true</useDefaultCommand>
				<runAllBuilders>true</runAllBuilders>
			</target>
			<target name="testGeneralSFMFactor.run" path="build/gtsam/slam" targetID="org.eclipse.cdt.build.MakeTargetBuilder">
				<buildCommand>make</buildCommand>
				<buildArguments>-j5</buildArguments>
				<buildTarget>testGeneralSFMFactor.run</buildTarget>
				<stopOnError>true</stopOnError>
				<useDefaultCommand>true</useDefaultCommand>
				<runAllBuilders>true</runAllBuilders>
			</target>
			<target name="testProjectionFactor.run" path="build/gtsam/slam" targetID="org.eclipse.cdt.build.MakeTargetBuilder">
				<buildCommand>make</buildCommand>
				<buildArguments>-j5</buildArguments>
				<buildTarget>testProjectionFactor.run</buildTarget>
				<stopOnError>true</stopOnError>
				<useDefaultCommand>true</useDefaultCommand>
				<runAllBuilders>true</runAllBuilders>
			</target>
			<target name="testGeneralSFMFactor_Cal3Bundler.run" path="build/gtsam/slam" targetID="org.eclipse.cdt.build.MakeTargetBuilder">
				<buildCommand>make</buildCommand>
				<buildArguments>-j5</buildArguments>
				<buildTarget>testGeneralSFMFactor_Cal3Bundler.run</buildTarget>
				<stopOnError>true</stopOnError>
				<useDefaultCommand>true</useDefaultCommand>
				<runAllBuilders>true</runAllBuilders>
			</target>
			<target name="testAntiFactor.run" path="build/gtsam/slam" targetID="org.eclipse.cdt.build.MakeTargetBuilder">
				<buildCommand>make</buildCommand>
				<buildArguments>-j6 -j8</buildArguments>
				<buildTarget>testAntiFactor.run</buildTarget>
				<stopOnError>true</stopOnError>
				<useDefaultCommand>true</useDefaultCommand>
				<runAllBuilders>true</runAllBuilders>
			</target>
			<target name="testBetweenFactor.run" path="build/gtsam/slam" targetID="org.eclipse.cdt.build.MakeTargetBuilder">
				<buildCommand>make</buildCommand>
				<buildArguments>-j6 -j8</buildArguments>
				<buildTarget>testBetweenFactor.run</buildTarget>
				<stopOnError>true</stopOnError>
				<useDefaultCommand>true</useDefaultCommand>
				<runAllBuilders>true</runAllBuilders>
			</target>
			<target name="testDataset.run" path="build/gtsam/slam" targetID="org.eclipse.cdt.build.MakeTargetBuilder">
				<buildCommand>make</buildCommand>
				<buildArguments>-j5</buildArguments>
				<buildTarget>testDataset.run</buildTarget>
				<stopOnError>true</stopOnError>
				<useDefaultCommand>true</useDefaultCommand>
				<runAllBuilders>true</runAllBuilders>
			</target>
<<<<<<< HEAD
			<target name="testEssentialMatrixFactor.run" path="build/gtsam/slam" targetID="org.eclipse.cdt.build.MakeTargetBuilder">
=======
			<target name="testGaussianBayesTree.run" path="build/gtsam/linear/tests" targetID="org.eclipse.cdt.build.MakeTargetBuilder">
				<buildCommand>make</buildCommand>
				<buildArguments>-j5</buildArguments>
				<buildTarget>testGaussianBayesTree.run</buildTarget>
				<stopOnError>true</stopOnError>
				<useDefaultCommand>true</useDefaultCommand>
				<runAllBuilders>true</runAllBuilders>
			</target>
			<target name="timeCameraExpression.run" path="build/gtsam_unstable/timing" targetID="org.eclipse.cdt.build.MakeTargetBuilder">
				<buildCommand>make</buildCommand>
				<buildArguments>-j5</buildArguments>
				<buildTarget>timeCameraExpression.run</buildTarget>
				<stopOnError>true</stopOnError>
				<useDefaultCommand>true</useDefaultCommand>
				<runAllBuilders>true</runAllBuilders>
			</target>
			<target name="timeOneCameraExpression.run" path="build/gtsam_unstable/timing" targetID="org.eclipse.cdt.build.MakeTargetBuilder">
				<buildCommand>make</buildCommand>
				<buildArguments>-j5</buildArguments>
				<buildTarget>timeOneCameraExpression.run</buildTarget>
				<stopOnError>true</stopOnError>
				<useDefaultCommand>true</useDefaultCommand>
				<runAllBuilders>true</runAllBuilders>
			</target>
			<target name="timeSFMExpressions.run" path="build/gtsam_unstable/timing" targetID="org.eclipse.cdt.build.MakeTargetBuilder">
				<buildCommand>make</buildCommand>
				<buildArguments>-j5</buildArguments>
				<buildTarget>timeSFMExpressions.run</buildTarget>
				<stopOnError>true</stopOnError>
				<useDefaultCommand>true</useDefaultCommand>
				<runAllBuilders>true</runAllBuilders>
			</target>
			<target name="timeAdaptAutoDiff.run" path="build/gtsam_unstable/timing" targetID="org.eclipse.cdt.build.MakeTargetBuilder">
				<buildCommand>make</buildCommand>
				<buildArguments>-j5</buildArguments>
				<buildTarget>timeAdaptAutoDiff.run</buildTarget>
				<stopOnError>true</stopOnError>
				<useDefaultCommand>true</useDefaultCommand>
				<runAllBuilders>true</runAllBuilders>
			</target>
			<target name="testCombinedImuFactor.run" path="build/gtsam/navigation/tests" targetID="org.eclipse.cdt.build.MakeTargetBuilder">
>>>>>>> c1f048dc
				<buildCommand>make</buildCommand>
				<buildArguments>-j5</buildArguments>
				<buildTarget>testEssentialMatrixFactor.run</buildTarget>
				<stopOnError>true</stopOnError>
				<useDefaultCommand>true</useDefaultCommand>
				<runAllBuilders>true</runAllBuilders>
			</target>
			<target name="testRotateFactor.run" path="build/gtsam/slam" targetID="org.eclipse.cdt.build.MakeTargetBuilder">
				<buildCommand>make</buildCommand>
				<buildArguments>-j5</buildArguments>
				<buildTarget>testRotateFactor.run</buildTarget>
				<stopOnError>true</stopOnError>
				<useDefaultCommand>true</useDefaultCommand>
				<runAllBuilders>true</runAllBuilders>
			</target>
<<<<<<< HEAD
			<target name="testValues.run" path="build/gtsam/nonlinear" targetID="org.eclipse.cdt.build.MakeTargetBuilder">
=======
			<target name="testAHRSFactor.run" path="build/gtsam/navigation/tests" targetID="org.eclipse.cdt.build.MakeTargetBuilder">
				<buildCommand>make</buildCommand>
				<buildArguments>-j5</buildArguments>
				<buildTarget>testAHRSFactor.run</buildTarget>
				<stopOnError>true</stopOnError>
				<useDefaultCommand>true</useDefaultCommand>
				<runAllBuilders>true</runAllBuilders>
			</target>
			<target name="testAttitudeFactor.run" path="build/gtsam/navigation/tests" targetID="org.eclipse.cdt.build.MakeTargetBuilder">
				<buildCommand>make</buildCommand>
				<buildArguments>-j8</buildArguments>
				<buildTarget>testAttitudeFactor.run</buildTarget>
				<stopOnError>true</stopOnError>
				<useDefaultCommand>true</useDefaultCommand>
				<runAllBuilders>true</runAllBuilders>
			</target>
			<target name="clean" path="build/wrap/gtsam" targetID="org.eclipse.cdt.build.MakeTargetBuilder">
>>>>>>> c1f048dc
				<buildCommand>make</buildCommand>
				<buildArguments>-j5</buildArguments>
				<buildTarget>testValues.run</buildTarget>
				<stopOnError>true</stopOnError>
				<useDefaultCommand>true</useDefaultCommand>
				<runAllBuilders>true</runAllBuilders>
			</target>
			<target name="testOrdering.run" path="build/gtsam/nonlinear" targetID="org.eclipse.cdt.build.MakeTargetBuilder">
				<buildCommand>make</buildCommand>
				<buildArguments>-j5</buildArguments>
				<buildTarget>testOrdering.run</buildTarget>
				<stopOnError>true</stopOnError>
				<useDefaultCommand>true</useDefaultCommand>
				<runAllBuilders>true</runAllBuilders>
			</target>
			<target name="testKey.run" path="build/gtsam/nonlinear" targetID="org.eclipse.cdt.build.MakeTargetBuilder">
				<buildCommand>make</buildCommand>
				<buildArguments>-j5</buildArguments>
				<buildTarget>testKey.run</buildTarget>
				<stopOnError>true</stopOnError>
				<useDefaultCommand>true</useDefaultCommand>
				<runAllBuilders>true</runAllBuilders>
			</target>
			<target name="testLinearContainerFactor.run" path="build/gtsam/nonlinear" targetID="org.eclipse.cdt.build.MakeTargetBuilder">
				<buildCommand>make</buildCommand>
				<buildArguments>-j5</buildArguments>
				<buildTarget>testLinearContainerFactor.run</buildTarget>
				<stopOnError>true</stopOnError>
				<useDefaultCommand>true</useDefaultCommand>
				<runAllBuilders>true</runAllBuilders>
			</target>
			<target name="testWhiteNoiseFactor.run" path="build/gtsam/nonlinear" targetID="org.eclipse.cdt.build.MakeTargetBuilder">
				<buildCommand>make</buildCommand>
				<buildArguments>-j6 -j8</buildArguments>
				<buildTarget>testWhiteNoiseFactor.run</buildTarget>
				<stopOnError>true</stopOnError>
				<useDefaultCommand>true</useDefaultCommand>
				<runAllBuilders>true</runAllBuilders>
			</target>
			<target name="all" path="build_wrap" targetID="org.eclipse.cdt.build.MakeTargetBuilder">
				<buildCommand>make</buildCommand>
				<buildArguments>-j2</buildArguments>
				<buildTarget>all</buildTarget>
				<stopOnError>true</stopOnError>
				<useDefaultCommand>true</useDefaultCommand>
				<runAllBuilders>true</runAllBuilders>
			</target>
			<target name="check" path="build_wrap" targetID="org.eclipse.cdt.build.MakeTargetBuilder">
				<buildCommand>make</buildCommand>
				<buildArguments>-j2</buildArguments>
				<buildTarget>check</buildTarget>
				<stopOnError>true</stopOnError>
				<useDefaultCommand>true</useDefaultCommand>
				<runAllBuilders>true</runAllBuilders>
			</target>
			<target name="clean" path="build_wrap" targetID="org.eclipse.cdt.build.MakeTargetBuilder">
				<buildCommand>make</buildCommand>
				<buildArguments>-j2</buildArguments>
				<buildTarget>clean</buildTarget>
				<stopOnError>true</stopOnError>
				<useDefaultCommand>true</useDefaultCommand>
				<runAllBuilders>true</runAllBuilders>
			</target>
			<target name="schedulingExample.run" path="build/gtsam_unstable/discrete" targetID="org.eclipse.cdt.build.MakeTargetBuilder">
				<buildCommand>make</buildCommand>
				<buildArguments>-j5</buildArguments>
				<buildTarget>schedulingExample.run</buildTarget>
				<stopOnError>true</stopOnError>
				<useDefaultCommand>true</useDefaultCommand>
				<runAllBuilders>true</runAllBuilders>
			</target>
			<target name="testCSP.run" path="build/gtsam_unstable/discrete" targetID="org.eclipse.cdt.build.MakeTargetBuilder">
				<buildCommand>make</buildCommand>
				<buildArguments>-j5</buildArguments>
				<buildTarget>testCSP.run</buildTarget>
				<stopOnError>true</stopOnError>
				<useDefaultCommand>true</useDefaultCommand>
				<runAllBuilders>true</runAllBuilders>
			</target>
			<target name="testScheduler.run" path="build/gtsam_unstable/discrete" targetID="org.eclipse.cdt.build.MakeTargetBuilder">
				<buildCommand>make</buildCommand>
				<buildArguments>-j5</buildArguments>
				<buildTarget>testScheduler.run</buildTarget>
				<stopOnError>true</stopOnError>
				<useDefaultCommand>true</useDefaultCommand>
				<runAllBuilders>true</runAllBuilders>
			</target>
			<target name="schedulingQuals12.run" path="build/gtsam_unstable/discrete" targetID="org.eclipse.cdt.build.MakeTargetBuilder">
				<buildCommand>make</buildCommand>
				<buildArguments>-j5</buildArguments>
				<buildTarget>schedulingQuals12.run</buildTarget>
				<stopOnError>true</stopOnError>
				<useDefaultCommand>true</useDefaultCommand>
				<runAllBuilders>true</runAllBuilders>
			</target>
			<target name="testSudoku.run" path="build/gtsam_unstable/discrete" targetID="org.eclipse.cdt.build.MakeTargetBuilder">
				<buildCommand>make</buildCommand>
				<buildArguments>-j5</buildArguments>
				<buildTarget>testSudoku.run</buildTarget>
				<stopOnError>true</stopOnError>
				<useDefaultCommand>true</useDefaultCommand>
				<runAllBuilders>true</runAllBuilders>
			</target>
			<target name="schedulingQuals13.run" path="build/gtsam_unstable/discrete" targetID="org.eclipse.cdt.build.MakeTargetBuilder">
				<buildCommand>make</buildCommand>
				<buildArguments/>
				<buildTarget>testErrors.run</buildTarget>
				<stopOnError>true</stopOnError>
				<useDefaultCommand>true</useDefaultCommand>
				<runAllBuilders>true</runAllBuilders>
			</target>
			<target name="check" path="build/geometry" targetID="org.eclipse.cdt.build.MakeTargetBuilder">
				<buildCommand>make</buildCommand>
				<buildArguments>-j2</buildArguments>
				<buildTarget>check</buildTarget>
				<stopOnError>true</stopOnError>
				<useDefaultCommand>true</useDefaultCommand>
				<runAllBuilders>true</runAllBuilders>
			</target>
			<target name="timeCalibratedCamera.run" path="build/geometry" targetID="org.eclipse.cdt.build.MakeTargetBuilder">
				<buildCommand>make</buildCommand>
				<buildArguments>-j2</buildArguments>
				<buildTarget>timeCalibratedCamera.run</buildTarget>
				<stopOnError>true</stopOnError>
				<useDefaultCommand>true</useDefaultCommand>
				<runAllBuilders>true</runAllBuilders>
			</target>
			<target name="timeRot3.run" path="build/geometry" targetID="org.eclipse.cdt.build.MakeTargetBuilder">
				<buildCommand>make</buildCommand>
				<buildArguments>-j2</buildArguments>
				<buildTarget>timeRot3.run</buildTarget>
				<stopOnError>true</stopOnError>
				<useDefaultCommand>true</useDefaultCommand>
				<runAllBuilders>true</runAllBuilders>
			</target>
			<target name="clean" path="build/geometry" targetID="org.eclipse.cdt.build.MakeTargetBuilder">
				<buildCommand>make</buildCommand>
				<buildArguments>-j2</buildArguments>
				<buildTarget>clean</buildTarget>
				<stopOnError>true</stopOnError>
				<useDefaultCommand>true</useDefaultCommand>
				<runAllBuilders>true</runAllBuilders>
			</target>
			<target name="testInvDepthFactor3.run" path="build/gtsam_unstable/slam" targetID="org.eclipse.cdt.build.MakeTargetBuilder">
				<buildCommand>make</buildCommand>
				<buildArguments>-j5</buildArguments>
				<buildTarget>testInvDepthFactor3.run</buildTarget>
				<stopOnError>true</stopOnError>
				<useDefaultCommand>true</useDefaultCommand>
				<runAllBuilders>true</runAllBuilders>
			</target>
			<target name="testPoseTranslationPrior.run" path="build/gtsam_unstable/slam" targetID="org.eclipse.cdt.build.MakeTargetBuilder">
				<buildCommand>make</buildCommand>
				<buildArguments>-j5</buildArguments>
				<buildTarget>testPoseTranslationPrior.run</buildTarget>
				<stopOnError>true</stopOnError>
				<useDefaultCommand>true</useDefaultCommand>
				<runAllBuilders>true</runAllBuilders>
			</target>
			<target name="testPoseRotationPrior.run" path="build/gtsam_unstable/slam" targetID="org.eclipse.cdt.build.MakeTargetBuilder">
				<buildCommand>make</buildCommand>
				<buildArguments>-j5</buildArguments>
				<buildTarget>testPoseRotationPrior.run</buildTarget>
				<stopOnError>true</stopOnError>
				<useDefaultCommand>true</useDefaultCommand>
				<runAllBuilders>true</runAllBuilders>
			</target>
			<target name="testReferenceFrameFactor.run" path="build/gtsam_unstable/slam" targetID="org.eclipse.cdt.build.MakeTargetBuilder">
				<buildCommand>make</buildCommand>
				<buildArguments>-j5</buildArguments>
				<buildTarget>testReferenceFrameFactor.run</buildTarget>
				<stopOnError>true</stopOnError>
				<useDefaultCommand>true</useDefaultCommand>
				<runAllBuilders>true</runAllBuilders>
			</target>
			<target name="testAHRS.run" path="build/gtsam_unstable/slam" targetID="org.eclipse.cdt.build.MakeTargetBuilder">
				<buildCommand>make</buildCommand>
				<buildArguments>-j5</buildArguments>
				<buildTarget>testAHRS.run</buildTarget>
				<stopOnError>true</stopOnError>
				<useDefaultCommand>true</useDefaultCommand>
				<runAllBuilders>true</runAllBuilders>
			</target>
			<target name="testImuFactor.run" path="build/gtsam_unstable/slam" targetID="org.eclipse.cdt.build.MakeTargetBuilder">
				<buildCommand>make</buildCommand>
				<buildArguments>-j8</buildArguments>
				<buildTarget>testImuFactor.run</buildTarget>
				<stopOnError>true</stopOnError>
				<useDefaultCommand>true</useDefaultCommand>
				<runAllBuilders>true</runAllBuilders>
			</target>
			<target name="testMultiProjectionFactor.run" path="build/gtsam_unstable/slam" targetID="org.eclipse.cdt.build.MakeTargetBuilder">
				<buildCommand>make</buildCommand>
				<buildArguments>-j5</buildArguments>
				<buildTarget>testMultiProjectionFactor.run</buildTarget>
				<stopOnError>true</stopOnError>
				<useDefaultCommand>true</useDefaultCommand>
				<runAllBuilders>true</runAllBuilders>
			</target>
			<target name="testSmartProjectionFactor.run" path="build/gtsam_unstable/slam" targetID="org.eclipse.cdt.build.MakeTargetBuilder">
				<buildCommand>make</buildCommand>
				<buildArguments>-j5</buildArguments>
				<buildTarget>testSmartProjectionFactor.run</buildTarget>
				<stopOnError>true</stopOnError>
				<useDefaultCommand>true</useDefaultCommand>
				<runAllBuilders>true</runAllBuilders>
			</target>
			<target name="testDiscreteFactor.run" path="build/gtsam/discrete" targetID="org.eclipse.cdt.build.MakeTargetBuilder">
				<buildCommand>make</buildCommand>
				<buildArguments>-j5</buildArguments>
				<buildTarget>testDiscreteFactor.run</buildTarget>
				<stopOnError>true</stopOnError>
				<useDefaultCommand>true</useDefaultCommand>
				<runAllBuilders>true</runAllBuilders>
			</target>
			<target name="testDiscreteBayesTree.run" path="build/gtsam/discrete" targetID="org.eclipse.cdt.build.MakeTargetBuilder">
				<buildCommand>make</buildCommand>
				<buildArguments>-j1</buildArguments>
				<buildTarget>testDiscreteBayesTree.run</buildTarget>
				<stopOnError>true</stopOnError>
				<useDefaultCommand>false</useDefaultCommand>
				<runAllBuilders>true</runAllBuilders>
			</target>
			<target name="testDiscreteFactorGraph.run" path="build/gtsam/discrete" targetID="org.eclipse.cdt.build.MakeTargetBuilder">
				<buildCommand>make</buildCommand>
				<buildArguments>-j5</buildArguments>
				<buildTarget>testDiscreteFactorGraph.run</buildTarget>
				<stopOnError>true</stopOnError>
				<useDefaultCommand>true</useDefaultCommand>
				<runAllBuilders>true</runAllBuilders>
			</target>
			<target name="testDiscreteConditional.run" path="build/gtsam/discrete" targetID="org.eclipse.cdt.build.MakeTargetBuilder">
				<buildCommand>make</buildCommand>
				<buildArguments>-j5</buildArguments>
				<buildTarget>testDiscreteConditional.run</buildTarget>
				<stopOnError>true</stopOnError>
				<useDefaultCommand>true</useDefaultCommand>
				<runAllBuilders>true</runAllBuilders>
			</target>
			<target name="testDiscreteMarginals.run" path="build/gtsam/discrete" targetID="org.eclipse.cdt.build.MakeTargetBuilder">
				<buildCommand>make</buildCommand>
				<buildArguments>-j5</buildArguments>
				<buildTarget>testDiscreteMarginals.run</buildTarget>
				<stopOnError>true</stopOnError>
				<useDefaultCommand>true</useDefaultCommand>
				<runAllBuilders>true</runAllBuilders>
			</target>
			<target name="testInference.run" path="build/gtsam/inference" targetID="org.eclipse.cdt.build.MakeTargetBuilder">
				<buildCommand>make</buildCommand>
				<buildArguments>-j5</buildArguments>
				<buildTarget>testInference.run</buildTarget>
				<stopOnError>true</stopOnError>
				<useDefaultCommand>true</useDefaultCommand>
				<runAllBuilders>true</runAllBuilders>
			</target>
			<target name="testSymbolicSequentialSolver.run" path="build/gtsam/inference" targetID="org.eclipse.cdt.build.MakeTargetBuilder">
				<buildCommand>make</buildCommand>
				<buildArguments>-j1</buildArguments>
				<buildTarget>testSymbolicSequentialSolver.run</buildTarget>
				<stopOnError>true</stopOnError>
				<useDefaultCommand>false</useDefaultCommand>
				<runAllBuilders>true</runAllBuilders>
			</target>
			<target name="testEliminationTree.run" path="build/gtsam/inference" targetID="org.eclipse.cdt.build.MakeTargetBuilder">
				<buildCommand>make</buildCommand>
				<buildArguments>-j5</buildArguments>
				<buildTarget>testEliminationTree.run</buildTarget>
				<stopOnError>true</stopOnError>
				<useDefaultCommand>true</useDefaultCommand>
				<runAllBuilders>true</runAllBuilders>
			</target>
			<target name="testSymbolicBayesTree.run" path="build/gtsam/inference" targetID="org.eclipse.cdt.build.MakeTargetBuilder">
				<buildCommand>make</buildCommand>
				<buildArguments>-j1</buildArguments>
				<buildTarget>testSymbolicBayesTree.run</buildTarget>
				<stopOnError>true</stopOnError>
				<useDefaultCommand>false</useDefaultCommand>
				<runAllBuilders>true</runAllBuilders>
			</target>
			<target name="vSFMexample.run" path="build/examples/vSLAMexample" targetID="org.eclipse.cdt.build.MakeTargetBuilder">
				<buildCommand>make</buildCommand>
				<buildArguments>-j2</buildArguments>
				<buildTarget>vSFMexample.run</buildTarget>
				<stopOnError>true</stopOnError>
				<useDefaultCommand>true</useDefaultCommand>
				<runAllBuilders>true</runAllBuilders>
			</target>
			<target name="testInvDepthCamera3.run" path="build/gtsam_unstable/geometry" targetID="org.eclipse.cdt.build.MakeTargetBuilder">
				<buildCommand>make</buildCommand>
				<buildArguments>-j5</buildArguments>
				<buildTarget>testInvDepthCamera3.run</buildTarget>
				<stopOnError>true</stopOnError>
				<useDefaultCommand>true</useDefaultCommand>
				<runAllBuilders>true</runAllBuilders>
			</target>
			<target name="testTriangulation.run" path="build/gtsam_unstable/geometry" targetID="org.eclipse.cdt.build.MakeTargetBuilder">
				<buildCommand>make</buildCommand>
				<buildArguments>-j5</buildArguments>
				<buildTarget>testTriangulation.run</buildTarget>
				<stopOnError>true</stopOnError>
				<useDefaultCommand>true</useDefaultCommand>
				<runAllBuilders>true</runAllBuilders>
			</target>
			<target name="testVSLAMGraph" path="build/slam/tests" targetID="org.eclipse.cdt.build.MakeTargetBuilder">
				<buildCommand>make</buildCommand>
				<buildArguments>-j2</buildArguments>
				<buildTarget>testVSLAMGraph</buildTarget>
				<stopOnError>true</stopOnError>
				<useDefaultCommand>true</useDefaultCommand>
				<runAllBuilders>true</runAllBuilders>
			</target>
			<target name="check.tests" path="build/tests" targetID="org.eclipse.cdt.build.MakeTargetBuilder">
				<buildCommand>make</buildCommand>
				<buildArguments>-j5</buildArguments>
				<buildTarget>check.tests</buildTarget>
				<stopOnError>true</stopOnError>
				<useDefaultCommand>true</useDefaultCommand>
				<runAllBuilders>true</runAllBuilders>
			</target>
			<target name="timeGaussianFactorGraph.run" path="build/tests" targetID="org.eclipse.cdt.build.MakeTargetBuilder">
				<buildCommand>make</buildCommand>
				<buildArguments>-j2</buildArguments>
				<buildTarget>timeGaussianFactorGraph.run</buildTarget>
				<stopOnError>true</stopOnError>
				<useDefaultCommand>true</useDefaultCommand>
				<runAllBuilders>true</runAllBuilders>
			</target>
			<target name="testMarginals.run" path="build/tests" targetID="org.eclipse.cdt.build.MakeTargetBuilder">
				<buildCommand>make</buildCommand>
				<buildArguments>-j5</buildArguments>
				<buildTarget>testMarginals.run</buildTarget>
				<stopOnError>true</stopOnError>
				<useDefaultCommand>true</useDefaultCommand>
				<runAllBuilders>true</runAllBuilders>
			</target>
			<target name="testBTree.run" path="build/gtsam_unstable/base/tests" targetID="org.eclipse.cdt.build.MakeTargetBuilder">
				<buildCommand>make</buildCommand>
				<buildArguments>-j5</buildArguments>
				<buildTarget>testBTree.run</buildTarget>
				<stopOnError>true</stopOnError>
				<useDefaultCommand>true</useDefaultCommand>
				<runAllBuilders>true</runAllBuilders>
			</target>
			<target name="testDSF.run" path="build/gtsam_unstable/base/tests" targetID="org.eclipse.cdt.build.MakeTargetBuilder">
				<buildCommand>make</buildCommand>
				<buildArguments>-j5</buildArguments>
				<buildTarget>testDSF.run</buildTarget>
				<stopOnError>true</stopOnError>
				<useDefaultCommand>true</useDefaultCommand>
				<runAllBuilders>true</runAllBuilders>
			</target>
			<target name="testDSFMap.run" path="build/gtsam_unstable/base/tests" targetID="org.eclipse.cdt.build.MakeTargetBuilder">
				<buildCommand>make</buildCommand>
				<buildArguments>-j5</buildArguments>
				<buildTarget>testDSFMap.run</buildTarget>
				<stopOnError>true</stopOnError>
				<useDefaultCommand>true</useDefaultCommand>
				<runAllBuilders>true</runAllBuilders>
			</target>
			<target name="testDSFVector.run" path="build/gtsam_unstable/base/tests" targetID="org.eclipse.cdt.build.MakeTargetBuilder">
				<buildCommand>make</buildCommand>
				<buildArguments>-j5</buildArguments>
				<buildTarget>testDSFVector.run</buildTarget>
				<stopOnError>true</stopOnError>
				<useDefaultCommand>true</useDefaultCommand>
				<runAllBuilders>true</runAllBuilders>
			</target>
			<target name="testFixedVector.run" path="build/gtsam_unstable/base/tests" targetID="org.eclipse.cdt.build.MakeTargetBuilder">
				<buildCommand>make</buildCommand>
				<buildArguments>-j5</buildArguments>
				<buildTarget>testFixedVector.run</buildTarget>
				<stopOnError>true</stopOnError>
				<useDefaultCommand>true</useDefaultCommand>
				<runAllBuilders>true</runAllBuilders>
			</target>
			<target name="all" path="slam" targetID="org.eclipse.cdt.build.MakeTargetBuilder">
				<buildCommand>make</buildCommand>
				<buildArguments>-j5</buildArguments>
				<buildTarget>testGaussianISAM2.run</buildTarget>
				<stopOnError>true</stopOnError>
				<useDefaultCommand>true</useDefaultCommand>
				<runAllBuilders>true</runAllBuilders>
			</target>
			<target name="testSymbolicFactorGraphB.run" path="build/tests" targetID="org.eclipse.cdt.build.MakeTargetBuilder">
				<buildCommand>make</buildCommand>
				<buildArguments>-j5</buildArguments>
				<buildTarget>testSymbolicFactorGraphB.run</buildTarget>
				<stopOnError>true</stopOnError>
				<useDefaultCommand>true</useDefaultCommand>
				<runAllBuilders>true</runAllBuilders>
			</target>
			<target name="timeSequentialOnDataset.run" path="build/tests" targetID="org.eclipse.cdt.build.MakeTargetBuilder">
				<buildCommand>make</buildCommand>
				<buildArguments>-j2</buildArguments>
				<buildTarget>timeSequentialOnDataset.run</buildTarget>
				<stopOnError>true</stopOnError>
				<useDefaultCommand>true</useDefaultCommand>
				<runAllBuilders>true</runAllBuilders>
			</target>
			<target name="testGradientDescentOptimizer.run" path="build/tests" targetID="org.eclipse.cdt.build.MakeTargetBuilder">
				<buildCommand>make</buildCommand>
				<buildArguments>-j5</buildArguments>
				<buildTarget>testGradientDescentOptimizer.run</buildTarget>
				<stopOnError>true</stopOnError>
				<useDefaultCommand>true</useDefaultCommand>
				<runAllBuilders>true</runAllBuilders>
			</target>
			<target name="testGaussianFactor.run" path="build/tests" targetID="org.eclipse.cdt.build.MakeTargetBuilder">
				<buildCommand>make</buildCommand>
				<buildArguments>-j2</buildArguments>
				<buildTarget>testGaussianFactor.run</buildTarget>
				<stopOnError>true</stopOnError>
				<useDefaultCommand>true</useDefaultCommand>
				<runAllBuilders>true</runAllBuilders>
			</target>
			<target name="testNonlinearOptimizer.run" path="build/tests" targetID="org.eclipse.cdt.build.MakeTargetBuilder">
				<buildCommand>make</buildCommand>
				<buildArguments>-j2</buildArguments>
				<buildTarget>testNonlinearOptimizer.run</buildTarget>
				<stopOnError>true</stopOnError>
				<useDefaultCommand>true</useDefaultCommand>
				<runAllBuilders>true</runAllBuilders>
			</target>
			<target name="testGaussianBayesNet.run" path="build/tests" targetID="org.eclipse.cdt.build.MakeTargetBuilder">
				<buildCommand>make</buildCommand>
				<buildArguments>-j2</buildArguments>
				<buildTarget>testGaussianBayesNet.run</buildTarget>
				<stopOnError>true</stopOnError>
				<useDefaultCommand>true</useDefaultCommand>
				<runAllBuilders>true</runAllBuilders>
			</target>
			<target name="testNonlinearISAM.run" path="build/tests" targetID="org.eclipse.cdt.build.MakeTargetBuilder">
				<buildCommand>make</buildCommand>
				<buildArguments>-j2</buildArguments>
				<buildTarget>testNonlinearISAM.run</buildTarget>
				<stopOnError>true</stopOnError>
				<useDefaultCommand>true</useDefaultCommand>
				<runAllBuilders>true</runAllBuilders>
			</target>
			<target name="testNonlinearEquality.run" path="build/tests" targetID="org.eclipse.cdt.build.MakeTargetBuilder">
				<buildCommand>make</buildCommand>
				<buildArguments>-j2</buildArguments>
				<buildTarget>testNonlinearEquality.run</buildTarget>
				<stopOnError>true</stopOnError>
				<useDefaultCommand>true</useDefaultCommand>
				<runAllBuilders>true</runAllBuilders>
			</target>
			<target name="testExtendedKalmanFilter.run" path="build/tests" targetID="org.eclipse.cdt.build.MakeTargetBuilder">
				<buildCommand>make</buildCommand>
				<buildArguments>-j2</buildArguments>
				<buildTarget>testExtendedKalmanFilter.run</buildTarget>
				<stopOnError>true</stopOnError>
				<useDefaultCommand>true</useDefaultCommand>
				<runAllBuilders>true</runAllBuilders>
			</target>
			<target name="testSimulated2DOriented.run" path="slam" targetID="org.eclipse.cdt.build.MakeTargetBuilder">
				<buildCommand>make</buildCommand>
				<buildTarget>testSimulated2DOriented.run</buildTarget>
				<stopOnError>true</stopOnError>
				<useDefaultCommand>false</useDefaultCommand>
				<runAllBuilders>true</runAllBuilders>
			</target>
			<target name="testVSLAMConfig.run" path="slam" targetID="org.eclipse.cdt.build.MakeTargetBuilder">
				<buildCommand>make</buildCommand>
				<buildArguments>-j5</buildArguments>
				<buildTarget>timing.tests</buildTarget>
				<stopOnError>true</stopOnError>
				<useDefaultCommand>true</useDefaultCommand>
				<runAllBuilders>true</runAllBuilders>
			</target>
			<target name="testNonlinearFactor.run" path="build/tests" targetID="org.eclipse.cdt.build.MakeTargetBuilder">
				<buildCommand>make</buildCommand>
				<buildArguments>-j5</buildArguments>
				<buildTarget>testNonlinearFactor.run</buildTarget>
				<stopOnError>true</stopOnError>
				<useDefaultCommand>true</useDefaultCommand>
				<runAllBuilders>true</runAllBuilders>
			</target>
			<target name="clean" path="build/tests" targetID="org.eclipse.cdt.build.MakeTargetBuilder">
				<buildCommand>make</buildCommand>
				<buildArguments>-j5</buildArguments>
				<buildTarget>clean</buildTarget>
				<stopOnError>true</stopOnError>
				<useDefaultCommand>true</useDefaultCommand>
				<runAllBuilders>true</runAllBuilders>
			</target>
			<target name="testGaussianJunctionTreeB.run" path="build/tests" targetID="org.eclipse.cdt.build.MakeTargetBuilder">
				<buildCommand>make</buildCommand>
				<buildArguments>-j5</buildArguments>
				<buildTarget>testGaussianJunctionTreeB.run</buildTarget>
				<stopOnError>true</stopOnError>
				<useDefaultCommand>true</useDefaultCommand>
				<runAllBuilders>true</runAllBuilders>
			</target>
			<target name="testGraph.run" path="build/tests" targetID="org.eclipse.cdt.build.MakeTargetBuilder">
				<buildCommand>make</buildCommand>
				<buildTarget>testSimulated2D.run</buildTarget>
				<stopOnError>true</stopOnError>
				<useDefaultCommand>false</useDefaultCommand>
				<runAllBuilders>true</runAllBuilders>
			</target>
			<target name="testJunctionTree.run" path="build/tests" targetID="org.eclipse.cdt.build.MakeTargetBuilder">
				<buildCommand>make</buildCommand>
				<buildTarget>testSimulated3D.run</buildTarget>
				<stopOnError>true</stopOnError>
				<useDefaultCommand>false</useDefaultCommand>
				<runAllBuilders>true</runAllBuilders>
			</target>
			<target name="testSymbolicBayesNetB.run" path="build/tests" targetID="org.eclipse.cdt.build.MakeTargetBuilder">
				<buildCommand>make</buildCommand>
				<buildArguments/>
				<buildTarget>testSymbolicBayesNetB.run</buildTarget>
				<stopOnError>true</stopOnError>
				<useDefaultCommand>false</useDefaultCommand>
				<runAllBuilders>true</runAllBuilders>
			</target>
			<target name="testEliminationTree.run" path="build/gtsam/inference/tests" targetID="org.eclipse.cdt.build.MakeTargetBuilder">
				<buildCommand>make</buildCommand>
				<buildArguments>-j5</buildArguments>
				<buildTarget>testEliminationTree.run</buildTarget>
				<stopOnError>true</stopOnError>
				<useDefaultCommand>true</useDefaultCommand>
				<runAllBuilders>true</runAllBuilders>
			</target>
			<target name="testInference.run" path="build/gtsam/inference/tests" targetID="org.eclipse.cdt.build.MakeTargetBuilder">
				<buildCommand>make</buildCommand>
				<buildArguments>-j5</buildArguments>
				<buildTarget>testInference.run</buildTarget>
				<stopOnError>true</stopOnError>
				<useDefaultCommand>true</useDefaultCommand>
				<runAllBuilders>true</runAllBuilders>
			</target>
			<target name="testKey.run" path="build/gtsam/inference/tests" targetID="org.eclipse.cdt.build.MakeTargetBuilder">
				<buildCommand>make</buildCommand>
				<buildArguments>-j5</buildArguments>
				<buildTarget>testKey.run</buildTarget>
				<stopOnError>true</stopOnError>
				<useDefaultCommand>true</useDefaultCommand>
				<runAllBuilders>true</runAllBuilders>
			</target>
			<target name="testSymbolicBayesTree.run" path="build/gtsam/inference/tests" targetID="org.eclipse.cdt.build.MakeTargetBuilder">
				<buildCommand>make</buildCommand>
				<buildArguments>-j1</buildArguments>
				<buildTarget>testSymbolicBayesTree.run</buildTarget>
				<stopOnError>true</stopOnError>
				<useDefaultCommand>false</useDefaultCommand>
				<runAllBuilders>true</runAllBuilders>
			</target>
			<target name="testSymbolicSequentialSolver.run" path="build/gtsam/inference/tests" targetID="org.eclipse.cdt.build.MakeTargetBuilder">
				<buildCommand>make</buildCommand>
				<buildArguments>-j1</buildArguments>
				<buildTarget>testSymbolicSequentialSolver.run</buildTarget>
				<stopOnError>true</stopOnError>
				<useDefaultCommand>false</useDefaultCommand>
				<runAllBuilders>true</runAllBuilders>
			</target>
			<target name="check" path="build/nonlinear" targetID="org.eclipse.cdt.build.MakeTargetBuilder">
				<buildCommand>make</buildCommand>
				<buildArguments>-j5</buildArguments>
				<buildTarget>testGaussianFactorGraphB.run</buildTarget>
				<stopOnError>true</stopOnError>
				<useDefaultCommand>true</useDefaultCommand>
				<runAllBuilders>true</runAllBuilders>
			</target>
			<target name="testSummarization.run" path="build/tests" targetID="org.eclipse.cdt.build.MakeTargetBuilder">
				<buildCommand>make</buildCommand>
				<buildArguments>-j5</buildArguments>
				<buildTarget>testSummarization.run</buildTarget>
				<stopOnError>true</stopOnError>
				<useDefaultCommand>true</useDefaultCommand>
				<runAllBuilders>true</runAllBuilders>
			</target>
			<target name="timeIncremental.run" path="build/tests" targetID="org.eclipse.cdt.build.MakeTargetBuilder">
				<buildCommand>make</buildCommand>
				<buildArguments>-j5</buildArguments>
				<buildTarget>timeIncremental.run</buildTarget>
				<stopOnError>true</stopOnError>
				<useDefaultCommand>true</useDefaultCommand>
				<runAllBuilders>true</runAllBuilders>
			</target>
			<target name="clean" path="build/wrap/gtsam" targetID="org.eclipse.cdt.build.MakeTargetBuilder">
				<buildCommand>make</buildCommand>
				<buildArguments>-j5</buildArguments>
				<buildTarget>clean</buildTarget>
				<stopOnError>true</stopOnError>
				<useDefaultCommand>true</useDefaultCommand>
				<runAllBuilders>true</runAllBuilders>
			</target>
			<target name="all" path="build/wrap/gtsam" targetID="org.eclipse.cdt.build.MakeTargetBuilder">
				<buildCommand>make</buildCommand>
				<buildArguments>-j5</buildArguments>
				<buildTarget>all</buildTarget>
				<stopOnError>true</stopOnError>
				<useDefaultCommand>true</useDefaultCommand>
				<runAllBuilders>true</runAllBuilders>
			</target>
			<target name="all" path="linear" targetID="org.eclipse.cdt.build.MakeTargetBuilder">
				<buildCommand>make</buildCommand>
				<buildArguments>-j2</buildArguments>
				<buildTarget>all</buildTarget>
				<stopOnError>true</stopOnError>
				<useDefaultCommand>true</useDefaultCommand>
				<runAllBuilders>true</runAllBuilders>
			</target>
			<target name="clean" path="linear" targetID="org.eclipse.cdt.build.MakeTargetBuilder">
				<buildCommand>make</buildCommand>
				<buildArguments>-j2</buildArguments>
				<buildTarget>clean</buildTarget>
				<stopOnError>true</stopOnError>
				<useDefaultCommand>true</useDefaultCommand>
				<runAllBuilders>true</runAllBuilders>
			</target>
			<target name="check" path="linear" targetID="org.eclipse.cdt.build.MakeTargetBuilder">
				<buildCommand>make</buildCommand>
				<buildArguments>-j2</buildArguments>
				<buildTarget>check</buildTarget>
				<stopOnError>true</stopOnError>
				<useDefaultCommand>true</useDefaultCommand>
				<runAllBuilders>true</runAllBuilders>
			</target>
			<target name="testGaussianConditional.run" path="linear" targetID="org.eclipse.cdt.build.MakeTargetBuilder">
				<buildCommand>make</buildCommand>
				<buildArguments>-j2</buildArguments>
				<buildTarget>testGaussianConditional.run</buildTarget>
				<stopOnError>true</stopOnError>
				<useDefaultCommand>true</useDefaultCommand>
				<runAllBuilders>true</runAllBuilders>
			</target>
			<target name="testGaussianFactor.run" path="linear" targetID="org.eclipse.cdt.build.MakeTargetBuilder">
				<buildCommand>make</buildCommand>
				<buildArguments>-j2</buildArguments>
				<buildTarget>testGaussianFactor.run</buildTarget>
				<stopOnError>true</stopOnError>
				<useDefaultCommand>true</useDefaultCommand>
				<runAllBuilders>true</runAllBuilders>
			</target>
			<target name="timeGaussianFactor.run" path="linear" targetID="org.eclipse.cdt.build.MakeTargetBuilder">
				<buildCommand>make</buildCommand>
				<buildArguments>-j2</buildArguments>
				<buildTarget>timeGaussianFactor.run</buildTarget>
				<stopOnError>true</stopOnError>
				<useDefaultCommand>true</useDefaultCommand>
				<runAllBuilders>true</runAllBuilders>
			</target>
			<target name="timeVectorConfig.run" path="linear" targetID="org.eclipse.cdt.build.MakeTargetBuilder">
				<buildCommand>make</buildCommand>
				<buildArguments>-j2</buildArguments>
				<buildTarget>timeVectorConfig.run</buildTarget>
				<stopOnError>true</stopOnError>
				<useDefaultCommand>true</useDefaultCommand>
				<runAllBuilders>true</runAllBuilders>
			</target>
			<target name="testVectorBTree.run" path="linear" targetID="org.eclipse.cdt.build.MakeTargetBuilder">
				<buildCommand>make</buildCommand>
				<buildArguments>-j2</buildArguments>
				<buildTarget>testVectorBTree.run</buildTarget>
				<stopOnError>true</stopOnError>
				<useDefaultCommand>true</useDefaultCommand>
				<runAllBuilders>true</runAllBuilders>
			</target>
			<target name="testVectorMap.run" path="linear" targetID="org.eclipse.cdt.build.MakeTargetBuilder">
				<buildCommand>make</buildCommand>
				<buildArguments>-j2</buildArguments>
				<buildTarget>testVectorMap.run</buildTarget>
				<stopOnError>true</stopOnError>
				<useDefaultCommand>true</useDefaultCommand>
				<runAllBuilders>true</runAllBuilders>
			</target>
			<target name="testNoiseModel.run" path="linear" targetID="org.eclipse.cdt.build.MakeTargetBuilder">
				<buildCommand>make</buildCommand>
				<buildArguments>-j2</buildArguments>
				<buildTarget>testNoiseModel.run</buildTarget>
				<stopOnError>true</stopOnError>
				<useDefaultCommand>true</useDefaultCommand>
				<runAllBuilders>true</runAllBuilders>
			</target>
			<target name="testBayesNetPreconditioner.run" path="linear" targetID="org.eclipse.cdt.build.MakeTargetBuilder">
				<buildCommand>make</buildCommand>
				<buildArguments>-j2</buildArguments>
				<buildTarget>testBayesNetPreconditioner.run</buildTarget>
				<stopOnError>true</stopOnError>
				<useDefaultCommand>true</useDefaultCommand>
				<runAllBuilders>true</runAllBuilders>
			</target>
			<target name="testErrors.run" path="linear" targetID="org.eclipse.cdt.build.MakeTargetBuilder">
				<buildCommand>make</buildCommand>
				<buildArguments/>
				<buildTarget>testErrors.run</buildTarget>
				<stopOnError>true</stopOnError>
				<useDefaultCommand>false</useDefaultCommand>
				<runAllBuilders>true</runAllBuilders>
			</target>
			<target name="check" path="build/linear" targetID="org.eclipse.cdt.build.MakeTargetBuilder">
				<buildCommand>make</buildCommand>
				<buildArguments>-j2</buildArguments>
				<buildTarget>check</buildTarget>
				<stopOnError>true</stopOnError>
				<useDefaultCommand>true</useDefaultCommand>
				<runAllBuilders>true</runAllBuilders>
			</target>
			<target name="tests/testGaussianJunctionTree.run" path="build/linear" targetID="org.eclipse.cdt.build.MakeTargetBuilder">
				<buildCommand>make</buildCommand>
				<buildArguments>-j2</buildArguments>
				<buildTarget>tests/testGaussianJunctionTree.run</buildTarget>
				<stopOnError>true</stopOnError>
				<useDefaultCommand>true</useDefaultCommand>
				<runAllBuilders>true</runAllBuilders>
			</target>
			<target name="tests/testGaussianFactor.run" path="build/linear" targetID="org.eclipse.cdt.build.MakeTargetBuilder">
				<buildCommand>make</buildCommand>
				<buildArguments>-j2</buildArguments>
				<buildTarget>tests/testGaussianFactor.run</buildTarget>
				<stopOnError>true</stopOnError>
				<useDefaultCommand>true</useDefaultCommand>
				<runAllBuilders>true</runAllBuilders>
			</target>
			<target name="tests/testGaussianConditional.run" path="build/linear" targetID="org.eclipse.cdt.build.MakeTargetBuilder">
				<buildCommand>make</buildCommand>
				<buildArguments>-j2</buildArguments>
				<buildTarget>tests/testGaussianConditional.run</buildTarget>
				<stopOnError>true</stopOnError>
				<useDefaultCommand>true</useDefaultCommand>
				<runAllBuilders>true</runAllBuilders>
			</target>
			<target name="tests/timeSLAMlike.run" path="build/linear" targetID="org.eclipse.cdt.build.MakeTargetBuilder">
				<buildCommand>make</buildCommand>
				<buildArguments>-j2</buildArguments>
				<buildTarget>tests/timeSLAMlike.run</buildTarget>
				<stopOnError>true</stopOnError>
				<useDefaultCommand>true</useDefaultCommand>
				<runAllBuilders>true</runAllBuilders>
			</target>
			<target name="check" path="base" targetID="org.eclipse.cdt.build.MakeTargetBuilder">
				<buildCommand>make</buildCommand>
				<buildArguments>-j2</buildArguments>
				<buildTarget>check</buildTarget>
				<stopOnError>true</stopOnError>
				<useDefaultCommand>true</useDefaultCommand>
				<runAllBuilders>true</runAllBuilders>
			</target>
			<target name="clean" path="base" targetID="org.eclipse.cdt.build.MakeTargetBuilder">
				<buildCommand>make</buildCommand>
				<buildArguments>-j2</buildArguments>
				<buildTarget>clean</buildTarget>
				<stopOnError>true</stopOnError>
				<useDefaultCommand>true</useDefaultCommand>
				<runAllBuilders>true</runAllBuilders>
			</target>
			<target name="testBTree.run" path="base" targetID="org.eclipse.cdt.build.MakeTargetBuilder">
				<buildCommand>make</buildCommand>
				<buildArguments>-j2</buildArguments>
				<buildTarget>testBTree.run</buildTarget>
				<stopOnError>true</stopOnError>
				<useDefaultCommand>true</useDefaultCommand>
				<runAllBuilders>true</runAllBuilders>
			</target>
			<target name="testDSF.run" path="base" targetID="org.eclipse.cdt.build.MakeTargetBuilder">
				<buildCommand>make</buildCommand>
				<buildArguments>-j2</buildArguments>
				<buildTarget>testDSF.run</buildTarget>
				<stopOnError>true</stopOnError>
				<useDefaultCommand>true</useDefaultCommand>
				<runAllBuilders>true</runAllBuilders>
			</target>
			<target name="testDSFVector.run" path="base" targetID="org.eclipse.cdt.build.MakeTargetBuilder">
				<buildCommand>make</buildCommand>
				<buildArguments>VERBOSE=1</buildArguments>
				<buildTarget>wrap_gtsam</buildTarget>
				<stopOnError>true</stopOnError>
				<useDefaultCommand>false</useDefaultCommand>
				<runAllBuilders>true</runAllBuilders>
			</target>
			<target name="Generate DEB Package" path="" targetID="org.eclipse.cdt.build.MakeTargetBuilder">
				<buildCommand>cpack</buildCommand>
				<buildArguments/>
				<buildTarget>-G DEB</buildTarget>
				<stopOnError>true</stopOnError>
				<useDefaultCommand>false</useDefaultCommand>
				<runAllBuilders>true</runAllBuilders>
			</target>
			<target name="Generate RPM Package" path="" targetID="org.eclipse.cdt.build.MakeTargetBuilder">
				<buildCommand>cpack</buildCommand>
				<buildArguments/>
				<buildTarget>-G RPM</buildTarget>
				<stopOnError>true</stopOnError>
				<useDefaultCommand>false</useDefaultCommand>
				<runAllBuilders>true</runAllBuilders>
			</target>
			<target name="Generate TGZ Package" path="" targetID="org.eclipse.cdt.build.MakeTargetBuilder">
				<buildCommand>cpack</buildCommand>
				<buildArguments/>
				<buildTarget>-G TGZ</buildTarget>
				<stopOnError>true</stopOnError>
				<useDefaultCommand>false</useDefaultCommand>
				<runAllBuilders>true</runAllBuilders>
			</target>
			<target name="Generate TGZ Source Package" path="" targetID="org.eclipse.cdt.build.MakeTargetBuilder">
				<buildCommand>cpack</buildCommand>
				<buildArguments/>
				<buildTarget>--config CPackSourceConfig.cmake</buildTarget>
				<stopOnError>true</stopOnError>
				<useDefaultCommand>true</useDefaultCommand>
				<runAllBuilders>true</runAllBuilders>
			</target>
			<target name="testMatrix.run" path="base" targetID="org.eclipse.cdt.build.MakeTargetBuilder">
				<buildCommand>make</buildCommand>
				<buildArguments>-j2</buildArguments>
				<buildTarget>testMatrix.run</buildTarget>
				<stopOnError>true</stopOnError>
				<useDefaultCommand>true</useDefaultCommand>
				<runAllBuilders>true</runAllBuilders>
			</target>
			<target name="testSPQRUtil.run" path="base" targetID="org.eclipse.cdt.build.MakeTargetBuilder">
				<buildCommand>make</buildCommand>
				<buildArguments>-j2</buildArguments>
				<buildTarget>testSPQRUtil.run</buildTarget>
				<stopOnError>true</stopOnError>
				<useDefaultCommand>true</useDefaultCommand>
				<runAllBuilders>true</runAllBuilders>
			</target>
			<target name="testVector.run" path="base" targetID="org.eclipse.cdt.build.MakeTargetBuilder">
				<buildCommand>make</buildCommand>
				<buildArguments>-j2</buildArguments>
				<buildTarget>testVector.run</buildTarget>
				<stopOnError>true</stopOnError>
				<useDefaultCommand>true</useDefaultCommand>
				<runAllBuilders>true</runAllBuilders>
			</target>
			<target name="timeMatrix.run" path="base" targetID="org.eclipse.cdt.build.MakeTargetBuilder">
				<buildCommand>make</buildCommand>
				<buildArguments>-j2</buildArguments>
				<buildTarget>timeMatrix.run</buildTarget>
				<stopOnError>true</stopOnError>
				<useDefaultCommand>true</useDefaultCommand>
				<runAllBuilders>true</runAllBuilders>
			</target>
			<target name="all" path="base" targetID="org.eclipse.cdt.build.MakeTargetBuilder">
				<buildCommand>make</buildCommand>
				<buildArguments>-j2</buildArguments>
				<buildTarget>all</buildTarget>
				<stopOnError>true</stopOnError>
				<useDefaultCommand>true</useDefaultCommand>
				<runAllBuilders>true</runAllBuilders>
			</target>
			<target name="testGaussianFactor.run" path="build/linear/tests" targetID="org.eclipse.cdt.build.MakeTargetBuilder">
				<buildCommand>make</buildCommand>
				<buildArguments>-j2</buildArguments>
				<buildTarget>testGaussianFactor.run</buildTarget>
				<stopOnError>true</stopOnError>
				<useDefaultCommand>true</useDefaultCommand>
				<runAllBuilders>true</runAllBuilders>
			</target>
			<target name="testParticleFactor.run" path="build/gtsam_unstable/nonlinear" targetID="org.eclipse.cdt.build.MakeTargetBuilder">
				<buildCommand>make</buildCommand>
				<buildArguments>-j5</buildArguments>
				<buildTarget>testParticleFactor.run</buildTarget>
				<stopOnError>true</stopOnError>
				<useDefaultCommand>true</useDefaultCommand>
				<runAllBuilders>true</runAllBuilders>
			</target>
			<target name="check" path="build/inference" targetID="org.eclipse.cdt.build.MakeTargetBuilder">
				<buildCommand>make</buildCommand>
				<buildArguments>-j2</buildArguments>
				<buildTarget>check</buildTarget>
				<stopOnError>true</stopOnError>
				<useDefaultCommand>true</useDefaultCommand>
				<runAllBuilders>true</runAllBuilders>
			</target>
			<target name="testClusterTree.run" path="build/inference" targetID="org.eclipse.cdt.build.MakeTargetBuilder">
				<buildCommand>make</buildCommand>
				<buildArguments>-j2</buildArguments>
				<buildTarget>testClusterTree.run</buildTarget>
				<stopOnError>true</stopOnError>
				<useDefaultCommand>true</useDefaultCommand>
				<runAllBuilders>true</runAllBuilders>
			</target>
			<target name="testJunctionTree.run" path="build/inference" targetID="org.eclipse.cdt.build.MakeTargetBuilder">
				<buildCommand>make</buildCommand>
				<buildArguments>-j2</buildArguments>
				<buildTarget>testJunctionTree.run</buildTarget>
				<stopOnError>true</stopOnError>
				<useDefaultCommand>true</useDefaultCommand>
				<runAllBuilders>true</runAllBuilders>
			</target>
			<target name="tests/testEliminationTree.run" path="build/inference" targetID="org.eclipse.cdt.build.MakeTargetBuilder">
				<buildCommand>make</buildCommand>
				<buildArguments>-j2</buildArguments>
				<buildTarget>tests/testEliminationTree.run</buildTarget>
				<stopOnError>true</stopOnError>
				<useDefaultCommand>true</useDefaultCommand>
				<runAllBuilders>true</runAllBuilders>
			</target>
			<target name="tests/testSymbolicFactor.run" path="build/inference" targetID="org.eclipse.cdt.build.MakeTargetBuilder">
				<buildCommand>make</buildCommand>
				<buildArguments>-j2</buildArguments>
				<buildTarget>tests/testSymbolicFactor.run</buildTarget>
				<stopOnError>true</stopOnError>
				<useDefaultCommand>true</useDefaultCommand>
				<runAllBuilders>true</runAllBuilders>
			</target>
			<target name="tests/testVariableSlots.run" path="build/inference" targetID="org.eclipse.cdt.build.MakeTargetBuilder">
				<buildCommand>make</buildCommand>
				<buildArguments>-j2</buildArguments>
				<buildTarget>tests/testVariableSlots.run</buildTarget>
				<stopOnError>true</stopOnError>
				<useDefaultCommand>true</useDefaultCommand>
				<runAllBuilders>true</runAllBuilders>
			</target>
			<target name="tests/testConditional.run" path="build/inference" targetID="org.eclipse.cdt.build.MakeTargetBuilder">
				<buildCommand>make</buildCommand>
				<buildArguments>-j2</buildArguments>
				<buildTarget>tests/testConditional.run</buildTarget>
				<stopOnError>true</stopOnError>
				<useDefaultCommand>true</useDefaultCommand>
				<runAllBuilders>true</runAllBuilders>
			</target>
			<target name="tests/testSymbolicFactorGraph.run" path="build/inference" targetID="org.eclipse.cdt.build.MakeTargetBuilder">
				<buildCommand>make</buildCommand>
				<buildArguments>-j2</buildArguments>
				<buildTarget>tests/testSymbolicFactorGraph.run</buildTarget>
				<stopOnError>true</stopOnError>
				<useDefaultCommand>true</useDefaultCommand>
				<runAllBuilders>true</runAllBuilders>
			</target>
			<target name="all" path="nonlinear" targetID="org.eclipse.cdt.build.MakeTargetBuilder">
				<buildCommand>make</buildCommand>
				<buildArguments>-j2</buildArguments>
				<buildTarget>all</buildTarget>
				<stopOnError>true</stopOnError>
				<useDefaultCommand>true</useDefaultCommand>
				<runAllBuilders>true</runAllBuilders>
			</target>
			<target name="testNonlinearConstraint.run" path="nonlinear" targetID="org.eclipse.cdt.build.MakeTargetBuilder">
				<buildCommand>make</buildCommand>
				<buildArguments>-j2</buildArguments>
				<buildTarget>testNonlinearConstraint.run</buildTarget>
				<stopOnError>true</stopOnError>
				<useDefaultCommand>true</useDefaultCommand>
				<runAllBuilders>true</runAllBuilders>
			</target>
			<target name="testLieConfig.run" path="nonlinear" targetID="org.eclipse.cdt.build.MakeTargetBuilder">
				<buildCommand>make</buildCommand>
				<buildArguments>-j2</buildArguments>
				<buildTarget>testLieConfig.run</buildTarget>
				<stopOnError>true</stopOnError>
				<useDefaultCommand>true</useDefaultCommand>
				<runAllBuilders>true</runAllBuilders>
			</target>
			<target name="testConstraintOptimizer.run" path="nonlinear" targetID="org.eclipse.cdt.build.MakeTargetBuilder">
				<buildCommand>make</buildCommand>
				<buildArguments>-j2</buildArguments>
				<buildTarget>testConstraintOptimizer.run</buildTarget>
				<stopOnError>true</stopOnError>
				<useDefaultCommand>true</useDefaultCommand>
				<runAllBuilders>true</runAllBuilders>
			</target>
			<target name="install" path="CCOLAMD" targetID="org.eclipse.cdt.build.MakeTargetBuilder">
				<buildCommand>make</buildCommand>
				<buildArguments>-j2</buildArguments>
				<buildTarget>install</buildTarget>
				<stopOnError>true</stopOnError>
				<useDefaultCommand>true</useDefaultCommand>
				<runAllBuilders>true</runAllBuilders>
			</target>
			<target name="clean" path="CCOLAMD" targetID="org.eclipse.cdt.build.MakeTargetBuilder">
				<buildCommand>make</buildCommand>
				<buildArguments>-j2</buildArguments>
				<buildTarget>clean</buildTarget>
				<stopOnError>true</stopOnError>
				<useDefaultCommand>true</useDefaultCommand>
				<runAllBuilders>true</runAllBuilders>
			</target>
			<target name="all" path="colamd" targetID="org.eclipse.cdt.build.MakeTargetBuilder">
				<buildCommand>make</buildCommand>
				<buildArguments>-j2</buildArguments>
				<buildTarget>all</buildTarget>
				<stopOnError>true</stopOnError>
				<useDefaultCommand>true</useDefaultCommand>
				<runAllBuilders>true</runAllBuilders>
			</target>
			<target name="clean" path="colamd" targetID="org.eclipse.cdt.build.MakeTargetBuilder">
				<buildCommand>make</buildCommand>
				<buildArguments>-j2</buildArguments>
				<buildTarget>clean</buildTarget>
				<stopOnError>true</stopOnError>
				<useDefaultCommand>true</useDefaultCommand>
				<runAllBuilders>true</runAllBuilders>
			</target>
			<target name="all" path="ldl" targetID="org.eclipse.cdt.build.MakeTargetBuilder">
				<buildCommand>make</buildCommand>
				<buildArguments>-j2</buildArguments>
				<buildTarget>all</buildTarget>
				<stopOnError>true</stopOnError>
				<useDefaultCommand>true</useDefaultCommand>
				<runAllBuilders>true</runAllBuilders>
			</target>
			<target name="clean" path="ldl" targetID="org.eclipse.cdt.build.MakeTargetBuilder">
				<buildCommand>make</buildCommand>
				<buildArguments>-j2</buildArguments>
				<buildTarget>clean</buildTarget>
				<stopOnError>true</stopOnError>
				<useDefaultCommand>true</useDefaultCommand>
				<runAllBuilders>true</runAllBuilders>
			</target>
			<target name="check" path="build_retract" targetID="org.eclipse.cdt.build.MakeTargetBuilder">
				<buildCommand>make</buildCommand>
				<buildArguments>-j2</buildArguments>
				<buildTarget>check</buildTarget>
				<stopOnError>true</stopOnError>
				<useDefaultCommand>true</useDefaultCommand>
				<runAllBuilders>true</runAllBuilders>
			</target>
			<target name="testStereoCamera.run" path="build/gtsam/geometry" targetID="org.eclipse.cdt.build.MakeTargetBuilder">
				<buildCommand>make</buildCommand>
				<buildArguments>-j5</buildArguments>
				<buildTarget>testStereoCamera.run</buildTarget>
				<stopOnError>true</stopOnError>
				<useDefaultCommand>true</useDefaultCommand>
				<runAllBuilders>true</runAllBuilders>
			</target>
			<target name="testRot3M.run" path="build/gtsam/geometry" targetID="org.eclipse.cdt.build.MakeTargetBuilder">
				<buildCommand>make</buildCommand>
				<buildArguments>-j5</buildArguments>
				<buildTarget>testRot3M.run</buildTarget>
				<stopOnError>true</stopOnError>
				<useDefaultCommand>true</useDefaultCommand>
				<runAllBuilders>true</runAllBuilders>
			</target>
			<target name="testPoint3.run" path="build/gtsam/geometry" targetID="org.eclipse.cdt.build.MakeTargetBuilder">
				<buildCommand>make</buildCommand>
				<buildArguments>-j5</buildArguments>
				<buildTarget>testPoint3.run</buildTarget>
				<stopOnError>true</stopOnError>
				<useDefaultCommand>true</useDefaultCommand>
				<runAllBuilders>true</runAllBuilders>
			</target>
			<target name="testCalibratedCamera.run" path="build/gtsam/geometry" targetID="org.eclipse.cdt.build.MakeTargetBuilder">
				<buildCommand>make</buildCommand>
				<buildArguments>-j5</buildArguments>
				<buildTarget>testCalibratedCamera.run</buildTarget>
				<stopOnError>true</stopOnError>
				<useDefaultCommand>true</useDefaultCommand>
				<runAllBuilders>true</runAllBuilders>
			</target>
			<target name="timeStereoCamera.run" path="build/gtsam/geometry" targetID="org.eclipse.cdt.build.MakeTargetBuilder">
				<buildCommand>make</buildCommand>
				<buildArguments>-j5</buildArguments>
				<buildTarget>timeStereoCamera.run</buildTarget>
				<stopOnError>true</stopOnError>
				<useDefaultCommand>true</useDefaultCommand>
				<runAllBuilders>true</runAllBuilders>
			</target>
			<target name="testHomography2.run" path="build/gtsam/geometry" targetID="org.eclipse.cdt.build.MakeTargetBuilder">
				<buildCommand>make</buildCommand>
				<buildArguments>-j1 VERBOSE=1</buildArguments>
				<buildTarget>testHomography2.run</buildTarget>
				<stopOnError>true</stopOnError>
				<useDefaultCommand>false</useDefaultCommand>
				<runAllBuilders>true</runAllBuilders>
			</target>
			<target name="testPose2.run" path="build/gtsam/geometry" targetID="org.eclipse.cdt.build.MakeTargetBuilder">
				<buildCommand>make</buildCommand>
				<buildArguments>-j5</buildArguments>
				<buildTarget>testPose2.run</buildTarget>
				<stopOnError>true</stopOnError>
				<useDefaultCommand>true</useDefaultCommand>
				<runAllBuilders>true</runAllBuilders>
			</target>
			<target name="testPose3.run" path="build/gtsam/geometry" targetID="org.eclipse.cdt.build.MakeTargetBuilder">
				<buildCommand>make</buildCommand>
				<buildArguments>-j5</buildArguments>
				<buildTarget>testPose3.run</buildTarget>
				<stopOnError>true</stopOnError>
				<useDefaultCommand>true</useDefaultCommand>
				<runAllBuilders>true</runAllBuilders>
			</target>
			<target name="timeCalibratedCamera.run" path="build/gtsam/geometry" targetID="org.eclipse.cdt.build.MakeTargetBuilder">
				<buildCommand>make</buildCommand>
				<buildArguments>-j5</buildArguments>
				<buildTarget>timeCalibratedCamera.run</buildTarget>
				<stopOnError>true</stopOnError>
				<useDefaultCommand>true</useDefaultCommand>
				<runAllBuilders>true</runAllBuilders>
			</target>
			<target name="testPinholeCamera.run" path="build/gtsam/geometry" targetID="org.eclipse.cdt.build.MakeTargetBuilder">
				<buildCommand>make</buildCommand>
				<buildArguments>-j5</buildArguments>
				<buildTarget>testPinholeCamera.run</buildTarget>
				<stopOnError>true</stopOnError>
				<useDefaultCommand>true</useDefaultCommand>
				<runAllBuilders>true</runAllBuilders>
			</target>
			<target name="timePinholeCamera.run" path="build/gtsam/geometry" targetID="org.eclipse.cdt.build.MakeTargetBuilder">
				<buildCommand>make</buildCommand>
				<buildArguments>-j5</buildArguments>
				<buildTarget>timePinholeCamera.run</buildTarget>
				<stopOnError>true</stopOnError>
				<useDefaultCommand>true</useDefaultCommand>
				<runAllBuilders>true</runAllBuilders>
			</target>
			<target name="testCal3DS2.run" path="build/gtsam/geometry" targetID="org.eclipse.cdt.build.MakeTargetBuilder">
				<buildCommand>make</buildCommand>
				<buildArguments>-j5</buildArguments>
				<buildTarget>testCal3DS2.run</buildTarget>
				<stopOnError>true</stopOnError>
				<useDefaultCommand>true</useDefaultCommand>
				<runAllBuilders>true</runAllBuilders>
			</target>
			<target name="testCal3Bundler.run" path="build/gtsam/geometry" targetID="org.eclipse.cdt.build.MakeTargetBuilder">
				<buildCommand>make</buildCommand>
				<buildArguments>-j5</buildArguments>
				<buildTarget>testCal3Bundler.run</buildTarget>
				<stopOnError>true</stopOnError>
				<useDefaultCommand>true</useDefaultCommand>
				<runAllBuilders>true</runAllBuilders>
			</target>
			<target name="testSphere2.run" path="build/gtsam/geometry" targetID="org.eclipse.cdt.build.MakeTargetBuilder">
				<buildCommand>make</buildCommand>
				<buildArguments>-j5</buildArguments>
				<buildTarget>testSphere2.run</buildTarget>
				<stopOnError>true</stopOnError>
				<useDefaultCommand>true</useDefaultCommand>
				<runAllBuilders>true</runAllBuilders>
			</target>
			<target name="testEssentialMatrix.run" path="build/gtsam/geometry" targetID="org.eclipse.cdt.build.MakeTargetBuilder">
				<buildCommand>make</buildCommand>
				<buildArguments>-j5</buildArguments>
				<buildTarget>testEssentialMatrix.run</buildTarget>
				<stopOnError>true</stopOnError>
				<useDefaultCommand>true</useDefaultCommand>
				<runAllBuilders>true</runAllBuilders>
			</target>
<<<<<<< HEAD
			<target name="all" path="slam" targetID="org.eclipse.cdt.build.MakeTargetBuilder">
=======
			<target name="testRot2.run" path="build/gtsam/geometry/tests" targetID="org.eclipse.cdt.build.MakeTargetBuilder">
				<buildCommand>make</buildCommand>
				<buildArguments>-j5</buildArguments>
				<buildTarget>testRot2.run</buildTarget>
				<stopOnError>true</stopOnError>
				<useDefaultCommand>true</useDefaultCommand>
				<runAllBuilders>true</runAllBuilders>
			</target>
			<target name="testRot3Q.run" path="build/gtsam/geometry/tests" targetID="org.eclipse.cdt.build.MakeTargetBuilder">
				<buildCommand>make</buildCommand>
				<buildArguments>-j5</buildArguments>
				<buildTarget>testRot3Q.run</buildTarget>
				<stopOnError>true</stopOnError>
				<useDefaultCommand>true</useDefaultCommand>
				<runAllBuilders>true</runAllBuilders>
			</target>
			<target name="testRot3.run" path="build/gtsam/geometry/tests" targetID="org.eclipse.cdt.build.MakeTargetBuilder">
				<buildCommand>make</buildCommand>
				<buildArguments>-j5</buildArguments>
				<buildTarget>testRot3.run</buildTarget>
				<stopOnError>true</stopOnError>
				<useDefaultCommand>true</useDefaultCommand>
				<runAllBuilders>true</runAllBuilders>
			</target>
			<target name="all" path="release" targetID="org.eclipse.cdt.build.MakeTargetBuilder">
>>>>>>> c1f048dc
				<buildCommand>make</buildCommand>
				<buildArguments>-j2</buildArguments>
				<buildTarget>all</buildTarget>
				<stopOnError>true</stopOnError>
				<useDefaultCommand>true</useDefaultCommand>
				<runAllBuilders>true</runAllBuilders>
			</target>
			<target name="check" path="slam" targetID="org.eclipse.cdt.build.MakeTargetBuilder">
				<buildCommand>make</buildCommand>
				<buildArguments>-j2</buildArguments>
				<buildTarget>check</buildTarget>
				<stopOnError>true</stopOnError>
				<useDefaultCommand>true</useDefaultCommand>
				<runAllBuilders>true</runAllBuilders>
			</target>
			<target name="clean" path="slam" targetID="org.eclipse.cdt.build.MakeTargetBuilder">
				<buildCommand>make</buildCommand>
				<buildArguments>-j2</buildArguments>
				<buildTarget>clean</buildTarget>
				<stopOnError>true</stopOnError>
				<useDefaultCommand>true</useDefaultCommand>
				<runAllBuilders>true</runAllBuilders>
			</target>
			<target name="testPlanarSLAM.run" path="slam" targetID="org.eclipse.cdt.build.MakeTargetBuilder">
				<buildCommand>make</buildCommand>
				<buildArguments>-j2</buildArguments>
				<buildTarget>testPlanarSLAM.run</buildTarget>
				<stopOnError>true</stopOnError>
				<useDefaultCommand>true</useDefaultCommand>
				<runAllBuilders>true</runAllBuilders>
			</target>
			<target name="testPose2Config.run" path="slam" targetID="org.eclipse.cdt.build.MakeTargetBuilder">
				<buildCommand>make</buildCommand>
				<buildArguments>-j2</buildArguments>
				<buildTarget>testPose2Config.run</buildTarget>
				<stopOnError>true</stopOnError>
				<useDefaultCommand>true</useDefaultCommand>
				<runAllBuilders>true</runAllBuilders>
			</target>
			<target name="testPose2Factor.run" path="slam" targetID="org.eclipse.cdt.build.MakeTargetBuilder">
				<buildCommand>make</buildCommand>
				<buildArguments>-j2</buildArguments>
				<buildTarget>testPose2Factor.run</buildTarget>
				<stopOnError>true</stopOnError>
				<useDefaultCommand>true</useDefaultCommand>
				<runAllBuilders>true</runAllBuilders>
			</target>
			<target name="testPose2Prior.run" path="slam" targetID="org.eclipse.cdt.build.MakeTargetBuilder">
				<buildCommand>make</buildCommand>
				<buildArguments>-j2</buildArguments>
				<buildTarget>testPose2Prior.run</buildTarget>
				<stopOnError>true</stopOnError>
				<useDefaultCommand>true</useDefaultCommand>
				<runAllBuilders>true</runAllBuilders>
			</target>
			<target name="testPose2SLAM.run" path="slam" targetID="org.eclipse.cdt.build.MakeTargetBuilder">
				<buildCommand>make</buildCommand>
				<buildArguments>-j2</buildArguments>
				<buildTarget>testPose2SLAM.run</buildTarget>
				<stopOnError>true</stopOnError>
				<useDefaultCommand>true</useDefaultCommand>
				<runAllBuilders>true</runAllBuilders>
			</target>
			<target name="testPose3Config.run" path="slam" targetID="org.eclipse.cdt.build.MakeTargetBuilder">
				<buildCommand>make</buildCommand>
				<buildArguments>-j2</buildArguments>
				<buildTarget>testPose3Config.run</buildTarget>
				<stopOnError>true</stopOnError>
				<useDefaultCommand>true</useDefaultCommand>
				<runAllBuilders>true</runAllBuilders>
			</target>
			<target name="testPose3SLAM.run" path="slam" targetID="org.eclipse.cdt.build.MakeTargetBuilder">
				<buildCommand>make</buildCommand>
				<buildArguments>-j2</buildArguments>
				<buildTarget>testPose3SLAM.run</buildTarget>
				<stopOnError>true</stopOnError>
				<useDefaultCommand>true</useDefaultCommand>
				<runAllBuilders>true</runAllBuilders>
			</target>
			<target name="testSimulated2DOriented.run" path="slam" targetID="org.eclipse.cdt.build.MakeTargetBuilder">
				<buildCommand>make</buildCommand>
				<buildTarget>testSimulated2DOriented.run</buildTarget>
				<stopOnError>true</stopOnError>
				<useDefaultCommand>false</useDefaultCommand>
				<runAllBuilders>true</runAllBuilders>
			</target>
			<target name="testVSLAMConfig.run" path="slam" targetID="org.eclipse.cdt.build.MakeTargetBuilder">
				<buildCommand>make</buildCommand>
<<<<<<< HEAD
				<buildArguments>-j2</buildArguments>
				<buildTarget>testVSLAMConfig.run</buildTarget>
=======
				<buildArguments>-j5</buildArguments>
				<buildTarget>testPoseRTV.run</buildTarget>
				<stopOnError>true</stopOnError>
				<useDefaultCommand>true</useDefaultCommand>
				<runAllBuilders>true</runAllBuilders>
			</target>
			<target name="testVelocityConstraint.run" path="build/gtsam_unstable/dynamics/tests" targetID="org.eclipse.cdt.build.MakeTargetBuilder">
				<buildCommand>make</buildCommand>
				<buildArguments>-j5</buildArguments>
				<buildTarget>testVelocityConstraint.run</buildTarget>
				<stopOnError>true</stopOnError>
				<useDefaultCommand>true</useDefaultCommand>
				<runAllBuilders>true</runAllBuilders>
			</target>
			<target name="testVelocityConstraint3.run" path="build/gtsam_unstable/dynamics/tests" targetID="org.eclipse.cdt.build.MakeTargetBuilder">
				<buildCommand>make</buildCommand>
				<buildArguments>-j5</buildArguments>
				<buildTarget>testVelocityConstraint3.run</buildTarget>
				<stopOnError>true</stopOnError>
				<useDefaultCommand>true</useDefaultCommand>
				<runAllBuilders>true</runAllBuilders>
			</target>
			<target name="testDiscreteBayesTree.run" path="build/gtsam/discrete/tests" targetID="org.eclipse.cdt.build.MakeTargetBuilder">
				<buildCommand>make</buildCommand>
				<buildArguments>-j1</buildArguments>
				<buildTarget>testDiscreteBayesTree.run</buildTarget>
				<stopOnError>true</stopOnError>
				<useDefaultCommand>false</useDefaultCommand>
				<runAllBuilders>true</runAllBuilders>
			</target>
			<target name="testDiscreteConditional.run" path="build/gtsam/discrete/tests" targetID="org.eclipse.cdt.build.MakeTargetBuilder">
				<buildCommand>make</buildCommand>
				<buildArguments>-j5</buildArguments>
				<buildTarget>testDiscreteConditional.run</buildTarget>
				<stopOnError>true</stopOnError>
				<useDefaultCommand>true</useDefaultCommand>
				<runAllBuilders>true</runAllBuilders>
			</target>
			<target name="testDiscreteFactor.run" path="build/gtsam/discrete/tests" targetID="org.eclipse.cdt.build.MakeTargetBuilder">
				<buildCommand>make</buildCommand>
				<buildArguments>-j5</buildArguments>
				<buildTarget>testDiscreteFactor.run</buildTarget>
>>>>>>> c1f048dc
				<stopOnError>true</stopOnError>
				<useDefaultCommand>true</useDefaultCommand>
				<runAllBuilders>true</runAllBuilders>
			</target>
			<target name="testVSLAMFactor.run" path="slam" targetID="org.eclipse.cdt.build.MakeTargetBuilder">
				<buildCommand>make</buildCommand>
				<buildArguments>-j2</buildArguments>
				<buildTarget>testVSLAMFactor.run</buildTarget>
				<stopOnError>true</stopOnError>
				<useDefaultCommand>true</useDefaultCommand>
				<runAllBuilders>true</runAllBuilders>
			</target>
			<target name="testVSLAMGraph.run" path="slam" targetID="org.eclipse.cdt.build.MakeTargetBuilder">
				<buildCommand>make</buildCommand>
				<buildArguments>-j2</buildArguments>
				<buildTarget>testVSLAMGraph.run</buildTarget>
				<stopOnError>true</stopOnError>
				<useDefaultCommand>true</useDefaultCommand>
				<runAllBuilders>true</runAllBuilders>
			</target>
			<target name="testPose3Factor.run" path="slam" targetID="org.eclipse.cdt.build.MakeTargetBuilder">
				<buildCommand>make</buildCommand>
				<buildArguments>-j2</buildArguments>
				<buildTarget>testPose3Factor.run</buildTarget>
				<stopOnError>true</stopOnError>
				<useDefaultCommand>true</useDefaultCommand>
				<runAllBuilders>true</runAllBuilders>
			</target>
			<target name="testSimulated2D.run" path="slam" targetID="org.eclipse.cdt.build.MakeTargetBuilder">
				<buildCommand>make</buildCommand>
				<buildTarget>testSimulated2D.run</buildTarget>
				<stopOnError>true</stopOnError>
				<useDefaultCommand>false</useDefaultCommand>
				<runAllBuilders>true</runAllBuilders>
			</target>
			<target name="testSimulated3D.run" path="slam" targetID="org.eclipse.cdt.build.MakeTargetBuilder">
				<buildCommand>make</buildCommand>
				<buildTarget>testSimulated3D.run</buildTarget>
				<stopOnError>true</stopOnError>
				<useDefaultCommand>false</useDefaultCommand>
				<runAllBuilders>true</runAllBuilders>
			</target>
			<target name="tests/testGaussianISAM2" path="slam" targetID="org.eclipse.cdt.build.MakeTargetBuilder">
				<buildCommand>make</buildCommand>
				<buildArguments>-j2</buildArguments>
				<buildTarget>tests/testGaussianISAM2</buildTarget>
				<stopOnError>true</stopOnError>
				<useDefaultCommand>true</useDefaultCommand>
				<runAllBuilders>true</runAllBuilders>
			</target>
			<target name="testVector.run" path="build/gtsam/base" targetID="org.eclipse.cdt.build.MakeTargetBuilder">
				<buildCommand>make</buildCommand>
				<buildArguments>-j5</buildArguments>
				<buildTarget>testVector.run</buildTarget>
				<stopOnError>true</stopOnError>
				<useDefaultCommand>true</useDefaultCommand>
				<runAllBuilders>true</runAllBuilders>
			</target>
<<<<<<< HEAD
			<target name="testMatrix.run" path="build/gtsam/base" targetID="org.eclipse.cdt.build.MakeTargetBuilder">
=======
			<target name="testSpirit.run" path="build/wrap/tests" targetID="org.eclipse.cdt.build.MakeTargetBuilder">
				<buildCommand>make</buildCommand>
				<buildArguments>-j5</buildArguments>
				<buildTarget>testSpirit.run</buildTarget>
				<stopOnError>true</stopOnError>
				<useDefaultCommand>true</useDefaultCommand>
				<runAllBuilders>true</runAllBuilders>
			</target>
			<target name="check.wrap" path="build/wrap/tests" targetID="org.eclipse.cdt.build.MakeTargetBuilder">
				<buildCommand>make</buildCommand>
				<buildArguments>-j5</buildArguments>
				<buildTarget>check.wrap</buildTarget>
				<stopOnError>true</stopOnError>
				<useDefaultCommand>true</useDefaultCommand>
				<runAllBuilders>true</runAllBuilders>
			</target>
			<target name="testMethod.run" path="build/wrap/tests" targetID="org.eclipse.cdt.build.MakeTargetBuilder">
				<buildCommand>make</buildCommand>
				<buildArguments>-j5</buildArguments>
				<buildTarget>testMethod.run</buildTarget>
				<stopOnError>true</stopOnError>
				<useDefaultCommand>true</useDefaultCommand>
				<runAllBuilders>true</runAllBuilders>
			</target>
			<target name="testClass.run" path="build/wrap/tests" targetID="org.eclipse.cdt.build.MakeTargetBuilder">
				<buildCommand>make</buildCommand>
				<buildArguments>-j5</buildArguments>
				<buildTarget>testClass.run</buildTarget>
				<stopOnError>true</stopOnError>
				<useDefaultCommand>true</useDefaultCommand>
				<runAllBuilders>true</runAllBuilders>
			</target>
			<target name="testType.run" path="build/wrap/tests" targetID="org.eclipse.cdt.build.MakeTargetBuilder">
				<buildCommand>make</buildCommand>
				<buildArguments>-j4</buildArguments>
				<buildTarget>testType.run</buildTarget>
				<stopOnError>true</stopOnError>
				<useDefaultCommand>true</useDefaultCommand>
				<runAllBuilders>true</runAllBuilders>
			</target>
			<target name="testArgument.run" path="build/wrap/tests" targetID="org.eclipse.cdt.build.MakeTargetBuilder">
				<buildCommand>make</buildCommand>
				<buildArguments>-j4</buildArguments>
				<buildTarget>testArgument.run</buildTarget>
				<stopOnError>true</stopOnError>
				<useDefaultCommand>true</useDefaultCommand>
				<runAllBuilders>true</runAllBuilders>
			</target>
			<target name="testReturnValue.run" path="build/wrap/tests" targetID="org.eclipse.cdt.build.MakeTargetBuilder">
				<buildCommand>make</buildCommand>
				<buildArguments>-j4</buildArguments>
				<buildTarget>testReturnValue.run</buildTarget>
				<stopOnError>true</stopOnError>
				<useDefaultCommand>true</useDefaultCommand>
				<runAllBuilders>true</runAllBuilders>
			</target>
			<target name="testTemplate.run" path="build/wrap/tests" targetID="org.eclipse.cdt.build.MakeTargetBuilder">
				<buildCommand>make</buildCommand>
				<buildArguments>-j4</buildArguments>
				<buildTarget>testTemplate.run</buildTarget>
				<stopOnError>true</stopOnError>
				<useDefaultCommand>true</useDefaultCommand>
				<runAllBuilders>true</runAllBuilders>
			</target>
			<target name="testGlobalFunction.run" path="build/wrap/tests" targetID="org.eclipse.cdt.build.MakeTargetBuilder">
				<buildCommand>make</buildCommand>
				<buildArguments>-j4</buildArguments>
				<buildTarget>testGlobalFunction.run</buildTarget>
				<stopOnError>true</stopOnError>
				<useDefaultCommand>true</useDefaultCommand>
				<runAllBuilders>true</runAllBuilders>
			</target>
			<target name="schedulingExample.run" path="build/gtsam_unstable/discrete/tests" targetID="org.eclipse.cdt.build.MakeTargetBuilder">
>>>>>>> c1f048dc
				<buildCommand>make</buildCommand>
				<buildArguments>-j5</buildArguments>
				<buildTarget>testMatrix.run</buildTarget>
				<stopOnError>true</stopOnError>
				<useDefaultCommand>true</useDefaultCommand>
				<runAllBuilders>true</runAllBuilders>
			</target>
			<target name="testVectorValues.run" path="build/gtsam/linear" targetID="org.eclipse.cdt.build.MakeTargetBuilder">
				<buildCommand>make</buildCommand>
				<buildArguments>-j5</buildArguments>
				<buildTarget>testVectorValues.run</buildTarget>
				<stopOnError>true</stopOnError>
				<useDefaultCommand>true</useDefaultCommand>
				<runAllBuilders>true</runAllBuilders>
			</target>
			<target name="testNoiseModel.run" path="build/gtsam/linear" targetID="org.eclipse.cdt.build.MakeTargetBuilder">
				<buildCommand>make</buildCommand>
				<buildArguments>-j5</buildArguments>
				<buildTarget>testNoiseModel.run</buildTarget>
				<stopOnError>true</stopOnError>
				<useDefaultCommand>true</useDefaultCommand>
				<runAllBuilders>true</runAllBuilders>
			</target>
			<target name="testHessianFactor.run" path="build/gtsam/linear" targetID="org.eclipse.cdt.build.MakeTargetBuilder">
				<buildCommand>make</buildCommand>
				<buildArguments>-j5</buildArguments>
				<buildTarget>testHessianFactor.run</buildTarget>
				<stopOnError>true</stopOnError>
				<useDefaultCommand>true</useDefaultCommand>
				<runAllBuilders>true</runAllBuilders>
			</target>
			<target name="testGaussianConditional.run" path="build/gtsam/linear" targetID="org.eclipse.cdt.build.MakeTargetBuilder">
				<buildCommand>make</buildCommand>
				<buildArguments>-j5</buildArguments>
				<buildTarget>testGaussianConditional.run</buildTarget>
				<stopOnError>true</stopOnError>
				<useDefaultCommand>true</useDefaultCommand>
				<runAllBuilders>true</runAllBuilders>
			</target>
			<target name="testGaussianFactorGraphUnordered.run" path="build/gtsam/linear" targetID="org.eclipse.cdt.build.MakeTargetBuilder">
				<buildCommand>make</buildCommand>
				<buildArguments>-j5</buildArguments>
				<buildTarget>testGaussianFactorGraphUnordered.run</buildTarget>
				<stopOnError>true</stopOnError>
				<useDefaultCommand>true</useDefaultCommand>
				<runAllBuilders>true</runAllBuilders>
			</target>
			<target name="testGaussianJunctionTree.run" path="build/gtsam/linear" targetID="org.eclipse.cdt.build.MakeTargetBuilder">
				<buildCommand>make</buildCommand>
				<buildArguments>-j5</buildArguments>
				<buildTarget>testGaussianJunctionTree.run</buildTarget>
				<stopOnError>true</stopOnError>
				<useDefaultCommand>true</useDefaultCommand>
				<runAllBuilders>true</runAllBuilders>
			</target>
			<target name="testKalmanFilter.run" path="build/gtsam/linear" targetID="org.eclipse.cdt.build.MakeTargetBuilder">
				<buildCommand>make</buildCommand>
				<buildArguments>-j5</buildArguments>
				<buildTarget>testKalmanFilter.run</buildTarget>
				<stopOnError>true</stopOnError>
				<useDefaultCommand>true</useDefaultCommand>
				<runAllBuilders>true</runAllBuilders>
			</target>
<<<<<<< HEAD
			<target name="testGaussianDensity.run" path="build/gtsam/linear" targetID="org.eclipse.cdt.build.MakeTargetBuilder">
=======
			<target name="testNumericalDerivative.run" path="build/gtsam/base/tests" targetID="org.eclipse.cdt.build.MakeTargetBuilder">
				<buildCommand>make</buildCommand>
				<buildArguments>-j5</buildArguments>
				<buildTarget>testNumericalDerivative.run</buildTarget>
				<stopOnError>true</stopOnError>
				<useDefaultCommand>true</useDefaultCommand>
				<runAllBuilders>true</runAllBuilders>
			</target>
			<target name="testVerticalBlockMatrix.run" path="build/gtsam/base/tests" targetID="org.eclipse.cdt.build.MakeTargetBuilder">
				<buildCommand>make</buildCommand>
				<buildArguments>-j5</buildArguments>
				<buildTarget>testVerticalBlockMatrix.run</buildTarget>
				<stopOnError>true</stopOnError>
				<useDefaultCommand>true</useDefaultCommand>
				<runAllBuilders>true</runAllBuilders>
			</target>
			<target name="check.tests" path="build/tests" targetID="org.eclipse.cdt.build.MakeTargetBuilder">
>>>>>>> c1f048dc
				<buildCommand>make</buildCommand>
				<buildArguments>-j5</buildArguments>
				<buildTarget>testGaussianDensity.run</buildTarget>
				<stopOnError>true</stopOnError>
				<useDefaultCommand>true</useDefaultCommand>
				<runAllBuilders>true</runAllBuilders>
			</target>
			<target name="testSerializationLinear.run" path="build/gtsam/linear" targetID="org.eclipse.cdt.build.MakeTargetBuilder">
				<buildCommand>make</buildCommand>
				<buildArguments>-j5</buildArguments>
				<buildTarget>testSerializationLinear.run</buildTarget>
				<stopOnError>true</stopOnError>
				<useDefaultCommand>true</useDefaultCommand>
				<runAllBuilders>true</runAllBuilders>
			</target>
			<target name="testJacobianFactor.run" path="build/gtsam/linear" targetID="org.eclipse.cdt.build.MakeTargetBuilder">
				<buildCommand>make</buildCommand>
				<buildArguments>-j5</buildArguments>
				<buildTarget>testJacobianFactor.run</buildTarget>
				<stopOnError>true</stopOnError>
				<useDefaultCommand>true</useDefaultCommand>
				<runAllBuilders>true</runAllBuilders>
			</target>
			<target name="testSampler.run" path="build/gtsam/linear" targetID="org.eclipse.cdt.build.MakeTargetBuilder">
				<buildCommand>make</buildCommand>
				<buildArguments>-j5</buildArguments>
				<buildTarget>testSampler.run</buildTarget>
				<stopOnError>true</stopOnError>
				<useDefaultCommand>true</useDefaultCommand>
				<runAllBuilders>true</runAllBuilders>
			</target>
			<target name="SimpleRotation.run" path="build/examples" targetID="org.eclipse.cdt.build.MakeTargetBuilder">
				<buildCommand>make</buildCommand>
				<buildArguments>-j2</buildArguments>
				<buildTarget>SimpleRotation.run</buildTarget>
				<stopOnError>true</stopOnError>
				<useDefaultCommand>true</useDefaultCommand>
				<runAllBuilders>true</runAllBuilders>
			</target>
			<target name="CameraResectioning.run" path="build/examples" targetID="org.eclipse.cdt.build.MakeTargetBuilder">
				<buildCommand>make</buildCommand>
				<buildArguments>-j5</buildArguments>
				<buildTarget>CameraResectioning.run</buildTarget>
				<stopOnError>true</stopOnError>
				<useDefaultCommand>true</useDefaultCommand>
				<runAllBuilders>true</runAllBuilders>
			</target>
			<target name="PlanarSLAMExample.run" path="build/examples" targetID="org.eclipse.cdt.build.MakeTargetBuilder">
				<buildCommand>make</buildCommand>
				<buildArguments>-j5</buildArguments>
				<buildTarget>PlanarSLAMExample.run</buildTarget>
				<stopOnError>true</stopOnError>
				<useDefaultCommand>true</useDefaultCommand>
				<runAllBuilders>true</runAllBuilders>
			</target>
			<target name="all" path="build/examples" targetID="org.eclipse.cdt.build.MakeTargetBuilder">
				<buildCommand>make</buildCommand>
				<buildArguments>-j2</buildArguments>
				<buildTarget>all</buildTarget>
				<stopOnError>true</stopOnError>
				<useDefaultCommand>true</useDefaultCommand>
				<runAllBuilders>true</runAllBuilders>
			</target>
			<target name="easyPoint2KalmanFilter.run" path="build/examples" targetID="org.eclipse.cdt.build.MakeTargetBuilder">
				<buildCommand>make</buildCommand>
				<buildArguments>-j2</buildArguments>
				<buildTarget>easyPoint2KalmanFilter.run</buildTarget>
				<stopOnError>true</stopOnError>
				<useDefaultCommand>true</useDefaultCommand>
				<runAllBuilders>true</runAllBuilders>
			</target>
			<target name="elaboratePoint2KalmanFilter.run" path="build/examples" targetID="org.eclipse.cdt.build.MakeTargetBuilder">
				<buildCommand>make</buildCommand>
				<buildArguments>-j2</buildArguments>
				<buildTarget>elaboratePoint2KalmanFilter.run</buildTarget>
				<stopOnError>true</stopOnError>
				<useDefaultCommand>true</useDefaultCommand>
				<runAllBuilders>true</runAllBuilders>
			</target>
			<target name="Pose2SLAMExample.run" path="build/examples" targetID="org.eclipse.cdt.build.MakeTargetBuilder">
				<buildCommand>make</buildCommand>
				<buildArguments>-j5</buildArguments>
				<buildTarget>Pose2SLAMExample.run</buildTarget>
				<stopOnError>true</stopOnError>
				<useDefaultCommand>true</useDefaultCommand>
				<runAllBuilders>true</runAllBuilders>
			</target>
			<target name="Pose2SLAMwSPCG_easy.run" path="build/examples" targetID="org.eclipse.cdt.build.MakeTargetBuilder">
				<buildCommand>make</buildCommand>
				<buildArguments>-j2</buildArguments>
				<buildTarget>Pose2SLAMwSPCG_easy.run</buildTarget>
				<stopOnError>true</stopOnError>
				<useDefaultCommand>true</useDefaultCommand>
				<runAllBuilders>true</runAllBuilders>
			</target>
			<target name="UGM_small.run" path="build/examples" targetID="org.eclipse.cdt.build.MakeTargetBuilder">
				<buildCommand>make</buildCommand>
				<buildArguments>-j5</buildArguments>
				<buildTarget>UGM_small.run</buildTarget>
				<stopOnError>true</stopOnError>
				<useDefaultCommand>true</useDefaultCommand>
				<runAllBuilders>true</runAllBuilders>
			</target>
			<target name="LocalizationExample.run" path="build/examples" targetID="org.eclipse.cdt.build.MakeTargetBuilder">
				<buildCommand>make</buildCommand>
				<buildArguments>-j5</buildArguments>
				<buildTarget>LocalizationExample.run</buildTarget>
				<stopOnError>true</stopOnError>
				<useDefaultCommand>true</useDefaultCommand>
				<runAllBuilders>true</runAllBuilders>
			</target>
			<target name="OdometryExample.run" path="build/examples" targetID="org.eclipse.cdt.build.MakeTargetBuilder">
				<buildCommand>make</buildCommand>
				<buildArguments>-j5</buildArguments>
				<buildTarget>OdometryExample.run</buildTarget>
				<stopOnError>true</stopOnError>
				<useDefaultCommand>true</useDefaultCommand>
				<runAllBuilders>true</runAllBuilders>
			</target>
			<target name="RangeISAMExample_plaza2.run" path="build/examples" targetID="org.eclipse.cdt.build.MakeTargetBuilder">
				<buildCommand>make</buildCommand>
				<buildArguments>-j5</buildArguments>
				<buildTarget>RangeISAMExample_plaza2.run</buildTarget>
				<stopOnError>true</stopOnError>
				<useDefaultCommand>true</useDefaultCommand>
				<runAllBuilders>true</runAllBuilders>
			</target>
			<target name="testGraph.run" path="build/tests" targetID="org.eclipse.cdt.build.MakeTargetBuilder">
				<buildCommand>make</buildCommand>
				<buildArguments/>
				<buildTarget>testGraph.run</buildTarget>
				<stopOnError>true</stopOnError>
				<useDefaultCommand>false</useDefaultCommand>
				<runAllBuilders>true</runAllBuilders>
			</target>
			<target name="testJunctionTree.run" path="build/tests" targetID="org.eclipse.cdt.build.MakeTargetBuilder">
				<buildCommand>make</buildCommand>
				<buildArguments/>
				<buildTarget>testJunctionTree.run</buildTarget>
				<stopOnError>true</stopOnError>
				<useDefaultCommand>true</useDefaultCommand>
				<runAllBuilders>true</runAllBuilders>
			</target>
			<target name="SFMExample.run" path="build/examples" targetID="org.eclipse.cdt.build.MakeTargetBuilder">
				<buildCommand>make</buildCommand>
				<buildArguments/>
				<buildTarget>testSymbolicBayesNetB.run</buildTarget>
				<stopOnError>true</stopOnError>
				<useDefaultCommand>true</useDefaultCommand>
				<runAllBuilders>true</runAllBuilders>
			</target>
			<target name="VisualISAMExample.run" path="build/examples" targetID="org.eclipse.cdt.build.MakeTargetBuilder">
				<buildCommand>make</buildCommand>
				<buildArguments>-j5</buildArguments>
				<buildTarget>VisualISAMExample.run</buildTarget>
				<stopOnError>true</stopOnError>
				<useDefaultCommand>true</useDefaultCommand>
				<runAllBuilders>true</runAllBuilders>
			</target>
			<target name="VisualISAM2Example.run" path="build/examples" targetID="org.eclipse.cdt.build.MakeTargetBuilder">
				<buildCommand>make</buildCommand>
				<buildArguments>-j5</buildArguments>
				<buildTarget>VisualISAM2Example.run</buildTarget>
				<stopOnError>true</stopOnError>
				<useDefaultCommand>true</useDefaultCommand>
				<runAllBuilders>true</runAllBuilders>
			</target>
			<target name="Pose2SLAMExample_graphviz.run" path="build/examples" targetID="org.eclipse.cdt.build.MakeTargetBuilder">
				<buildCommand>make</buildCommand>
				<buildArguments>-j5</buildArguments>
				<buildTarget>Pose2SLAMExample_graphviz.run</buildTarget>
				<stopOnError>true</stopOnError>
				<useDefaultCommand>true</useDefaultCommand>
				<runAllBuilders>true</runAllBuilders>
			</target>
			<target name="Pose2SLAMExample_graph.run" path="build/examples" targetID="org.eclipse.cdt.build.MakeTargetBuilder">
				<buildCommand>make</buildCommand>
				<buildArguments>-j5</buildArguments>
				<buildTarget>Pose2SLAMExample_graph.run</buildTarget>
				<stopOnError>true</stopOnError>
				<useDefaultCommand>true</useDefaultCommand>
				<runAllBuilders>true</runAllBuilders>
			</target>
			<target name="SFMExample_bal.run" path="build/examples" targetID="org.eclipse.cdt.build.MakeTargetBuilder">
				<buildCommand>make</buildCommand>
				<buildArguments>-j5</buildArguments>
				<buildTarget>SFMExample_bal.run</buildTarget>
				<stopOnError>true</stopOnError>
				<useDefaultCommand>true</useDefaultCommand>
				<runAllBuilders>true</runAllBuilders>
			</target>
			<target name="testImuFactor.run" path="build-debug/gtsam_unstable/slam" targetID="org.eclipse.cdt.build.MakeTargetBuilder">
				<buildCommand>make</buildCommand>
				<buildArguments>-j4</buildArguments>
				<buildTarget>testImuFactor.run</buildTarget>
				<stopOnError>true</stopOnError>
				<useDefaultCommand>true</useDefaultCommand>
				<runAllBuilders>true</runAllBuilders>
			</target>
			<target name="check" path="build/slam" targetID="org.eclipse.cdt.build.MakeTargetBuilder">
				<buildCommand>make</buildCommand>
				<buildArguments>-j2</buildArguments>
				<buildTarget>check</buildTarget>
				<stopOnError>true</stopOnError>
				<useDefaultCommand>true</useDefaultCommand>
				<runAllBuilders>true</runAllBuilders>
			</target>
<<<<<<< HEAD
			<target name="tests/testGaussianISAM2" path="build/slam" targetID="org.eclipse.cdt.build.MakeTargetBuilder">
=======
			<target name="testManifold.run" path="build/tests" targetID="org.eclipse.cdt.build.MakeTargetBuilder">
				<buildCommand>make</buildCommand>
				<buildArguments>-j5</buildArguments>
				<buildTarget>testManifold.run</buildTarget>
				<stopOnError>true</stopOnError>
				<useDefaultCommand>true</useDefaultCommand>
				<runAllBuilders>true</runAllBuilders>
			</target>
			<target name="testParticleFactor.run" path="build/gtsam_unstable/nonlinear/tests" targetID="org.eclipse.cdt.build.MakeTargetBuilder">
>>>>>>> c1f048dc
				<buildCommand>make</buildCommand>
				<buildTarget>tests/testGaussianISAM2</buildTarget>
				<stopOnError>true</stopOnError>
				<useDefaultCommand>false</useDefaultCommand>
				<runAllBuilders>true</runAllBuilders>
			</target>
<<<<<<< HEAD
			<target name="check" path="build/nonlinear" targetID="org.eclipse.cdt.build.MakeTargetBuilder">
=======
			<target name="testExpressionFactor.run" path="build/gtsam_unstable/nonlinear/tests" targetID="org.eclipse.cdt.build.MakeTargetBuilder">
				<buildCommand>make</buildCommand>
				<buildArguments>-j5</buildArguments>
				<buildTarget>testExpressionFactor.run</buildTarget>
				<stopOnError>true</stopOnError>
				<useDefaultCommand>true</useDefaultCommand>
				<runAllBuilders>true</runAllBuilders>
			</target>
			<target name="testExpressionMeta.run" path="build/gtsam_unstable/nonlinear/tests" targetID="org.eclipse.cdt.build.MakeTargetBuilder">
				<buildCommand>make</buildCommand>
				<buildArguments>-j5</buildArguments>
				<buildTarget>testExpressionMeta.run</buildTarget>
				<stopOnError>true</stopOnError>
				<useDefaultCommand>true</useDefaultCommand>
				<runAllBuilders>true</runAllBuilders>
			</target>
			<target name="testAdaptAutoDiff.run" path="build/gtsam_unstable/nonlinear/tests" targetID="org.eclipse.cdt.build.MakeTargetBuilder">
				<buildCommand>make</buildCommand>
				<buildArguments>-j5</buildArguments>
				<buildTarget>testAdaptAutoDiff.run</buildTarget>
				<stopOnError>true</stopOnError>
				<useDefaultCommand>true</useDefaultCommand>
				<runAllBuilders>true</runAllBuilders>
			</target>
			<target name="testCallRecord.run" path="build/gtsam_unstable/nonlinear/tests" targetID="org.eclipse.cdt.build.MakeTargetBuilder">
				<buildCommand>make</buildCommand>
				<buildArguments>-j5</buildArguments>
				<buildTarget>testCallRecord.run</buildTarget>
				<stopOnError>true</stopOnError>
				<useDefaultCommand>true</useDefaultCommand>
				<runAllBuilders>true</runAllBuilders>
			</target>
			<target name="testBasisDecompositions.run" path="build/gtsam_unstable/nonlinear/tests" targetID="org.eclipse.cdt.build.MakeTargetBuilder">
				<buildCommand>make</buildCommand>
				<buildArguments>-j4</buildArguments>
				<buildTarget>testBasisDecompositions.run</buildTarget>
				<stopOnError>true</stopOnError>
				<useDefaultCommand>true</useDefaultCommand>
				<runAllBuilders>true</runAllBuilders>
			</target>
			<target name="testCustomChartExpression.run" path="build/gtsam_unstable/nonlinear/tests" targetID="org.eclipse.cdt.build.MakeTargetBuilder">
				<buildCommand>make</buildCommand>
				<buildArguments>-j4</buildArguments>
				<buildTarget>testCustomChartExpression.run</buildTarget>
				<stopOnError>true</stopOnError>
				<useDefaultCommand>true</useDefaultCommand>
				<runAllBuilders>true</runAllBuilders>
			</target>
			<target name="testGaussianFactor.run" path="build/linear/tests" targetID="org.eclipse.cdt.build.MakeTargetBuilder">
>>>>>>> c1f048dc
				<buildCommand>make</buildCommand>
				<buildArguments>-j2</buildArguments>
				<buildTarget>check</buildTarget>
				<stopOnError>true</stopOnError>
				<useDefaultCommand>true</useDefaultCommand>
				<runAllBuilders>true</runAllBuilders>
			</target>
			<target name="tests/testLieConfig.run" path="build/nonlinear" targetID="org.eclipse.cdt.build.MakeTargetBuilder">
				<buildCommand>make</buildCommand>
				<buildArguments>-j2</buildArguments>
				<buildTarget>tests/testLieConfig.run</buildTarget>
				<stopOnError>true</stopOnError>
				<useDefaultCommand>true</useDefaultCommand>
				<runAllBuilders>true</runAllBuilders>
			</target>
			<target name="install" path="" targetID="org.eclipse.cdt.build.MakeTargetBuilder">
				<buildCommand>make</buildCommand>
				<buildArguments>-j3</buildArguments>
				<buildTarget>install</buildTarget>
				<stopOnError>true</stopOnError>
				<useDefaultCommand>false</useDefaultCommand>
				<runAllBuilders>true</runAllBuilders>
			</target>
			<target name="clean" path="" targetID="org.eclipse.cdt.build.MakeTargetBuilder">
				<buildCommand>make</buildCommand>
				<buildArguments>-j2</buildArguments>
				<buildTarget>clean</buildTarget>
				<stopOnError>true</stopOnError>
				<useDefaultCommand>true</useDefaultCommand>
				<runAllBuilders>true</runAllBuilders>
			</target>
			<target name="check j1" path="" targetID="org.eclipse.cdt.build.MakeTargetBuilder">
				<buildCommand>make</buildCommand>
				<buildArguments>-j1</buildArguments>
				<buildTarget>check</buildTarget>
				<stopOnError>true</stopOnError>
				<useDefaultCommand>false</useDefaultCommand>
				<runAllBuilders>true</runAllBuilders>
			</target>
			<target name="all" path="" targetID="org.eclipse.cdt.build.MakeTargetBuilder">
				<buildCommand>make</buildCommand>
				<buildArguments>-j5</buildArguments>
				<buildTarget>all</buildTarget>
				<stopOnError>true</stopOnError>
				<useDefaultCommand>true</useDefaultCommand>
				<runAllBuilders>true</runAllBuilders>
			</target>
			<target name="cmake" path="" targetID="org.eclipse.cdt.build.MakeTargetBuilder">
				<buildCommand>cmake</buildCommand>
				<buildArguments>..</buildArguments>
				<stopOnError>true</stopOnError>
				<useDefaultCommand>false</useDefaultCommand>
				<runAllBuilders>true</runAllBuilders>
			</target>
			<target name="gtsam-shared" path="" targetID="org.eclipse.cdt.build.MakeTargetBuilder">
				<buildCommand>make</buildCommand>
				<buildArguments>-j5</buildArguments>
				<buildTarget>gtsam-shared</buildTarget>
				<stopOnError>true</stopOnError>
				<useDefaultCommand>true</useDefaultCommand>
				<runAllBuilders>true</runAllBuilders>
			</target>
<<<<<<< HEAD
			<target name="gtsam-static" path="" targetID="org.eclipse.cdt.build.MakeTargetBuilder">
				<buildCommand>make</buildCommand>
				<buildArguments>-j5</buildArguments>
				<buildTarget>gtsam-static</buildTarget>
=======
			<target name="testPriorFactor.run" path="build/gtsam/slam/tests" targetID="org.eclipse.cdt.build.MakeTargetBuilder">
				<buildCommand>make</buildCommand>
				<buildArguments>-j5</buildArguments>
				<buildTarget>testPriorFactor.run</buildTarget>
>>>>>>> c1f048dc
				<stopOnError>true</stopOnError>
				<useDefaultCommand>true</useDefaultCommand>
				<runAllBuilders>true</runAllBuilders>
			</target>
			<target name="timing" path="" targetID="org.eclipse.cdt.build.MakeTargetBuilder">
				<buildCommand>make</buildCommand>
				<buildArguments>-j5</buildArguments>
				<buildTarget>timing</buildTarget>
				<stopOnError>true</stopOnError>
				<useDefaultCommand>true</useDefaultCommand>
				<runAllBuilders>true</runAllBuilders>
			</target>
			<target name="examples" path="" targetID="org.eclipse.cdt.build.MakeTargetBuilder">
				<buildCommand>make</buildCommand>
				<buildArguments>-j5</buildArguments>
				<buildTarget>examples</buildTarget>
				<stopOnError>true</stopOnError>
				<useDefaultCommand>true</useDefaultCommand>
				<runAllBuilders>true</runAllBuilders>
			</target>
			<target name="verbose all" path="" targetID="org.eclipse.cdt.build.MakeTargetBuilder">
				<buildCommand>make</buildCommand>
				<buildArguments>-j5</buildArguments>
				<buildTarget>VERBOSE=1 all</buildTarget>
				<stopOnError>true</stopOnError>
				<useDefaultCommand>true</useDefaultCommand>
				<runAllBuilders>true</runAllBuilders>
			</target>
			<target name="verbose check" path="" targetID="org.eclipse.cdt.build.MakeTargetBuilder">
				<buildCommand>make</buildCommand>
				<buildArguments>-j5</buildArguments>
				<buildTarget>VERBOSE=1 check</buildTarget>
				<stopOnError>true</stopOnError>
				<useDefaultCommand>true</useDefaultCommand>
				<runAllBuilders>true</runAllBuilders>
			</target>
			<target name="check.base" path="" targetID="org.eclipse.cdt.build.MakeTargetBuilder">
				<buildCommand>make</buildCommand>
				<buildArguments>-j5</buildArguments>
				<buildTarget>check.base</buildTarget>
				<stopOnError>true</stopOnError>
				<useDefaultCommand>true</useDefaultCommand>
				<runAllBuilders>true</runAllBuilders>
			</target>
			<target name="timing.base" path="" targetID="org.eclipse.cdt.build.MakeTargetBuilder">
				<buildCommand>make</buildCommand>
				<buildArguments>-j5</buildArguments>
				<buildTarget>timing.base</buildTarget>
				<stopOnError>true</stopOnError>
				<useDefaultCommand>true</useDefaultCommand>
				<runAllBuilders>true</runAllBuilders>
			</target>
			<target name="testPoseRotationPrior.run" path="build/gtsam/slam/tests" targetID="org.eclipse.cdt.build.MakeTargetBuilder">
				<buildCommand>make</buildCommand>
				<buildArguments>-j5</buildArguments>
				<buildTarget>testPoseRotationPrior.run</buildTarget>
				<stopOnError>true</stopOnError>
				<useDefaultCommand>true</useDefaultCommand>
				<runAllBuilders>true</runAllBuilders>
			</target>
			<target name="testImplicitSchurFactor.run" path="build/gtsam/slam/tests" targetID="org.eclipse.cdt.build.MakeTargetBuilder">
				<buildCommand>make</buildCommand>
				<buildArguments>-j5</buildArguments>
				<buildTarget>testImplicitSchurFactor.run</buildTarget>
				<stopOnError>true</stopOnError>
				<useDefaultCommand>true</useDefaultCommand>
				<runAllBuilders>true</runAllBuilders>
			</target>
			<target name="testRangeFactor.run" path="build/gtsam/slam/tests" targetID="org.eclipse.cdt.build.MakeTargetBuilder">
				<buildCommand>make</buildCommand>
				<buildArguments>-j4</buildArguments>
				<buildTarget>testRangeFactor.run</buildTarget>
				<stopOnError>true</stopOnError>
				<useDefaultCommand>true</useDefaultCommand>
				<runAllBuilders>true</runAllBuilders>
			</target>
			<target name="SimpleRotation.run" path="build/examples" targetID="org.eclipse.cdt.build.MakeTargetBuilder">
				<buildCommand>make</buildCommand>
				<buildArguments>-j2 VERBOSE=1</buildArguments>
				<buildTarget>check.geometry</buildTarget>
				<stopOnError>true</stopOnError>
				<useDefaultCommand>false</useDefaultCommand>
				<runAllBuilders>true</runAllBuilders>
			</target>
			<target name="timing.geometry" path="" targetID="org.eclipse.cdt.build.MakeTargetBuilder">
				<buildCommand>make</buildCommand>
				<buildArguments>-j5</buildArguments>
				<buildTarget>timing.geometry</buildTarget>
				<stopOnError>true</stopOnError>
				<useDefaultCommand>true</useDefaultCommand>
				<runAllBuilders>true</runAllBuilders>
			</target>
			<target name="check.inference" path="" targetID="org.eclipse.cdt.build.MakeTargetBuilder">
				<buildCommand>make</buildCommand>
				<buildArguments>-j2 VERBOSE=1</buildArguments>
				<buildTarget>check.inference</buildTarget>
				<stopOnError>true</stopOnError>
				<useDefaultCommand>false</useDefaultCommand>
				<runAllBuilders>true</runAllBuilders>
			</target>
			<target name="timing.inference" path="" targetID="org.eclipse.cdt.build.MakeTargetBuilder">
				<buildCommand>make</buildCommand>
				<buildArguments>-j5</buildArguments>
				<buildTarget>timing.inference</buildTarget>
				<stopOnError>true</stopOnError>
				<useDefaultCommand>true</useDefaultCommand>
				<runAllBuilders>true</runAllBuilders>
			</target>
			<target name="check.linear" path="" targetID="org.eclipse.cdt.build.MakeTargetBuilder">
				<buildCommand>make</buildCommand>
				<buildArguments>-j2 VERBOSE=1</buildArguments>
				<buildTarget>check.linear</buildTarget>
				<stopOnError>true</stopOnError>
				<useDefaultCommand>false</useDefaultCommand>
				<runAllBuilders>true</runAllBuilders>
			</target>
			<target name="timing.linear" path="" targetID="org.eclipse.cdt.build.MakeTargetBuilder">
				<buildCommand>make</buildCommand>
				<buildArguments>-j5</buildArguments>
				<buildTarget>timing.linear</buildTarget>
				<stopOnError>true</stopOnError>
				<useDefaultCommand>true</useDefaultCommand>
				<runAllBuilders>true</runAllBuilders>
			</target>
			<target name="check.nonlinear" path="" targetID="org.eclipse.cdt.build.MakeTargetBuilder">
				<buildCommand>make</buildCommand>
				<buildArguments>-j2 VERBOSE=1</buildArguments>
				<buildTarget>check.nonlinear</buildTarget>
				<stopOnError>true</stopOnError>
				<useDefaultCommand>false</useDefaultCommand>
				<runAllBuilders>true</runAllBuilders>
			</target>
			<target name="timing.nonlinear" path="" targetID="org.eclipse.cdt.build.MakeTargetBuilder">
				<buildCommand>make</buildCommand>
				<buildArguments>-j5</buildArguments>
				<buildTarget>timing.nonlinear</buildTarget>
				<stopOnError>true</stopOnError>
				<useDefaultCommand>true</useDefaultCommand>
				<runAllBuilders>true</runAllBuilders>
			</target>
			<target name="check.slam" path="" targetID="org.eclipse.cdt.build.MakeTargetBuilder">
				<buildCommand>make</buildCommand>
				<buildArguments>-j2 VERBOSE=1</buildArguments>
				<buildTarget>check.slam</buildTarget>
				<stopOnError>true</stopOnError>
				<useDefaultCommand>false</useDefaultCommand>
				<runAllBuilders>true</runAllBuilders>
			</target>
			<target name="timing.slam" path="" targetID="org.eclipse.cdt.build.MakeTargetBuilder">
				<buildCommand>make</buildCommand>
				<buildArguments>-j5</buildArguments>
				<buildTarget>timing.slam</buildTarget>
				<stopOnError>true</stopOnError>
				<useDefaultCommand>true</useDefaultCommand>
				<runAllBuilders>true</runAllBuilders>
			</target>
			<target name="wrap_gtsam" path="" targetID="org.eclipse.cdt.build.MakeTargetBuilder">
				<buildCommand>make</buildCommand>
				<buildArguments>-j5</buildArguments>
				<buildTarget>wrap_gtsam</buildTarget>
				<stopOnError>true</stopOnError>
				<useDefaultCommand>true</useDefaultCommand>
				<runAllBuilders>true</runAllBuilders>
			</target>
			<target name="verbose wrap_gtsam" path="" targetID="org.eclipse.cdt.build.MakeTargetBuilder">
				<buildCommand>make</buildCommand>
				<buildArguments>VERBOSE=1</buildArguments>
				<buildTarget>wrap_gtsam</buildTarget>
				<stopOnError>true</stopOnError>
				<useDefaultCommand>false</useDefaultCommand>
				<runAllBuilders>true</runAllBuilders>
			</target>
			<target name="Generate DEB Package" path="" targetID="org.eclipse.cdt.build.MakeTargetBuilder">
				<buildCommand>cpack</buildCommand>
				<buildArguments/>
				<buildTarget>-G DEB</buildTarget>
				<stopOnError>true</stopOnError>
				<useDefaultCommand>false</useDefaultCommand>
				<runAllBuilders>true</runAllBuilders>
			</target>
			<target name="Generate RPM Package" path="" targetID="org.eclipse.cdt.build.MakeTargetBuilder">
				<buildCommand>cpack</buildCommand>
				<buildArguments/>
				<buildTarget>-G RPM</buildTarget>
				<stopOnError>true</stopOnError>
				<useDefaultCommand>false</useDefaultCommand>
				<runAllBuilders>true</runAllBuilders>
			</target>
			<target name="Generate TGZ Package" path="" targetID="org.eclipse.cdt.build.MakeTargetBuilder">
				<buildCommand>cpack</buildCommand>
				<buildArguments/>
				<buildTarget>-G TGZ</buildTarget>
				<stopOnError>true</stopOnError>
				<useDefaultCommand>false</useDefaultCommand>
				<runAllBuilders>true</runAllBuilders>
			</target>
			<target name="Generate TGZ Source Package" path="" targetID="org.eclipse.cdt.build.MakeTargetBuilder">
				<buildCommand>cpack</buildCommand>
				<buildArguments/>
				<buildTarget>--config CPackSourceConfig.cmake</buildTarget>
				<stopOnError>true</stopOnError>
				<useDefaultCommand>false</useDefaultCommand>
				<runAllBuilders>true</runAllBuilders>
			</target>
			<target name="check.discrete" path="" targetID="org.eclipse.cdt.build.MakeTargetBuilder">
				<buildCommand>make</buildCommand>
				<buildArguments>-j5</buildArguments>
				<buildTarget>check.discrete</buildTarget>
				<stopOnError>true</stopOnError>
				<useDefaultCommand>true</useDefaultCommand>
				<runAllBuilders>true</runAllBuilders>
			</target>
			<target name="check.discrete_unstable" path="" targetID="org.eclipse.cdt.build.MakeTargetBuilder">
				<buildCommand>make</buildCommand>
				<buildArguments>-j5</buildArguments>
				<buildTarget>check.discrete_unstable</buildTarget>
				<stopOnError>true</stopOnError>
				<useDefaultCommand>true</useDefaultCommand>
				<runAllBuilders>true</runAllBuilders>
			</target>
			<target name="check.base_unstable" path="" targetID="org.eclipse.cdt.build.MakeTargetBuilder">
				<buildCommand>make</buildCommand>
				<buildArguments>-j5</buildArguments>
				<buildTarget>check.base_unstable</buildTarget>
				<stopOnError>true</stopOnError>
				<useDefaultCommand>true</useDefaultCommand>
				<runAllBuilders>true</runAllBuilders>
			</target>
			<target name="check.dynamics_unstable" path="" targetID="org.eclipse.cdt.build.MakeTargetBuilder">
				<buildCommand>make</buildCommand>
				<buildArguments>-j5</buildArguments>
				<buildTarget>check.dynamics_unstable</buildTarget>
				<stopOnError>true</stopOnError>
				<useDefaultCommand>true</useDefaultCommand>
				<runAllBuilders>true</runAllBuilders>
			</target>
			<target name="check.slam_unstable" path="" targetID="org.eclipse.cdt.build.MakeTargetBuilder">
				<buildCommand>make</buildCommand>
				<buildArguments>-j5</buildArguments>
				<buildTarget>check.slam_unstable</buildTarget>
				<stopOnError>true</stopOnError>
				<useDefaultCommand>true</useDefaultCommand>
				<runAllBuilders>true</runAllBuilders>
			</target>
			<target name="check.unstable" path="" targetID="org.eclipse.cdt.build.MakeTargetBuilder">
				<buildCommand>make</buildCommand>
				<buildArguments>-j5</buildArguments>
				<buildTarget>check.unstable</buildTarget>
				<stopOnError>true</stopOnError>
				<useDefaultCommand>true</useDefaultCommand>
				<runAllBuilders>true</runAllBuilders>
			</target>
			<target name="wrap_gtsam_build" path="" targetID="org.eclipse.cdt.build.MakeTargetBuilder">
				<buildCommand>make</buildCommand>
				<buildArguments>-j5</buildArguments>
				<buildTarget>wrap_gtsam_build</buildTarget>
				<stopOnError>true</stopOnError>
				<useDefaultCommand>true</useDefaultCommand>
				<runAllBuilders>true</runAllBuilders>
			</target>
			<target name="wrap_gtsam_unstable_build" path="" targetID="org.eclipse.cdt.build.MakeTargetBuilder">
				<buildCommand>make</buildCommand>
				<buildArguments>-j5</buildArguments>
				<buildTarget>wrap_gtsam_unstable_build</buildTarget>
				<stopOnError>true</stopOnError>
				<useDefaultCommand>true</useDefaultCommand>
				<runAllBuilders>true</runAllBuilders>
			</target>
			<target name="wrap_gtsam_unstable" path="" targetID="org.eclipse.cdt.build.MakeTargetBuilder">
				<buildCommand>make</buildCommand>
				<buildArguments>-j5</buildArguments>
				<buildTarget>wrap_gtsam_unstable</buildTarget>
				<stopOnError>true</stopOnError>
				<useDefaultCommand>true</useDefaultCommand>
				<runAllBuilders>true</runAllBuilders>
			</target>
			<target name="wrap" path="" targetID="org.eclipse.cdt.build.MakeTargetBuilder">
				<buildCommand>make</buildCommand>
				<buildArguments>-j5</buildArguments>
				<buildTarget>wrap</buildTarget>
				<stopOnError>true</stopOnError>
				<useDefaultCommand>true</useDefaultCommand>
				<runAllBuilders>true</runAllBuilders>
			</target>
			<target name="wrap_gtsam_distclean" path="" targetID="org.eclipse.cdt.build.MakeTargetBuilder">
				<buildCommand>make</buildCommand>
				<buildArguments>-j5</buildArguments>
				<buildTarget>wrap_gtsam_distclean</buildTarget>
				<stopOnError>true</stopOnError>
				<useDefaultCommand>true</useDefaultCommand>
				<runAllBuilders>true</runAllBuilders>
			</target>
			<target name="wrap_gtsam_unstable_distclean" path="" targetID="org.eclipse.cdt.build.MakeTargetBuilder">
				<buildCommand>make</buildCommand>
				<buildArguments>-j5</buildArguments>
				<buildTarget>wrap_gtsam_unstable_distclean</buildTarget>
				<stopOnError>true</stopOnError>
				<useDefaultCommand>true</useDefaultCommand>
				<runAllBuilders>true</runAllBuilders>
			</target>
<<<<<<< HEAD
			<target name="doc" path="" targetID="org.eclipse.cdt.build.MakeTargetBuilder">
=======
			<target name="testExpression.run" path="build/gtsam/nonlinear/tests" targetID="org.eclipse.cdt.build.MakeTargetBuilder">
				<buildCommand>make</buildCommand>
				<buildArguments>-j4</buildArguments>
				<buildTarget>testExpression.run</buildTarget>
				<stopOnError>true</stopOnError>
				<useDefaultCommand>true</useDefaultCommand>
				<runAllBuilders>true</runAllBuilders>
			</target>
			<target name="testImuFactor.run" path="build-debug/gtsam_unstable/slam" targetID="org.eclipse.cdt.build.MakeTargetBuilder">
>>>>>>> c1f048dc
				<buildCommand>make</buildCommand>
				<buildArguments>-j5</buildArguments>
				<buildTarget>doc</buildTarget>
				<stopOnError>true</stopOnError>
				<useDefaultCommand>true</useDefaultCommand>
				<runAllBuilders>true</runAllBuilders>
			</target>
			<target name="doc_clean" path="" targetID="org.eclipse.cdt.build.MakeTargetBuilder">
				<buildCommand>make</buildCommand>
				<buildArguments>-j5</buildArguments>
				<buildTarget>doc_clean</buildTarget>
				<stopOnError>true</stopOnError>
				<useDefaultCommand>true</useDefaultCommand>
				<runAllBuilders>true</runAllBuilders>
			</target>
			<target name="check" path="" targetID="org.eclipse.cdt.build.MakeTargetBuilder">
				<buildCommand>make</buildCommand>
				<buildArguments>-j5</buildArguments>
				<buildTarget>check</buildTarget>
				<stopOnError>true</stopOnError>
				<useDefaultCommand>true</useDefaultCommand>
				<runAllBuilders>true</runAllBuilders>
			</target>
			<target name="check.geometry_unstable" path="" targetID="org.eclipse.cdt.build.MakeTargetBuilder">
				<buildCommand>make</buildCommand>
				<buildArguments>-j5</buildArguments>
				<buildTarget>check.geometry_unstable</buildTarget>
				<stopOnError>true</stopOnError>
				<useDefaultCommand>true</useDefaultCommand>
				<runAllBuilders>true</runAllBuilders>
			</target>
			<target name="check.linear_unstable" path="" targetID="org.eclipse.cdt.build.MakeTargetBuilder">
				<buildCommand>make</buildCommand>
				<buildArguments>-j5</buildArguments>
				<buildTarget>check.linear_unstable</buildTarget>
				<stopOnError>true</stopOnError>
				<useDefaultCommand>true</useDefaultCommand>
				<runAllBuilders>true</runAllBuilders>
			</target>
			<target name="gtsam_unstable-shared" path="" targetID="org.eclipse.cdt.build.MakeTargetBuilder">
				<buildCommand>make</buildCommand>
				<buildArguments>-j6 -j8</buildArguments>
				<buildTarget>gtsam_unstable-shared</buildTarget>
				<stopOnError>true</stopOnError>
				<useDefaultCommand>true</useDefaultCommand>
				<runAllBuilders>true</runAllBuilders>
			</target>
			<target name="gtsam_unstable-static" path="" targetID="org.eclipse.cdt.build.MakeTargetBuilder">
				<buildCommand>make</buildCommand>
				<buildArguments>-j6 -j8</buildArguments>
				<buildTarget>gtsam_unstable-static</buildTarget>
				<stopOnError>true</stopOnError>
				<useDefaultCommand>true</useDefaultCommand>
				<runAllBuilders>true</runAllBuilders>
			</target>
			<target name="check.nonlinear_unstable" path="" targetID="org.eclipse.cdt.build.MakeTargetBuilder">
				<buildCommand>make</buildCommand>
				<buildTarget>tests/testGaussianISAM2</buildTarget>
				<stopOnError>true</stopOnError>
				<useDefaultCommand>true</useDefaultCommand>
				<runAllBuilders>true</runAllBuilders>
			</target>
			<target name="testRot3.run" path="geometry" targetID="org.eclipse.cdt.build.MakeTargetBuilder">
				<buildCommand>make</buildCommand>
				<buildArguments>-j2</buildArguments>
				<buildTarget>testRot3.run</buildTarget>
				<stopOnError>true</stopOnError>
				<useDefaultCommand>true</useDefaultCommand>
				<runAllBuilders>true</runAllBuilders>
			</target>
			<target name="testRot2.run" path="geometry" targetID="org.eclipse.cdt.build.MakeTargetBuilder">
				<buildCommand>make</buildCommand>
				<buildArguments>-j2</buildArguments>
				<buildTarget>testRot2.run</buildTarget>
				<stopOnError>true</stopOnError>
				<useDefaultCommand>true</useDefaultCommand>
				<runAllBuilders>true</runAllBuilders>
			</target>
			<target name="testPose3.run" path="geometry" targetID="org.eclipse.cdt.build.MakeTargetBuilder">
				<buildCommand>make</buildCommand>
				<buildArguments>-j2</buildArguments>
				<buildTarget>testPose3.run</buildTarget>
				<stopOnError>true</stopOnError>
				<useDefaultCommand>true</useDefaultCommand>
				<runAllBuilders>true</runAllBuilders>
			</target>
			<target name="timeRot3.run" path="geometry" targetID="org.eclipse.cdt.build.MakeTargetBuilder">
				<buildCommand>make</buildCommand>
				<buildArguments>-j2</buildArguments>
				<buildTarget>timeRot3.run</buildTarget>
				<stopOnError>true</stopOnError>
				<useDefaultCommand>true</useDefaultCommand>
				<runAllBuilders>true</runAllBuilders>
			</target>
			<target name="testPose2.run" path="geometry" targetID="org.eclipse.cdt.build.MakeTargetBuilder">
				<buildCommand>make</buildCommand>
				<buildArguments>-j2</buildArguments>
				<buildTarget>testPose2.run</buildTarget>
				<stopOnError>true</stopOnError>
				<useDefaultCommand>true</useDefaultCommand>
				<runAllBuilders>true</runAllBuilders>
			</target>
			<target name="testCal3_S2.run" path="geometry" targetID="org.eclipse.cdt.build.MakeTargetBuilder">
				<buildCommand>make</buildCommand>
				<buildArguments>-j2</buildArguments>
				<buildTarget>testCal3_S2.run</buildTarget>
				<stopOnError>true</stopOnError>
				<useDefaultCommand>true</useDefaultCommand>
				<runAllBuilders>true</runAllBuilders>
			</target>
			<target name="testSimpleCamera.run" path="geometry" targetID="org.eclipse.cdt.build.MakeTargetBuilder">
				<buildCommand>make</buildCommand>
				<buildArguments>-j2</buildArguments>
				<buildTarget>testSimpleCamera.run</buildTarget>
				<stopOnError>true</stopOnError>
				<useDefaultCommand>true</useDefaultCommand>
				<runAllBuilders>true</runAllBuilders>
			</target>
			<target name="testHomography2.run" path="geometry" targetID="org.eclipse.cdt.build.MakeTargetBuilder">
				<buildCommand>make</buildCommand>
				<buildArguments>-j2</buildArguments>
				<buildTarget>testHomography2.run</buildTarget>
				<stopOnError>true</stopOnError>
				<useDefaultCommand>true</useDefaultCommand>
				<runAllBuilders>true</runAllBuilders>
			</target>
			<target name="testCalibratedCamera.run" path="geometry" targetID="org.eclipse.cdt.build.MakeTargetBuilder">
				<buildCommand>make</buildCommand>
				<buildArguments>-j2</buildArguments>
				<buildTarget>testCalibratedCamera.run</buildTarget>
				<stopOnError>true</stopOnError>
				<useDefaultCommand>true</useDefaultCommand>
				<runAllBuilders>true</runAllBuilders>
			</target>
			<target name="check" path="geometry" targetID="org.eclipse.cdt.build.MakeTargetBuilder">
				<buildCommand>make</buildCommand>
				<buildArguments>-j2</buildArguments>
				<buildTarget>check</buildTarget>
				<stopOnError>true</stopOnError>
				<useDefaultCommand>true</useDefaultCommand>
				<runAllBuilders>true</runAllBuilders>
			</target>
			<target name="clean" path="geometry" targetID="org.eclipse.cdt.build.MakeTargetBuilder">
				<buildCommand>make</buildCommand>
				<buildArguments>-j2</buildArguments>
				<buildTarget>clean</buildTarget>
				<stopOnError>true</stopOnError>
				<useDefaultCommand>true</useDefaultCommand>
				<runAllBuilders>true</runAllBuilders>
			</target>
			<target name="testPoint2.run" path="geometry" targetID="org.eclipse.cdt.build.MakeTargetBuilder">
				<buildCommand>make</buildCommand>
				<buildArguments>-j2</buildArguments>
				<buildTarget>testPoint2.run</buildTarget>
				<stopOnError>true</stopOnError>
				<useDefaultCommand>true</useDefaultCommand>
				<runAllBuilders>true</runAllBuilders>
			</target>
<<<<<<< HEAD
			<target name="check" path="geometry" targetID="org.eclipse.cdt.build.MakeTargetBuilder">
				<buildCommand>make</buildCommand>
				<buildArguments>-j2</buildArguments>
				<buildTarget>check</buildTarget>
				<stopOnError>true</stopOnError>
				<useDefaultCommand>true</useDefaultCommand>
				<runAllBuilders>true</runAllBuilders>
			</target>
			<target name="clean" path="build" targetID="org.eclipse.cdt.build.MakeTargetBuilder">
				<buildCommand>make</buildCommand>
				<buildArguments>-j2</buildArguments>
				<buildTarget>clean</buildTarget>
				<stopOnError>true</stopOnError>
				<useDefaultCommand>true</useDefaultCommand>
				<runAllBuilders>true</runAllBuilders>
			</target>
			<target name="install" path="build" targetID="org.eclipse.cdt.build.MakeTargetBuilder">
				<buildCommand>make</buildCommand>
				<buildArguments>-j2</buildArguments>
				<buildTarget>testPoint2.run</buildTarget>
				<stopOnError>true</stopOnError>
				<useDefaultCommand>true</useDefaultCommand>
				<runAllBuilders>true</runAllBuilders>
			</target>
			<target name="testSpirit.run" path="build/wrap" targetID="org.eclipse.cdt.build.MakeTargetBuilder">
				<buildCommand>make</buildCommand>
				<buildTarget>install</buildTarget>
				<buildTarget>testSpirit.run</buildTarget>
				<stopOnError>true</stopOnError>
				<useDefaultCommand>true</useDefaultCommand>
				<runAllBuilders>true</runAllBuilders>
			</target>
			<target name="all" path="build" targetID="org.eclipse.cdt.build.MakeTargetBuilder">
				<buildCommand>make</buildCommand>
				<buildArguments>-j2</buildArguments>
				<buildTarget>all</buildTarget>
				<stopOnError>true</stopOnError>
				<useDefaultCommand>true</useDefaultCommand>
				<runAllBuilders>true</runAllBuilders>
			</target>
			<target name="cmake" path="build" targetID="org.eclipse.cdt.build.MakeTargetBuilder">
				<buildCommand>cmake</buildCommand>
				<buildArguments>..</buildArguments>
				<buildTarget>wrap</buildTarget>
				<stopOnError>true</stopOnError>
				<useDefaultCommand>false</useDefaultCommand>
				<runAllBuilders>true</runAllBuilders>
			</target>
			<target name="testQPSolver.run" path="build" targetID="org.eclipse.cdt.build.MakeTargetBuilder">
				<buildCommand>make</buildCommand>
				<buildArguments>-j5</buildArguments>
				<buildTarget>testQPSolver.run</buildTarget>
				<stopOnError>true</stopOnError>
				<useDefaultCommand>true</useDefaultCommand>
				<runAllBuilders>true</runAllBuilders>
			</target>
			<target name="testRot2.run" path="build" targetID="org.eclipse.cdt.build.MakeTargetBuilder">
				<buildCommand>make</buildCommand>
				<buildArguments>-j5</buildArguments>
				<buildTarget>testRot2.run</buildTarget>
				<stopOnError>true</stopOnError>
				<useDefaultCommand>true</useDefaultCommand>
				<runAllBuilders>true</runAllBuilders>
			</target>
			<target name="cmake-gui" path="build" targetID="org.eclipse.cdt.build.MakeTargetBuilder">
				<buildCommand>cmake-gui</buildCommand>
				<buildArguments>..</buildArguments>
				<stopOnError>true</stopOnError>
				<useDefaultCommand>false</useDefaultCommand>
				<runAllBuilders>true</runAllBuilders>
			</target>
			<target name="testClp.run" path="build" targetID="org.eclipse.cdt.build.MakeTargetBuilder">
				<buildCommand>make</buildCommand>
				<buildArguments>-j5</buildArguments>
				<buildTarget>testClp.run</buildTarget>
				<stopOnError>true</stopOnError>
				<useDefaultCommand>true</useDefaultCommand>
				<runAllBuilders>true</runAllBuilders>
			</target>
			<target name="testlpsolve.run" path="build" targetID="org.eclipse.cdt.build.MakeTargetBuilder">
				<buildCommand>make</buildCommand>
				<buildArguments>-j5</buildArguments>
				<buildTarget>testlpsolve.run</buildTarget>
				<stopOnError>true</stopOnError>
				<useDefaultCommand>true</useDefaultCommand>
				<runAllBuilders>true</runAllBuilders>
			</target>
			<target name="testLPSolver.run" path="build" targetID="org.eclipse.cdt.build.MakeTargetBuilder">
				<buildCommand>make</buildCommand>
				<buildArguments>-j5</buildArguments>
				<buildTarget>testLPSolver.run</buildTarget>
				<stopOnError>true</stopOnError>
				<useDefaultCommand>true</useDefaultCommand>
				<runAllBuilders>true</runAllBuilders>
			</target>
			<target name="testSpirit.run" path="build/wrap" targetID="org.eclipse.cdt.build.MakeTargetBuilder">
				<buildCommand>make</buildCommand>
				<buildArguments>-j5</buildArguments>
				<buildTarget>testSpirit.run</buildTarget>
				<stopOnError>true</stopOnError>
				<useDefaultCommand>true</useDefaultCommand>
				<runAllBuilders>true</runAllBuilders>
			</target>
			<target name="testWrap.run" path="build/wrap" targetID="org.eclipse.cdt.build.MakeTargetBuilder">
				<buildCommand>make</buildCommand>
				<buildArguments>-j5</buildArguments>
				<buildTarget>testWrap.run</buildTarget>
				<stopOnError>true</stopOnError>
				<useDefaultCommand>true</useDefaultCommand>
				<runAllBuilders>true</runAllBuilders>
			</target>
			<target name="check.wrap" path="build/wrap" targetID="org.eclipse.cdt.build.MakeTargetBuilder">
				<buildCommand>make</buildCommand>
				<buildArguments>-j5</buildArguments>
				<buildTarget>check.wrap</buildTarget>
				<stopOnError>true</stopOnError>
				<useDefaultCommand>true</useDefaultCommand>
				<runAllBuilders>true</runAllBuilders>
			</target>
=======
>>>>>>> c1f048dc
			<target name="wrap" path="build/wrap" targetID="org.eclipse.cdt.build.MakeTargetBuilder">
				<buildCommand>make</buildCommand>
				<buildArguments>-j5</buildArguments>
				<buildTarget>wrap</buildTarget>
				<stopOnError>true</stopOnError>
				<useDefaultCommand>true</useDefaultCommand>
				<runAllBuilders>true</runAllBuilders>
			</target>
		</buildTargets>
	</storageModule>
</cproject><|MERGE_RESOLUTION|>--- conflicted
+++ resolved
@@ -686,118 +686,106 @@
 				<useDefaultCommand>false</useDefaultCommand>
 				<runAllBuilders>true</runAllBuilders>
 			</target>
-			<target name="testGaussianFactor.run" path="linear/tests" targetID="org.eclipse.cdt.build.MakeTargetBuilder">
-				<buildCommand>make</buildCommand>
-				<buildArguments>-j2</buildArguments>
-				<buildTarget>testGaussianFactor.run</buildTarget>
-				<stopOnError>true</stopOnError>
-				<useDefaultCommand>true</useDefaultCommand>
-				<runAllBuilders>true</runAllBuilders>
-			</target>
-			<target name="testPoseRTV.run" path="build/gtsam_unstable/dynamics" targetID="org.eclipse.cdt.build.MakeTargetBuilder">
-				<buildCommand>make</buildCommand>
-				<buildArguments>-j5</buildArguments>
-				<buildTarget>testPoseRTV.run</buildTarget>
-				<stopOnError>true</stopOnError>
-				<useDefaultCommand>true</useDefaultCommand>
-				<runAllBuilders>true</runAllBuilders>
-			</target>
-			<target name="testIMUSystem.run" path="build/gtsam_unstable/dynamics" targetID="org.eclipse.cdt.build.MakeTargetBuilder">
-				<buildCommand>make</buildCommand>
-				<buildArguments>-j5</buildArguments>
-				<buildTarget>testIMUSystem.run</buildTarget>
-				<stopOnError>true</stopOnError>
-				<useDefaultCommand>true</useDefaultCommand>
-				<runAllBuilders>true</runAllBuilders>
-			</target>
-			<target name="testBTree.run" path="build/gtsam_unstable/base" targetID="org.eclipse.cdt.build.MakeTargetBuilder">
-				<buildCommand>make</buildCommand>
-				<buildArguments>-j5</buildArguments>
-				<buildTarget>testBTree.run</buildTarget>
-				<stopOnError>true</stopOnError>
-				<useDefaultCommand>true</useDefaultCommand>
-				<runAllBuilders>true</runAllBuilders>
-			</target>
-			<target name="testDSF.run" path="build/gtsam_unstable/base" targetID="org.eclipse.cdt.build.MakeTargetBuilder">
-				<buildCommand>make</buildCommand>
-				<buildArguments>-j5</buildArguments>
-				<buildTarget>testDSF.run</buildTarget>
-				<stopOnError>true</stopOnError>
-				<useDefaultCommand>true</useDefaultCommand>
-				<runAllBuilders>true</runAllBuilders>
-			</target>
-			<target name="testDSFVector.run" path="build/gtsam_unstable/base" targetID="org.eclipse.cdt.build.MakeTargetBuilder">
-				<buildCommand>make</buildCommand>
-				<buildArguments>-j5</buildArguments>
-				<buildTarget>testDSFVector.run</buildTarget>
-				<stopOnError>true</stopOnError>
-				<useDefaultCommand>true</useDefaultCommand>
-				<runAllBuilders>true</runAllBuilders>
-			</target>
-<<<<<<< HEAD
-			<target name="testFixedVector.run" path="build/gtsam_unstable/base" targetID="org.eclipse.cdt.build.MakeTargetBuilder">
-				<buildCommand>make</buildCommand>
-				<buildArguments>-j5</buildArguments>
-				<buildTarget>testFixedVector.run</buildTarget>
-				<stopOnError>true</stopOnError>
-				<useDefaultCommand>true</useDefaultCommand>
-				<runAllBuilders>true</runAllBuilders>
-			</target>
-			<target name="testDSFMap.run" path="build/gtsam_unstable/base" targetID="org.eclipse.cdt.build.MakeTargetBuilder">
-=======
+			<target name="tests/testPose2.run" path="build_retract/gtsam/geometry" targetID="org.eclipse.cdt.build.MakeTargetBuilder">
+				<buildCommand>make</buildCommand>
+				<buildArguments>-j2</buildArguments>
+				<buildTarget>tests/testPose2.run</buildTarget>
+				<stopOnError>true</stopOnError>
+				<useDefaultCommand>true</useDefaultCommand>
+				<runAllBuilders>true</runAllBuilders>
+			</target>
+			<target name="tests/testPose3.run" path="build_retract/gtsam/geometry" targetID="org.eclipse.cdt.build.MakeTargetBuilder">
+				<buildCommand>make</buildCommand>
+				<buildArguments>-j2</buildArguments>
+				<buildTarget>tests/testPose3.run</buildTarget>
+				<stopOnError>true</stopOnError>
+				<useDefaultCommand>true</useDefaultCommand>
+				<runAllBuilders>true</runAllBuilders>
+			</target>
+			<target name="all" path="build_wrap" targetID="org.eclipse.cdt.build.MakeTargetBuilder">
+				<buildCommand>make</buildCommand>
+				<buildArguments>-j2</buildArguments>
+				<buildTarget>all</buildTarget>
+				<stopOnError>true</stopOnError>
+				<useDefaultCommand>true</useDefaultCommand>
+				<runAllBuilders>true</runAllBuilders>
+			</target>
+			<target name="check" path="build_wrap" targetID="org.eclipse.cdt.build.MakeTargetBuilder">
+				<buildCommand>make</buildCommand>
+				<buildArguments>-j2</buildArguments>
+				<buildTarget>check</buildTarget>
+				<stopOnError>true</stopOnError>
+				<useDefaultCommand>true</useDefaultCommand>
+				<runAllBuilders>true</runAllBuilders>
+			</target>
+			<target name="clean" path="build_wrap" targetID="org.eclipse.cdt.build.MakeTargetBuilder">
+				<buildCommand>make</buildCommand>
+				<buildArguments>-j2</buildArguments>
+				<buildTarget>clean</buildTarget>
+				<stopOnError>true</stopOnError>
+				<useDefaultCommand>true</useDefaultCommand>
+				<runAllBuilders>true</runAllBuilders>
+			</target>
+			<target name="testAHRS.run" path="build/gtsam_unstable/slam/tests" targetID="org.eclipse.cdt.build.MakeTargetBuilder">
+				<buildCommand>make</buildCommand>
+				<buildArguments>-j5</buildArguments>
+				<buildTarget>testAHRS.run</buildTarget>
+				<stopOnError>true</stopOnError>
+				<useDefaultCommand>true</useDefaultCommand>
+				<runAllBuilders>true</runAllBuilders>
+			</target>
 			<target name="testInvDepthFactor3.run" path="build/gtsam_unstable/slam/tests" targetID="org.eclipse.cdt.build.MakeTargetBuilder">
->>>>>>> c1f048dc
-				<buildCommand>make</buildCommand>
-				<buildArguments>-j5</buildArguments>
-				<buildTarget>testDSFMap.run</buildTarget>
-				<stopOnError>true</stopOnError>
-				<useDefaultCommand>true</useDefaultCommand>
-				<runAllBuilders>true</runAllBuilders>
-			</target>
-			<target name="all" path="release" targetID="org.eclipse.cdt.build.MakeTargetBuilder">
-				<buildCommand>make</buildCommand>
-				<buildArguments>-j2</buildArguments>
-				<buildTarget>all</buildTarget>
-				<stopOnError>true</stopOnError>
-				<useDefaultCommand>true</useDefaultCommand>
-				<runAllBuilders>true</runAllBuilders>
-			</target>
-			<target name="check" path="release" targetID="org.eclipse.cdt.build.MakeTargetBuilder">
-				<buildCommand>make</buildCommand>
-				<buildArguments>-j2</buildArguments>
-				<buildTarget>check</buildTarget>
-				<stopOnError>true</stopOnError>
-				<useDefaultCommand>true</useDefaultCommand>
-				<runAllBuilders>true</runAllBuilders>
-			</target>
-			<target name="clean" path="release" targetID="org.eclipse.cdt.build.MakeTargetBuilder">
-				<buildCommand>make</buildCommand>
-				<buildArguments>-j2</buildArguments>
-				<buildTarget>clean</buildTarget>
-				<stopOnError>true</stopOnError>
-				<useDefaultCommand>true</useDefaultCommand>
-				<runAllBuilders>true</runAllBuilders>
-			</target>
-			<target name="all j5" path="release" targetID="org.eclipse.cdt.build.MakeTargetBuilder">
-				<buildCommand>make</buildCommand>
-				<buildArguments>-j5</buildArguments>
-				<buildTarget>all</buildTarget>
-				<stopOnError>true</stopOnError>
-				<useDefaultCommand>false</useDefaultCommand>
-				<runAllBuilders>true</runAllBuilders>
-			</target>
-			<target name="check j5" path="release" targetID="org.eclipse.cdt.build.MakeTargetBuilder">
-				<buildCommand>make</buildCommand>
-				<buildArguments>-j5</buildArguments>
-				<buildTarget>check</buildTarget>
-				<stopOnError>true</stopOnError>
-				<useDefaultCommand>false</useDefaultCommand>
-				<runAllBuilders>true</runAllBuilders>
-			</target>
-			<target name="tests/testPose2.run" path="build_retract/gtsam/geometry" targetID="org.eclipse.cdt.build.MakeTargetBuilder">
-				<buildCommand>make</buildCommand>
-				<buildArguments>-j2</buildArguments>
-				<buildTarget>tests/testPose2.run</buildTarget>
+				<buildCommand>make</buildCommand>
+				<buildArguments>-j5</buildArguments>
+				<buildTarget>testInvDepthFactor3.run</buildTarget>
+				<stopOnError>true</stopOnError>
+				<useDefaultCommand>true</useDefaultCommand>
+				<runAllBuilders>true</runAllBuilders>
+			</target>
+			<target name="testMultiProjectionFactor.run" path="build/gtsam_unstable/slam/tests" targetID="org.eclipse.cdt.build.MakeTargetBuilder">
+				<buildCommand>make</buildCommand>
+				<buildArguments>-j5</buildArguments>
+				<buildTarget>testMultiProjectionFactor.run</buildTarget>
+				<stopOnError>true</stopOnError>
+				<useDefaultCommand>true</useDefaultCommand>
+				<runAllBuilders>true</runAllBuilders>
+			</target>
+			<target name="testPoseRotationPrior.run" path="build/gtsam_unstable/slam/tests" targetID="org.eclipse.cdt.build.MakeTargetBuilder">
+				<buildCommand>make</buildCommand>
+				<buildArguments>-j5</buildArguments>
+				<buildTarget>testPoseRotationPrior.run</buildTarget>
+				<stopOnError>true</stopOnError>
+				<useDefaultCommand>true</useDefaultCommand>
+				<runAllBuilders>true</runAllBuilders>
+			</target>
+			<target name="testPoseTranslationPrior.run" path="build/gtsam_unstable/slam/tests" targetID="org.eclipse.cdt.build.MakeTargetBuilder">
+				<buildCommand>make</buildCommand>
+				<buildArguments>-j5</buildArguments>
+				<buildTarget>testPoseTranslationPrior.run</buildTarget>
+				<stopOnError>true</stopOnError>
+				<useDefaultCommand>true</useDefaultCommand>
+				<runAllBuilders>true</runAllBuilders>
+			</target>
+			<target name="testReferenceFrameFactor.run" path="build/gtsam_unstable/slam/tests" targetID="org.eclipse.cdt.build.MakeTargetBuilder">
+				<buildCommand>make</buildCommand>
+				<buildArguments>-j5</buildArguments>
+				<buildTarget>testReferenceFrameFactor.run</buildTarget>
+				<stopOnError>true</stopOnError>
+				<useDefaultCommand>true</useDefaultCommand>
+				<runAllBuilders>true</runAllBuilders>
+			</target>
+			<target name="testSmartProjectionFactor.run" path="build/gtsam_unstable/slam/tests" targetID="org.eclipse.cdt.build.MakeTargetBuilder">
+				<buildCommand>make</buildCommand>
+				<buildArguments>-j5</buildArguments>
+				<buildTarget>testSmartProjectionFactor.run</buildTarget>
+				<stopOnError>true</stopOnError>
+				<useDefaultCommand>true</useDefaultCommand>
+				<runAllBuilders>true</runAllBuilders>
+			</target>
+			<target name="testTSAMFactors.run" path="build/gtsam_unstable/slam/tests" targetID="org.eclipse.cdt.build.MakeTargetBuilder">
+				<buildCommand>make</buildCommand>
+				<buildArguments>-j5</buildArguments>
+				<buildTarget>testTSAMFactors.run</buildTarget>
 				<stopOnError>true</stopOnError>
 				<useDefaultCommand>true</useDefaultCommand>
 				<runAllBuilders>true</runAllBuilders>
@@ -890,89 +878,86 @@
 				<useDefaultCommand>true</useDefaultCommand>
 				<runAllBuilders>true</runAllBuilders>
 			</target>
-			<target name="clean" path="CppUnitLite" targetID="org.eclipse.cdt.build.MakeTargetBuilder">
-				<buildCommand>make</buildCommand>
-				<buildArguments>-j2</buildArguments>
-				<buildTarget>clean</buildTarget>
-				<stopOnError>true</stopOnError>
-				<useDefaultCommand>true</useDefaultCommand>
-				<runAllBuilders>true</runAllBuilders>
-			</target>
-			<target name="all" path="spqr_mini" targetID="org.eclipse.cdt.build.MakeTargetBuilder">
-				<buildCommand>make</buildCommand>
-				<buildArguments>-j2</buildArguments>
-				<buildTarget>all</buildTarget>
-				<stopOnError>true</stopOnError>
-				<useDefaultCommand>true</useDefaultCommand>
-				<runAllBuilders>true</runAllBuilders>
-			</target>
-			<target name="clean" path="spqr_mini" targetID="org.eclipse.cdt.build.MakeTargetBuilder">
-				<buildCommand>make</buildCommand>
-				<buildArguments>-j2</buildArguments>
-				<buildTarget>clean</buildTarget>
-				<stopOnError>true</stopOnError>
-				<useDefaultCommand>true</useDefaultCommand>
-				<runAllBuilders>true</runAllBuilders>
-			</target>
-			<target name="rebuild" path="spqr_mini" targetID="org.eclipse.cdt.build.MakeTargetBuilder">
-				<buildCommand>make</buildCommand>
-				<buildArguments>-j2</buildArguments>
-				<buildTarget>clean all</buildTarget>
-				<stopOnError>true</stopOnError>
-				<useDefaultCommand>true</useDefaultCommand>
-				<runAllBuilders>true</runAllBuilders>
-			</target>
-			<target name="testGeneralSFMFactor.run" path="build/gtsam/slam" targetID="org.eclipse.cdt.build.MakeTargetBuilder">
-				<buildCommand>make</buildCommand>
-				<buildArguments>-j5</buildArguments>
-				<buildTarget>testGeneralSFMFactor.run</buildTarget>
-				<stopOnError>true</stopOnError>
-				<useDefaultCommand>true</useDefaultCommand>
-				<runAllBuilders>true</runAllBuilders>
-			</target>
-			<target name="testProjectionFactor.run" path="build/gtsam/slam" targetID="org.eclipse.cdt.build.MakeTargetBuilder">
-				<buildCommand>make</buildCommand>
-				<buildArguments>-j5</buildArguments>
-				<buildTarget>testProjectionFactor.run</buildTarget>
-				<stopOnError>true</stopOnError>
-				<useDefaultCommand>true</useDefaultCommand>
-				<runAllBuilders>true</runAllBuilders>
-			</target>
-			<target name="testGeneralSFMFactor_Cal3Bundler.run" path="build/gtsam/slam" targetID="org.eclipse.cdt.build.MakeTargetBuilder">
-				<buildCommand>make</buildCommand>
-				<buildArguments>-j5</buildArguments>
-				<buildTarget>testGeneralSFMFactor_Cal3Bundler.run</buildTarget>
-				<stopOnError>true</stopOnError>
-				<useDefaultCommand>true</useDefaultCommand>
-				<runAllBuilders>true</runAllBuilders>
-			</target>
-			<target name="testAntiFactor.run" path="build/gtsam/slam" targetID="org.eclipse.cdt.build.MakeTargetBuilder">
-				<buildCommand>make</buildCommand>
-				<buildArguments>-j6 -j8</buildArguments>
-				<buildTarget>testAntiFactor.run</buildTarget>
-				<stopOnError>true</stopOnError>
-				<useDefaultCommand>true</useDefaultCommand>
-				<runAllBuilders>true</runAllBuilders>
-			</target>
-			<target name="testBetweenFactor.run" path="build/gtsam/slam" targetID="org.eclipse.cdt.build.MakeTargetBuilder">
-				<buildCommand>make</buildCommand>
-				<buildArguments>-j6 -j8</buildArguments>
-				<buildTarget>testBetweenFactor.run</buildTarget>
-				<stopOnError>true</stopOnError>
-				<useDefaultCommand>true</useDefaultCommand>
-				<runAllBuilders>true</runAllBuilders>
-			</target>
-			<target name="testDataset.run" path="build/gtsam/slam" targetID="org.eclipse.cdt.build.MakeTargetBuilder">
-				<buildCommand>make</buildCommand>
-				<buildArguments>-j5</buildArguments>
-				<buildTarget>testDataset.run</buildTarget>
-				<stopOnError>true</stopOnError>
-				<useDefaultCommand>true</useDefaultCommand>
-				<runAllBuilders>true</runAllBuilders>
-			</target>
-<<<<<<< HEAD
-			<target name="testEssentialMatrixFactor.run" path="build/gtsam/slam" targetID="org.eclipse.cdt.build.MakeTargetBuilder">
-=======
+			<target name="testGaussianConditional.run" path="build/gtsam/linear/tests" targetID="org.eclipse.cdt.build.MakeTargetBuilder">
+				<buildCommand>make</buildCommand>
+				<buildArguments>-j5</buildArguments>
+				<buildTarget>testGaussianConditional.run</buildTarget>
+				<stopOnError>true</stopOnError>
+				<useDefaultCommand>true</useDefaultCommand>
+				<runAllBuilders>true</runAllBuilders>
+			</target>
+			<target name="testGaussianDensity.run" path="build/gtsam/linear/tests" targetID="org.eclipse.cdt.build.MakeTargetBuilder">
+				<buildCommand>make</buildCommand>
+				<buildArguments>-j5</buildArguments>
+				<buildTarget>testGaussianDensity.run</buildTarget>
+				<stopOnError>true</stopOnError>
+				<useDefaultCommand>true</useDefaultCommand>
+				<runAllBuilders>true</runAllBuilders>
+			</target>
+			<target name="testGaussianJunctionTree.run" path="build/gtsam/linear/tests" targetID="org.eclipse.cdt.build.MakeTargetBuilder">
+				<buildCommand>make</buildCommand>
+				<buildArguments>-j5</buildArguments>
+				<buildTarget>testGaussianJunctionTree.run</buildTarget>
+				<stopOnError>true</stopOnError>
+				<useDefaultCommand>true</useDefaultCommand>
+				<runAllBuilders>true</runAllBuilders>
+			</target>
+			<target name="testHessianFactor.run" path="build/gtsam/linear/tests" targetID="org.eclipse.cdt.build.MakeTargetBuilder">
+				<buildCommand>make</buildCommand>
+				<buildArguments>-j5</buildArguments>
+				<buildTarget>testHessianFactor.run</buildTarget>
+				<stopOnError>true</stopOnError>
+				<useDefaultCommand>true</useDefaultCommand>
+				<runAllBuilders>true</runAllBuilders>
+			</target>
+			<target name="testJacobianFactor.run" path="build/gtsam/linear/tests" targetID="org.eclipse.cdt.build.MakeTargetBuilder">
+				<buildCommand>make</buildCommand>
+				<buildArguments>-j5</buildArguments>
+				<buildTarget>testJacobianFactor.run</buildTarget>
+				<stopOnError>true</stopOnError>
+				<useDefaultCommand>true</useDefaultCommand>
+				<runAllBuilders>true</runAllBuilders>
+			</target>
+			<target name="testKalmanFilter.run" path="build/gtsam/linear/tests" targetID="org.eclipse.cdt.build.MakeTargetBuilder">
+				<buildCommand>make</buildCommand>
+				<buildArguments>-j5</buildArguments>
+				<buildTarget>testKalmanFilter.run</buildTarget>
+				<stopOnError>true</stopOnError>
+				<useDefaultCommand>true</useDefaultCommand>
+				<runAllBuilders>true</runAllBuilders>
+			</target>
+			<target name="testNoiseModel.run" path="build/gtsam/linear/tests" targetID="org.eclipse.cdt.build.MakeTargetBuilder">
+				<buildCommand>make</buildCommand>
+				<buildArguments>-j5</buildArguments>
+				<buildTarget>testNoiseModel.run</buildTarget>
+				<stopOnError>true</stopOnError>
+				<useDefaultCommand>true</useDefaultCommand>
+				<runAllBuilders>true</runAllBuilders>
+			</target>
+			<target name="testSampler.run" path="build/gtsam/linear/tests" targetID="org.eclipse.cdt.build.MakeTargetBuilder">
+				<buildCommand>make</buildCommand>
+				<buildArguments>-j5</buildArguments>
+				<buildTarget>testSampler.run</buildTarget>
+				<stopOnError>true</stopOnError>
+				<useDefaultCommand>true</useDefaultCommand>
+				<runAllBuilders>true</runAllBuilders>
+			</target>
+			<target name="testSerializationLinear.run" path="build/gtsam/linear/tests" targetID="org.eclipse.cdt.build.MakeTargetBuilder">
+				<buildCommand>make</buildCommand>
+				<buildArguments>-j5</buildArguments>
+				<buildTarget>testSerializationLinear.run</buildTarget>
+				<stopOnError>true</stopOnError>
+				<useDefaultCommand>true</useDefaultCommand>
+				<runAllBuilders>true</runAllBuilders>
+			</target>
+			<target name="testVectorValues.run" path="build/gtsam/linear/tests" targetID="org.eclipse.cdt.build.MakeTargetBuilder">
+				<buildCommand>make</buildCommand>
+				<buildArguments>-j5</buildArguments>
+				<buildTarget>testVectorValues.run</buildTarget>
+				<stopOnError>true</stopOnError>
+				<useDefaultCommand>true</useDefaultCommand>
+				<runAllBuilders>true</runAllBuilders>
+			</target>
 			<target name="testGaussianBayesTree.run" path="build/gtsam/linear/tests" targetID="org.eclipse.cdt.build.MakeTargetBuilder">
 				<buildCommand>make</buildCommand>
 				<buildArguments>-j5</buildArguments>
@@ -1014,25 +999,21 @@
 				<runAllBuilders>true</runAllBuilders>
 			</target>
 			<target name="testCombinedImuFactor.run" path="build/gtsam/navigation/tests" targetID="org.eclipse.cdt.build.MakeTargetBuilder">
->>>>>>> c1f048dc
-				<buildCommand>make</buildCommand>
-				<buildArguments>-j5</buildArguments>
-				<buildTarget>testEssentialMatrixFactor.run</buildTarget>
-				<stopOnError>true</stopOnError>
-				<useDefaultCommand>true</useDefaultCommand>
-				<runAllBuilders>true</runAllBuilders>
-			</target>
-			<target name="testRotateFactor.run" path="build/gtsam/slam" targetID="org.eclipse.cdt.build.MakeTargetBuilder">
-				<buildCommand>make</buildCommand>
-				<buildArguments>-j5</buildArguments>
-				<buildTarget>testRotateFactor.run</buildTarget>
-				<stopOnError>true</stopOnError>
-				<useDefaultCommand>true</useDefaultCommand>
-				<runAllBuilders>true</runAllBuilders>
-			</target>
-<<<<<<< HEAD
-			<target name="testValues.run" path="build/gtsam/nonlinear" targetID="org.eclipse.cdt.build.MakeTargetBuilder">
-=======
+				<buildCommand>make</buildCommand>
+				<buildArguments>-j5</buildArguments>
+				<buildTarget>testCombinedImuFactor.run</buildTarget>
+				<stopOnError>true</stopOnError>
+				<useDefaultCommand>true</useDefaultCommand>
+				<runAllBuilders>true</runAllBuilders>
+			</target>
+			<target name="testImuFactor.run" path="build/gtsam/navigation/tests" targetID="org.eclipse.cdt.build.MakeTargetBuilder">
+				<buildCommand>make</buildCommand>
+				<buildArguments>-j5</buildArguments>
+				<buildTarget>testImuFactor.run</buildTarget>
+				<stopOnError>true</stopOnError>
+				<useDefaultCommand>true</useDefaultCommand>
+				<runAllBuilders>true</runAllBuilders>
+			</target>
 			<target name="testAHRSFactor.run" path="build/gtsam/navigation/tests" targetID="org.eclipse.cdt.build.MakeTargetBuilder">
 				<buildCommand>make</buildCommand>
 				<buildArguments>-j5</buildArguments>
@@ -1050,55 +1031,38 @@
 				<runAllBuilders>true</runAllBuilders>
 			</target>
 			<target name="clean" path="build/wrap/gtsam" targetID="org.eclipse.cdt.build.MakeTargetBuilder">
->>>>>>> c1f048dc
-				<buildCommand>make</buildCommand>
-				<buildArguments>-j5</buildArguments>
-				<buildTarget>testValues.run</buildTarget>
-				<stopOnError>true</stopOnError>
-				<useDefaultCommand>true</useDefaultCommand>
-				<runAllBuilders>true</runAllBuilders>
-			</target>
-			<target name="testOrdering.run" path="build/gtsam/nonlinear" targetID="org.eclipse.cdt.build.MakeTargetBuilder">
-				<buildCommand>make</buildCommand>
-				<buildArguments>-j5</buildArguments>
-				<buildTarget>testOrdering.run</buildTarget>
-				<stopOnError>true</stopOnError>
-				<useDefaultCommand>true</useDefaultCommand>
-				<runAllBuilders>true</runAllBuilders>
-			</target>
-			<target name="testKey.run" path="build/gtsam/nonlinear" targetID="org.eclipse.cdt.build.MakeTargetBuilder">
-				<buildCommand>make</buildCommand>
-				<buildArguments>-j5</buildArguments>
-				<buildTarget>testKey.run</buildTarget>
-				<stopOnError>true</stopOnError>
-				<useDefaultCommand>true</useDefaultCommand>
-				<runAllBuilders>true</runAllBuilders>
-			</target>
-			<target name="testLinearContainerFactor.run" path="build/gtsam/nonlinear" targetID="org.eclipse.cdt.build.MakeTargetBuilder">
-				<buildCommand>make</buildCommand>
-				<buildArguments>-j5</buildArguments>
-				<buildTarget>testLinearContainerFactor.run</buildTarget>
-				<stopOnError>true</stopOnError>
-				<useDefaultCommand>true</useDefaultCommand>
-				<runAllBuilders>true</runAllBuilders>
-			</target>
-			<target name="testWhiteNoiseFactor.run" path="build/gtsam/nonlinear" targetID="org.eclipse.cdt.build.MakeTargetBuilder">
-				<buildCommand>make</buildCommand>
-				<buildArguments>-j6 -j8</buildArguments>
-				<buildTarget>testWhiteNoiseFactor.run</buildTarget>
-				<stopOnError>true</stopOnError>
-				<useDefaultCommand>true</useDefaultCommand>
-				<runAllBuilders>true</runAllBuilders>
-			</target>
-			<target name="all" path="build_wrap" targetID="org.eclipse.cdt.build.MakeTargetBuilder">
-				<buildCommand>make</buildCommand>
-				<buildArguments>-j2</buildArguments>
+				<buildCommand>make</buildCommand>
+				<buildArguments>-j5</buildArguments>
+				<buildTarget>clean</buildTarget>
+				<stopOnError>true</stopOnError>
+				<useDefaultCommand>true</useDefaultCommand>
+				<runAllBuilders>true</runAllBuilders>
+			</target>
+			<target name="all" path="build/wrap/gtsam" targetID="org.eclipse.cdt.build.MakeTargetBuilder">
+				<buildCommand>make</buildCommand>
+				<buildArguments>-j5</buildArguments>
 				<buildTarget>all</buildTarget>
 				<stopOnError>true</stopOnError>
 				<useDefaultCommand>true</useDefaultCommand>
 				<runAllBuilders>true</runAllBuilders>
 			</target>
-			<target name="check" path="build_wrap" targetID="org.eclipse.cdt.build.MakeTargetBuilder">
+			<target name="all" path="linear" targetID="org.eclipse.cdt.build.MakeTargetBuilder">
+				<buildCommand>make</buildCommand>
+				<buildArguments>-j2</buildArguments>
+				<buildTarget>all</buildTarget>
+				<stopOnError>true</stopOnError>
+				<useDefaultCommand>true</useDefaultCommand>
+				<runAllBuilders>true</runAllBuilders>
+			</target>
+			<target name="clean" path="linear" targetID="org.eclipse.cdt.build.MakeTargetBuilder">
+				<buildCommand>make</buildCommand>
+				<buildArguments>-j2</buildArguments>
+				<buildTarget>clean</buildTarget>
+				<stopOnError>true</stopOnError>
+				<useDefaultCommand>true</useDefaultCommand>
+				<runAllBuilders>true</runAllBuilders>
+			</target>
+			<target name="check" path="linear" targetID="org.eclipse.cdt.build.MakeTargetBuilder">
 				<buildCommand>make</buildCommand>
 				<buildArguments>-j2</buildArguments>
 				<buildTarget>check</buildTarget>
@@ -1106,63 +1070,79 @@
 				<useDefaultCommand>true</useDefaultCommand>
 				<runAllBuilders>true</runAllBuilders>
 			</target>
-			<target name="clean" path="build_wrap" targetID="org.eclipse.cdt.build.MakeTargetBuilder">
-				<buildCommand>make</buildCommand>
-				<buildArguments>-j2</buildArguments>
-				<buildTarget>clean</buildTarget>
-				<stopOnError>true</stopOnError>
-				<useDefaultCommand>true</useDefaultCommand>
-				<runAllBuilders>true</runAllBuilders>
-			</target>
-			<target name="schedulingExample.run" path="build/gtsam_unstable/discrete" targetID="org.eclipse.cdt.build.MakeTargetBuilder">
-				<buildCommand>make</buildCommand>
-				<buildArguments>-j5</buildArguments>
-				<buildTarget>schedulingExample.run</buildTarget>
-				<stopOnError>true</stopOnError>
-				<useDefaultCommand>true</useDefaultCommand>
-				<runAllBuilders>true</runAllBuilders>
-			</target>
-			<target name="testCSP.run" path="build/gtsam_unstable/discrete" targetID="org.eclipse.cdt.build.MakeTargetBuilder">
-				<buildCommand>make</buildCommand>
-				<buildArguments>-j5</buildArguments>
-				<buildTarget>testCSP.run</buildTarget>
-				<stopOnError>true</stopOnError>
-				<useDefaultCommand>true</useDefaultCommand>
-				<runAllBuilders>true</runAllBuilders>
-			</target>
-			<target name="testScheduler.run" path="build/gtsam_unstable/discrete" targetID="org.eclipse.cdt.build.MakeTargetBuilder">
-				<buildCommand>make</buildCommand>
-				<buildArguments>-j5</buildArguments>
-				<buildTarget>testScheduler.run</buildTarget>
-				<stopOnError>true</stopOnError>
-				<useDefaultCommand>true</useDefaultCommand>
-				<runAllBuilders>true</runAllBuilders>
-			</target>
-			<target name="schedulingQuals12.run" path="build/gtsam_unstable/discrete" targetID="org.eclipse.cdt.build.MakeTargetBuilder">
-				<buildCommand>make</buildCommand>
-				<buildArguments>-j5</buildArguments>
-				<buildTarget>schedulingQuals12.run</buildTarget>
-				<stopOnError>true</stopOnError>
-				<useDefaultCommand>true</useDefaultCommand>
-				<runAllBuilders>true</runAllBuilders>
-			</target>
-			<target name="testSudoku.run" path="build/gtsam_unstable/discrete" targetID="org.eclipse.cdt.build.MakeTargetBuilder">
-				<buildCommand>make</buildCommand>
-				<buildArguments>-j5</buildArguments>
-				<buildTarget>testSudoku.run</buildTarget>
-				<stopOnError>true</stopOnError>
-				<useDefaultCommand>true</useDefaultCommand>
-				<runAllBuilders>true</runAllBuilders>
-			</target>
-			<target name="schedulingQuals13.run" path="build/gtsam_unstable/discrete" targetID="org.eclipse.cdt.build.MakeTargetBuilder">
+			<target name="testGaussianConditional.run" path="linear" targetID="org.eclipse.cdt.build.MakeTargetBuilder">
+				<buildCommand>make</buildCommand>
+				<buildArguments>-j2</buildArguments>
+				<buildTarget>testGaussianConditional.run</buildTarget>
+				<stopOnError>true</stopOnError>
+				<useDefaultCommand>true</useDefaultCommand>
+				<runAllBuilders>true</runAllBuilders>
+			</target>
+			<target name="testGaussianFactor.run" path="linear" targetID="org.eclipse.cdt.build.MakeTargetBuilder">
+				<buildCommand>make</buildCommand>
+				<buildArguments>-j2</buildArguments>
+				<buildTarget>testGaussianFactor.run</buildTarget>
+				<stopOnError>true</stopOnError>
+				<useDefaultCommand>true</useDefaultCommand>
+				<runAllBuilders>true</runAllBuilders>
+			</target>
+			<target name="timeGaussianFactor.run" path="linear" targetID="org.eclipse.cdt.build.MakeTargetBuilder">
+				<buildCommand>make</buildCommand>
+				<buildArguments>-j2</buildArguments>
+				<buildTarget>timeGaussianFactor.run</buildTarget>
+				<stopOnError>true</stopOnError>
+				<useDefaultCommand>true</useDefaultCommand>
+				<runAllBuilders>true</runAllBuilders>
+			</target>
+			<target name="timeVectorConfig.run" path="linear" targetID="org.eclipse.cdt.build.MakeTargetBuilder">
+				<buildCommand>make</buildCommand>
+				<buildArguments>-j2</buildArguments>
+				<buildTarget>timeVectorConfig.run</buildTarget>
+				<stopOnError>true</stopOnError>
+				<useDefaultCommand>true</useDefaultCommand>
+				<runAllBuilders>true</runAllBuilders>
+			</target>
+			<target name="testVectorBTree.run" path="linear" targetID="org.eclipse.cdt.build.MakeTargetBuilder">
+				<buildCommand>make</buildCommand>
+				<buildArguments>-j2</buildArguments>
+				<buildTarget>testVectorBTree.run</buildTarget>
+				<stopOnError>true</stopOnError>
+				<useDefaultCommand>true</useDefaultCommand>
+				<runAllBuilders>true</runAllBuilders>
+			</target>
+			<target name="testVectorMap.run" path="linear" targetID="org.eclipse.cdt.build.MakeTargetBuilder">
+				<buildCommand>make</buildCommand>
+				<buildArguments>-j2</buildArguments>
+				<buildTarget>testVectorMap.run</buildTarget>
+				<stopOnError>true</stopOnError>
+				<useDefaultCommand>true</useDefaultCommand>
+				<runAllBuilders>true</runAllBuilders>
+			</target>
+			<target name="testNoiseModel.run" path="linear" targetID="org.eclipse.cdt.build.MakeTargetBuilder">
+				<buildCommand>make</buildCommand>
+				<buildArguments>-j2</buildArguments>
+				<buildTarget>testNoiseModel.run</buildTarget>
+				<stopOnError>true</stopOnError>
+				<useDefaultCommand>true</useDefaultCommand>
+				<runAllBuilders>true</runAllBuilders>
+			</target>
+			<target name="testBayesNetPreconditioner.run" path="linear" targetID="org.eclipse.cdt.build.MakeTargetBuilder">
+				<buildCommand>make</buildCommand>
+				<buildArguments>-j2</buildArguments>
+				<buildTarget>testBayesNetPreconditioner.run</buildTarget>
+				<stopOnError>true</stopOnError>
+				<useDefaultCommand>true</useDefaultCommand>
+				<runAllBuilders>true</runAllBuilders>
+			</target>
+			<target name="testErrors.run" path="linear" targetID="org.eclipse.cdt.build.MakeTargetBuilder">
 				<buildCommand>make</buildCommand>
 				<buildArguments/>
 				<buildTarget>testErrors.run</buildTarget>
 				<stopOnError>true</stopOnError>
-				<useDefaultCommand>true</useDefaultCommand>
-				<runAllBuilders>true</runAllBuilders>
-			</target>
-			<target name="check" path="build/geometry" targetID="org.eclipse.cdt.build.MakeTargetBuilder">
+				<useDefaultCommand>false</useDefaultCommand>
+				<runAllBuilders>true</runAllBuilders>
+			</target>
+			<target name="check" path="build/linear" targetID="org.eclipse.cdt.build.MakeTargetBuilder">
 				<buildCommand>make</buildCommand>
 				<buildArguments>-j2</buildArguments>
 				<buildTarget>check</buildTarget>
@@ -1170,23 +1150,47 @@
 				<useDefaultCommand>true</useDefaultCommand>
 				<runAllBuilders>true</runAllBuilders>
 			</target>
-			<target name="timeCalibratedCamera.run" path="build/geometry" targetID="org.eclipse.cdt.build.MakeTargetBuilder">
-				<buildCommand>make</buildCommand>
-				<buildArguments>-j2</buildArguments>
-				<buildTarget>timeCalibratedCamera.run</buildTarget>
-				<stopOnError>true</stopOnError>
-				<useDefaultCommand>true</useDefaultCommand>
-				<runAllBuilders>true</runAllBuilders>
-			</target>
-			<target name="timeRot3.run" path="build/geometry" targetID="org.eclipse.cdt.build.MakeTargetBuilder">
-				<buildCommand>make</buildCommand>
-				<buildArguments>-j2</buildArguments>
-				<buildTarget>timeRot3.run</buildTarget>
-				<stopOnError>true</stopOnError>
-				<useDefaultCommand>true</useDefaultCommand>
-				<runAllBuilders>true</runAllBuilders>
-			</target>
-			<target name="clean" path="build/geometry" targetID="org.eclipse.cdt.build.MakeTargetBuilder">
+			<target name="tests/testGaussianJunctionTree.run" path="build/linear" targetID="org.eclipse.cdt.build.MakeTargetBuilder">
+				<buildCommand>make</buildCommand>
+				<buildArguments>-j2</buildArguments>
+				<buildTarget>tests/testGaussianJunctionTree.run</buildTarget>
+				<stopOnError>true</stopOnError>
+				<useDefaultCommand>true</useDefaultCommand>
+				<runAllBuilders>true</runAllBuilders>
+			</target>
+			<target name="tests/testGaussianFactor.run" path="build/linear" targetID="org.eclipse.cdt.build.MakeTargetBuilder">
+				<buildCommand>make</buildCommand>
+				<buildArguments>-j2</buildArguments>
+				<buildTarget>tests/testGaussianFactor.run</buildTarget>
+				<stopOnError>true</stopOnError>
+				<useDefaultCommand>true</useDefaultCommand>
+				<runAllBuilders>true</runAllBuilders>
+			</target>
+			<target name="tests/testGaussianConditional.run" path="build/linear" targetID="org.eclipse.cdt.build.MakeTargetBuilder">
+				<buildCommand>make</buildCommand>
+				<buildArguments>-j2</buildArguments>
+				<buildTarget>tests/testGaussianConditional.run</buildTarget>
+				<stopOnError>true</stopOnError>
+				<useDefaultCommand>true</useDefaultCommand>
+				<runAllBuilders>true</runAllBuilders>
+			</target>
+			<target name="tests/timeSLAMlike.run" path="build/linear" targetID="org.eclipse.cdt.build.MakeTargetBuilder">
+				<buildCommand>make</buildCommand>
+				<buildArguments>-j2</buildArguments>
+				<buildTarget>tests/timeSLAMlike.run</buildTarget>
+				<stopOnError>true</stopOnError>
+				<useDefaultCommand>true</useDefaultCommand>
+				<runAllBuilders>true</runAllBuilders>
+			</target>
+			<target name="check" path="base" targetID="org.eclipse.cdt.build.MakeTargetBuilder">
+				<buildCommand>make</buildCommand>
+				<buildArguments>-j2</buildArguments>
+				<buildTarget>check</buildTarget>
+				<stopOnError>true</stopOnError>
+				<useDefaultCommand>true</useDefaultCommand>
+				<runAllBuilders>true</runAllBuilders>
+			</target>
+			<target name="clean" path="base" targetID="org.eclipse.cdt.build.MakeTargetBuilder">
 				<buildCommand>make</buildCommand>
 				<buildArguments>-j2</buildArguments>
 				<buildTarget>clean</buildTarget>
@@ -1194,119 +1198,388 @@
 				<useDefaultCommand>true</useDefaultCommand>
 				<runAllBuilders>true</runAllBuilders>
 			</target>
-			<target name="testInvDepthFactor3.run" path="build/gtsam_unstable/slam" targetID="org.eclipse.cdt.build.MakeTargetBuilder">
-				<buildCommand>make</buildCommand>
-				<buildArguments>-j5</buildArguments>
-				<buildTarget>testInvDepthFactor3.run</buildTarget>
-				<stopOnError>true</stopOnError>
-				<useDefaultCommand>true</useDefaultCommand>
-				<runAllBuilders>true</runAllBuilders>
-			</target>
-			<target name="testPoseTranslationPrior.run" path="build/gtsam_unstable/slam" targetID="org.eclipse.cdt.build.MakeTargetBuilder">
-				<buildCommand>make</buildCommand>
-				<buildArguments>-j5</buildArguments>
-				<buildTarget>testPoseTranslationPrior.run</buildTarget>
-				<stopOnError>true</stopOnError>
-				<useDefaultCommand>true</useDefaultCommand>
-				<runAllBuilders>true</runAllBuilders>
-			</target>
-			<target name="testPoseRotationPrior.run" path="build/gtsam_unstable/slam" targetID="org.eclipse.cdt.build.MakeTargetBuilder">
-				<buildCommand>make</buildCommand>
-				<buildArguments>-j5</buildArguments>
-				<buildTarget>testPoseRotationPrior.run</buildTarget>
-				<stopOnError>true</stopOnError>
-				<useDefaultCommand>true</useDefaultCommand>
-				<runAllBuilders>true</runAllBuilders>
-			</target>
-			<target name="testReferenceFrameFactor.run" path="build/gtsam_unstable/slam" targetID="org.eclipse.cdt.build.MakeTargetBuilder">
-				<buildCommand>make</buildCommand>
-				<buildArguments>-j5</buildArguments>
-				<buildTarget>testReferenceFrameFactor.run</buildTarget>
-				<stopOnError>true</stopOnError>
-				<useDefaultCommand>true</useDefaultCommand>
-				<runAllBuilders>true</runAllBuilders>
-			</target>
-			<target name="testAHRS.run" path="build/gtsam_unstable/slam" targetID="org.eclipse.cdt.build.MakeTargetBuilder">
-				<buildCommand>make</buildCommand>
-				<buildArguments>-j5</buildArguments>
-				<buildTarget>testAHRS.run</buildTarget>
-				<stopOnError>true</stopOnError>
-				<useDefaultCommand>true</useDefaultCommand>
-				<runAllBuilders>true</runAllBuilders>
-			</target>
-			<target name="testImuFactor.run" path="build/gtsam_unstable/slam" targetID="org.eclipse.cdt.build.MakeTargetBuilder">
-				<buildCommand>make</buildCommand>
-				<buildArguments>-j8</buildArguments>
-				<buildTarget>testImuFactor.run</buildTarget>
-				<stopOnError>true</stopOnError>
-				<useDefaultCommand>true</useDefaultCommand>
-				<runAllBuilders>true</runAllBuilders>
-			</target>
-			<target name="testMultiProjectionFactor.run" path="build/gtsam_unstable/slam" targetID="org.eclipse.cdt.build.MakeTargetBuilder">
-				<buildCommand>make</buildCommand>
-				<buildArguments>-j5</buildArguments>
-				<buildTarget>testMultiProjectionFactor.run</buildTarget>
-				<stopOnError>true</stopOnError>
-				<useDefaultCommand>true</useDefaultCommand>
-				<runAllBuilders>true</runAllBuilders>
-			</target>
-			<target name="testSmartProjectionFactor.run" path="build/gtsam_unstable/slam" targetID="org.eclipse.cdt.build.MakeTargetBuilder">
-				<buildCommand>make</buildCommand>
-				<buildArguments>-j5</buildArguments>
-				<buildTarget>testSmartProjectionFactor.run</buildTarget>
-				<stopOnError>true</stopOnError>
-				<useDefaultCommand>true</useDefaultCommand>
-				<runAllBuilders>true</runAllBuilders>
-			</target>
-			<target name="testDiscreteFactor.run" path="build/gtsam/discrete" targetID="org.eclipse.cdt.build.MakeTargetBuilder">
-				<buildCommand>make</buildCommand>
-				<buildArguments>-j5</buildArguments>
-				<buildTarget>testDiscreteFactor.run</buildTarget>
-				<stopOnError>true</stopOnError>
-				<useDefaultCommand>true</useDefaultCommand>
-				<runAllBuilders>true</runAllBuilders>
-			</target>
-			<target name="testDiscreteBayesTree.run" path="build/gtsam/discrete" targetID="org.eclipse.cdt.build.MakeTargetBuilder">
+			<target name="testBTree.run" path="base" targetID="org.eclipse.cdt.build.MakeTargetBuilder">
+				<buildCommand>make</buildCommand>
+				<buildArguments>-j2</buildArguments>
+				<buildTarget>testBTree.run</buildTarget>
+				<stopOnError>true</stopOnError>
+				<useDefaultCommand>true</useDefaultCommand>
+				<runAllBuilders>true</runAllBuilders>
+			</target>
+			<target name="testDSF.run" path="base" targetID="org.eclipse.cdt.build.MakeTargetBuilder">
+				<buildCommand>make</buildCommand>
+				<buildArguments>-j2</buildArguments>
+				<buildTarget>testDSF.run</buildTarget>
+				<stopOnError>true</stopOnError>
+				<useDefaultCommand>true</useDefaultCommand>
+				<runAllBuilders>true</runAllBuilders>
+			</target>
+			<target name="testDSFVector.run" path="base" targetID="org.eclipse.cdt.build.MakeTargetBuilder">
+				<buildCommand>make</buildCommand>
+				<buildArguments>-j2</buildArguments>
+				<buildTarget>testDSFVector.run</buildTarget>
+				<stopOnError>true</stopOnError>
+				<useDefaultCommand>true</useDefaultCommand>
+				<runAllBuilders>true</runAllBuilders>
+			</target>
+			<target name="testMatrix.run" path="base" targetID="org.eclipse.cdt.build.MakeTargetBuilder">
+				<buildCommand>make</buildCommand>
+				<buildArguments>-j2</buildArguments>
+				<buildTarget>testMatrix.run</buildTarget>
+				<stopOnError>true</stopOnError>
+				<useDefaultCommand>true</useDefaultCommand>
+				<runAllBuilders>true</runAllBuilders>
+			</target>
+			<target name="testSPQRUtil.run" path="base" targetID="org.eclipse.cdt.build.MakeTargetBuilder">
+				<buildCommand>make</buildCommand>
+				<buildArguments>-j2</buildArguments>
+				<buildTarget>testSPQRUtil.run</buildTarget>
+				<stopOnError>true</stopOnError>
+				<useDefaultCommand>true</useDefaultCommand>
+				<runAllBuilders>true</runAllBuilders>
+			</target>
+			<target name="testVector.run" path="base" targetID="org.eclipse.cdt.build.MakeTargetBuilder">
+				<buildCommand>make</buildCommand>
+				<buildArguments>-j2</buildArguments>
+				<buildTarget>testVector.run</buildTarget>
+				<stopOnError>true</stopOnError>
+				<useDefaultCommand>true</useDefaultCommand>
+				<runAllBuilders>true</runAllBuilders>
+			</target>
+			<target name="timeMatrix.run" path="base" targetID="org.eclipse.cdt.build.MakeTargetBuilder">
+				<buildCommand>make</buildCommand>
+				<buildArguments>-j2</buildArguments>
+				<buildTarget>timeMatrix.run</buildTarget>
+				<stopOnError>true</stopOnError>
+				<useDefaultCommand>true</useDefaultCommand>
+				<runAllBuilders>true</runAllBuilders>
+			</target>
+			<target name="all" path="base" targetID="org.eclipse.cdt.build.MakeTargetBuilder">
+				<buildCommand>make</buildCommand>
+				<buildArguments>-j2</buildArguments>
+				<buildTarget>all</buildTarget>
+				<stopOnError>true</stopOnError>
+				<useDefaultCommand>true</useDefaultCommand>
+				<runAllBuilders>true</runAllBuilders>
+			</target>
+			<target name="check" path="build/inference" targetID="org.eclipse.cdt.build.MakeTargetBuilder">
+				<buildCommand>make</buildCommand>
+				<buildArguments>-j2</buildArguments>
+				<buildTarget>check</buildTarget>
+				<stopOnError>true</stopOnError>
+				<useDefaultCommand>true</useDefaultCommand>
+				<runAllBuilders>true</runAllBuilders>
+			</target>
+			<target name="testClusterTree.run" path="build/inference" targetID="org.eclipse.cdt.build.MakeTargetBuilder">
+				<buildCommand>make</buildCommand>
+				<buildArguments>-j2</buildArguments>
+				<buildTarget>testClusterTree.run</buildTarget>
+				<stopOnError>true</stopOnError>
+				<useDefaultCommand>true</useDefaultCommand>
+				<runAllBuilders>true</runAllBuilders>
+			</target>
+			<target name="testJunctionTree.run" path="build/inference" targetID="org.eclipse.cdt.build.MakeTargetBuilder">
+				<buildCommand>make</buildCommand>
+				<buildArguments>-j2</buildArguments>
+				<buildTarget>testJunctionTree.run</buildTarget>
+				<stopOnError>true</stopOnError>
+				<useDefaultCommand>true</useDefaultCommand>
+				<runAllBuilders>true</runAllBuilders>
+			</target>
+			<target name="tests/testEliminationTree.run" path="build/inference" targetID="org.eclipse.cdt.build.MakeTargetBuilder">
+				<buildCommand>make</buildCommand>
+				<buildArguments>-j2</buildArguments>
+				<buildTarget>tests/testEliminationTree.run</buildTarget>
+				<stopOnError>true</stopOnError>
+				<useDefaultCommand>true</useDefaultCommand>
+				<runAllBuilders>true</runAllBuilders>
+			</target>
+			<target name="tests/testSymbolicFactor.run" path="build/inference" targetID="org.eclipse.cdt.build.MakeTargetBuilder">
+				<buildCommand>make</buildCommand>
+				<buildArguments>-j2</buildArguments>
+				<buildTarget>tests/testSymbolicFactor.run</buildTarget>
+				<stopOnError>true</stopOnError>
+				<useDefaultCommand>true</useDefaultCommand>
+				<runAllBuilders>true</runAllBuilders>
+			</target>
+			<target name="tests/testVariableSlots.run" path="build/inference" targetID="org.eclipse.cdt.build.MakeTargetBuilder">
+				<buildCommand>make</buildCommand>
+				<buildArguments>-j2</buildArguments>
+				<buildTarget>tests/testVariableSlots.run</buildTarget>
+				<stopOnError>true</stopOnError>
+				<useDefaultCommand>true</useDefaultCommand>
+				<runAllBuilders>true</runAllBuilders>
+			</target>
+			<target name="tests/testConditional.run" path="build/inference" targetID="org.eclipse.cdt.build.MakeTargetBuilder">
+				<buildCommand>make</buildCommand>
+				<buildArguments>-j2</buildArguments>
+				<buildTarget>tests/testConditional.run</buildTarget>
+				<stopOnError>true</stopOnError>
+				<useDefaultCommand>true</useDefaultCommand>
+				<runAllBuilders>true</runAllBuilders>
+			</target>
+			<target name="tests/testSymbolicFactorGraph.run" path="build/inference" targetID="org.eclipse.cdt.build.MakeTargetBuilder">
+				<buildCommand>make</buildCommand>
+				<buildArguments>-j2</buildArguments>
+				<buildTarget>tests/testSymbolicFactorGraph.run</buildTarget>
+				<stopOnError>true</stopOnError>
+				<useDefaultCommand>true</useDefaultCommand>
+				<runAllBuilders>true</runAllBuilders>
+			</target>
+			<target name="all" path="nonlinear" targetID="org.eclipse.cdt.build.MakeTargetBuilder">
+				<buildCommand>make</buildCommand>
+				<buildArguments>-j2</buildArguments>
+				<buildTarget>all</buildTarget>
+				<stopOnError>true</stopOnError>
+				<useDefaultCommand>true</useDefaultCommand>
+				<runAllBuilders>true</runAllBuilders>
+			</target>
+			<target name="testNonlinearConstraint.run" path="nonlinear" targetID="org.eclipse.cdt.build.MakeTargetBuilder">
+				<buildCommand>make</buildCommand>
+				<buildArguments>-j2</buildArguments>
+				<buildTarget>testNonlinearConstraint.run</buildTarget>
+				<stopOnError>true</stopOnError>
+				<useDefaultCommand>true</useDefaultCommand>
+				<runAllBuilders>true</runAllBuilders>
+			</target>
+			<target name="testLieConfig.run" path="nonlinear" targetID="org.eclipse.cdt.build.MakeTargetBuilder">
+				<buildCommand>make</buildCommand>
+				<buildArguments>-j2</buildArguments>
+				<buildTarget>testLieConfig.run</buildTarget>
+				<stopOnError>true</stopOnError>
+				<useDefaultCommand>true</useDefaultCommand>
+				<runAllBuilders>true</runAllBuilders>
+			</target>
+			<target name="testConstraintOptimizer.run" path="nonlinear" targetID="org.eclipse.cdt.build.MakeTargetBuilder">
+				<buildCommand>make</buildCommand>
+				<buildArguments>-j2</buildArguments>
+				<buildTarget>testConstraintOptimizer.run</buildTarget>
+				<stopOnError>true</stopOnError>
+				<useDefaultCommand>true</useDefaultCommand>
+				<runAllBuilders>true</runAllBuilders>
+			</target>
+			<target name="check" path="build_retract" targetID="org.eclipse.cdt.build.MakeTargetBuilder">
+				<buildCommand>make</buildCommand>
+				<buildArguments>-j2</buildArguments>
+				<buildTarget>check</buildTarget>
+				<stopOnError>true</stopOnError>
+				<useDefaultCommand>true</useDefaultCommand>
+				<runAllBuilders>true</runAllBuilders>
+			</target>
+			<target name="testBTree.run" path="build/gtsam_unstable/base/tests" targetID="org.eclipse.cdt.build.MakeTargetBuilder">
+				<buildCommand>make</buildCommand>
+				<buildArguments>-j5</buildArguments>
+				<buildTarget>testBTree.run</buildTarget>
+				<stopOnError>true</stopOnError>
+				<useDefaultCommand>true</useDefaultCommand>
+				<runAllBuilders>true</runAllBuilders>
+			</target>
+			<target name="testDSF.run" path="build/gtsam_unstable/base/tests" targetID="org.eclipse.cdt.build.MakeTargetBuilder">
+				<buildCommand>make</buildCommand>
+				<buildArguments>-j5</buildArguments>
+				<buildTarget>testDSF.run</buildTarget>
+				<stopOnError>true</stopOnError>
+				<useDefaultCommand>true</useDefaultCommand>
+				<runAllBuilders>true</runAllBuilders>
+			</target>
+			<target name="testDSFMap.run" path="build/gtsam_unstable/base/tests" targetID="org.eclipse.cdt.build.MakeTargetBuilder">
+				<buildCommand>make</buildCommand>
+				<buildArguments>-j5</buildArguments>
+				<buildTarget>testDSFMap.run</buildTarget>
+				<stopOnError>true</stopOnError>
+				<useDefaultCommand>true</useDefaultCommand>
+				<runAllBuilders>true</runAllBuilders>
+			</target>
+			<target name="testDSFVector.run" path="build/gtsam_unstable/base/tests" targetID="org.eclipse.cdt.build.MakeTargetBuilder">
+				<buildCommand>make</buildCommand>
+				<buildArguments>-j5</buildArguments>
+				<buildTarget>testDSFVector.run</buildTarget>
+				<stopOnError>true</stopOnError>
+				<useDefaultCommand>true</useDefaultCommand>
+				<runAllBuilders>true</runAllBuilders>
+			</target>
+			<target name="testFixedVector.run" path="build/gtsam_unstable/base/tests" targetID="org.eclipse.cdt.build.MakeTargetBuilder">
+				<buildCommand>make</buildCommand>
+				<buildArguments>-j5</buildArguments>
+				<buildTarget>testFixedVector.run</buildTarget>
+				<stopOnError>true</stopOnError>
+				<useDefaultCommand>true</useDefaultCommand>
+				<runAllBuilders>true</runAllBuilders>
+			</target>
+			<target name="all" path="slam" targetID="org.eclipse.cdt.build.MakeTargetBuilder">
+				<buildCommand>make</buildCommand>
+				<buildArguments>-j2</buildArguments>
+				<buildTarget>all</buildTarget>
+				<stopOnError>true</stopOnError>
+				<useDefaultCommand>true</useDefaultCommand>
+				<runAllBuilders>true</runAllBuilders>
+			</target>
+			<target name="check" path="slam" targetID="org.eclipse.cdt.build.MakeTargetBuilder">
+				<buildCommand>make</buildCommand>
+				<buildArguments>-j2</buildArguments>
+				<buildTarget>check</buildTarget>
+				<stopOnError>true</stopOnError>
+				<useDefaultCommand>true</useDefaultCommand>
+				<runAllBuilders>true</runAllBuilders>
+			</target>
+			<target name="clean" path="slam" targetID="org.eclipse.cdt.build.MakeTargetBuilder">
+				<buildCommand>make</buildCommand>
+				<buildArguments>-j2</buildArguments>
+				<buildTarget>clean</buildTarget>
+				<stopOnError>true</stopOnError>
+				<useDefaultCommand>true</useDefaultCommand>
+				<runAllBuilders>true</runAllBuilders>
+			</target>
+			<target name="testPlanarSLAM.run" path="slam" targetID="org.eclipse.cdt.build.MakeTargetBuilder">
+				<buildCommand>make</buildCommand>
+				<buildArguments>-j2</buildArguments>
+				<buildTarget>testPlanarSLAM.run</buildTarget>
+				<stopOnError>true</stopOnError>
+				<useDefaultCommand>true</useDefaultCommand>
+				<runAllBuilders>true</runAllBuilders>
+			</target>
+			<target name="testPose2Config.run" path="slam" targetID="org.eclipse.cdt.build.MakeTargetBuilder">
+				<buildCommand>make</buildCommand>
+				<buildArguments>-j2</buildArguments>
+				<buildTarget>testPose2Config.run</buildTarget>
+				<stopOnError>true</stopOnError>
+				<useDefaultCommand>true</useDefaultCommand>
+				<runAllBuilders>true</runAllBuilders>
+			</target>
+			<target name="testPose2Factor.run" path="slam" targetID="org.eclipse.cdt.build.MakeTargetBuilder">
+				<buildCommand>make</buildCommand>
+				<buildArguments>-j2</buildArguments>
+				<buildTarget>testPose2Factor.run</buildTarget>
+				<stopOnError>true</stopOnError>
+				<useDefaultCommand>true</useDefaultCommand>
+				<runAllBuilders>true</runAllBuilders>
+			</target>
+			<target name="testPose2Prior.run" path="slam" targetID="org.eclipse.cdt.build.MakeTargetBuilder">
+				<buildCommand>make</buildCommand>
+				<buildArguments>-j2</buildArguments>
+				<buildTarget>testPose2Prior.run</buildTarget>
+				<stopOnError>true</stopOnError>
+				<useDefaultCommand>true</useDefaultCommand>
+				<runAllBuilders>true</runAllBuilders>
+			</target>
+			<target name="testPose2SLAM.run" path="slam" targetID="org.eclipse.cdt.build.MakeTargetBuilder">
+				<buildCommand>make</buildCommand>
+				<buildArguments>-j2</buildArguments>
+				<buildTarget>testPose2SLAM.run</buildTarget>
+				<stopOnError>true</stopOnError>
+				<useDefaultCommand>true</useDefaultCommand>
+				<runAllBuilders>true</runAllBuilders>
+			</target>
+			<target name="testPose3Config.run" path="slam" targetID="org.eclipse.cdt.build.MakeTargetBuilder">
+				<buildCommand>make</buildCommand>
+				<buildArguments>-j2</buildArguments>
+				<buildTarget>testPose3Config.run</buildTarget>
+				<stopOnError>true</stopOnError>
+				<useDefaultCommand>true</useDefaultCommand>
+				<runAllBuilders>true</runAllBuilders>
+			</target>
+			<target name="testPose3SLAM.run" path="slam" targetID="org.eclipse.cdt.build.MakeTargetBuilder">
+				<buildCommand>make</buildCommand>
+				<buildArguments>-j2</buildArguments>
+				<buildTarget>testPose3SLAM.run</buildTarget>
+				<stopOnError>true</stopOnError>
+				<useDefaultCommand>true</useDefaultCommand>
+				<runAllBuilders>true</runAllBuilders>
+			</target>
+			<target name="testSimulated2DOriented.run" path="slam" targetID="org.eclipse.cdt.build.MakeTargetBuilder">
+				<buildCommand>make</buildCommand>
+				<buildTarget>testSimulated2DOriented.run</buildTarget>
+				<stopOnError>true</stopOnError>
+				<useDefaultCommand>false</useDefaultCommand>
+				<runAllBuilders>true</runAllBuilders>
+			</target>
+			<target name="testVSLAMConfig.run" path="slam" targetID="org.eclipse.cdt.build.MakeTargetBuilder">
+				<buildCommand>make</buildCommand>
+				<buildArguments>-j2</buildArguments>
+				<buildTarget>testVSLAMConfig.run</buildTarget>
+				<stopOnError>true</stopOnError>
+				<useDefaultCommand>true</useDefaultCommand>
+				<runAllBuilders>true</runAllBuilders>
+			</target>
+			<target name="testVSLAMFactor.run" path="slam" targetID="org.eclipse.cdt.build.MakeTargetBuilder">
+				<buildCommand>make</buildCommand>
+				<buildArguments>-j2</buildArguments>
+				<buildTarget>testVSLAMFactor.run</buildTarget>
+				<stopOnError>true</stopOnError>
+				<useDefaultCommand>true</useDefaultCommand>
+				<runAllBuilders>true</runAllBuilders>
+			</target>
+			<target name="testVSLAMGraph.run" path="slam" targetID="org.eclipse.cdt.build.MakeTargetBuilder">
+				<buildCommand>make</buildCommand>
+				<buildArguments>-j2</buildArguments>
+				<buildTarget>testVSLAMGraph.run</buildTarget>
+				<stopOnError>true</stopOnError>
+				<useDefaultCommand>true</useDefaultCommand>
+				<runAllBuilders>true</runAllBuilders>
+			</target>
+			<target name="testPose3Factor.run" path="slam" targetID="org.eclipse.cdt.build.MakeTargetBuilder">
+				<buildCommand>make</buildCommand>
+				<buildArguments>-j2</buildArguments>
+				<buildTarget>testPose3Factor.run</buildTarget>
+				<stopOnError>true</stopOnError>
+				<useDefaultCommand>true</useDefaultCommand>
+				<runAllBuilders>true</runAllBuilders>
+			</target>
+			<target name="testSimulated2D.run" path="slam" targetID="org.eclipse.cdt.build.MakeTargetBuilder">
+				<buildCommand>make</buildCommand>
+				<buildTarget>testSimulated2D.run</buildTarget>
+				<stopOnError>true</stopOnError>
+				<useDefaultCommand>false</useDefaultCommand>
+				<runAllBuilders>true</runAllBuilders>
+			</target>
+			<target name="testSimulated3D.run" path="slam" targetID="org.eclipse.cdt.build.MakeTargetBuilder">
+				<buildCommand>make</buildCommand>
+				<buildTarget>testSimulated3D.run</buildTarget>
+				<stopOnError>true</stopOnError>
+				<useDefaultCommand>false</useDefaultCommand>
+				<runAllBuilders>true</runAllBuilders>
+			</target>
+			<target name="tests/testGaussianISAM2" path="slam" targetID="org.eclipse.cdt.build.MakeTargetBuilder">
+				<buildCommand>make</buildCommand>
+				<buildArguments>-j2</buildArguments>
+				<buildTarget>tests/testGaussianISAM2</buildTarget>
+				<stopOnError>true</stopOnError>
+				<useDefaultCommand>true</useDefaultCommand>
+				<runAllBuilders>true</runAllBuilders>
+			</target>
+			<target name="testEliminationTree.run" path="build/gtsam/inference/tests" targetID="org.eclipse.cdt.build.MakeTargetBuilder">
+				<buildCommand>make</buildCommand>
+				<buildArguments>-j5</buildArguments>
+				<buildTarget>testEliminationTree.run</buildTarget>
+				<stopOnError>true</stopOnError>
+				<useDefaultCommand>true</useDefaultCommand>
+				<runAllBuilders>true</runAllBuilders>
+			</target>
+			<target name="testInference.run" path="build/gtsam/inference/tests" targetID="org.eclipse.cdt.build.MakeTargetBuilder">
+				<buildCommand>make</buildCommand>
+				<buildArguments>-j5</buildArguments>
+				<buildTarget>testInference.run</buildTarget>
+				<stopOnError>true</stopOnError>
+				<useDefaultCommand>true</useDefaultCommand>
+				<runAllBuilders>true</runAllBuilders>
+			</target>
+			<target name="testKey.run" path="build/gtsam/inference/tests" targetID="org.eclipse.cdt.build.MakeTargetBuilder">
+				<buildCommand>make</buildCommand>
+				<buildArguments>-j5</buildArguments>
+				<buildTarget>testKey.run</buildTarget>
+				<stopOnError>true</stopOnError>
+				<useDefaultCommand>true</useDefaultCommand>
+				<runAllBuilders>true</runAllBuilders>
+			</target>
+			<target name="testSymbolicBayesTree.run" path="build/gtsam/inference/tests" targetID="org.eclipse.cdt.build.MakeTargetBuilder">
 				<buildCommand>make</buildCommand>
 				<buildArguments>-j1</buildArguments>
-				<buildTarget>testDiscreteBayesTree.run</buildTarget>
-				<stopOnError>true</stopOnError>
-				<useDefaultCommand>false</useDefaultCommand>
-				<runAllBuilders>true</runAllBuilders>
-			</target>
-			<target name="testDiscreteFactorGraph.run" path="build/gtsam/discrete" targetID="org.eclipse.cdt.build.MakeTargetBuilder">
-				<buildCommand>make</buildCommand>
-				<buildArguments>-j5</buildArguments>
-				<buildTarget>testDiscreteFactorGraph.run</buildTarget>
-				<stopOnError>true</stopOnError>
-				<useDefaultCommand>true</useDefaultCommand>
-				<runAllBuilders>true</runAllBuilders>
-			</target>
-			<target name="testDiscreteConditional.run" path="build/gtsam/discrete" targetID="org.eclipse.cdt.build.MakeTargetBuilder">
-				<buildCommand>make</buildCommand>
-				<buildArguments>-j5</buildArguments>
-				<buildTarget>testDiscreteConditional.run</buildTarget>
-				<stopOnError>true</stopOnError>
-				<useDefaultCommand>true</useDefaultCommand>
-				<runAllBuilders>true</runAllBuilders>
-			</target>
-			<target name="testDiscreteMarginals.run" path="build/gtsam/discrete" targetID="org.eclipse.cdt.build.MakeTargetBuilder">
-				<buildCommand>make</buildCommand>
-				<buildArguments>-j5</buildArguments>
-				<buildTarget>testDiscreteMarginals.run</buildTarget>
-				<stopOnError>true</stopOnError>
-				<useDefaultCommand>true</useDefaultCommand>
-				<runAllBuilders>true</runAllBuilders>
-			</target>
-			<target name="testInference.run" path="build/gtsam/inference" targetID="org.eclipse.cdt.build.MakeTargetBuilder">
-				<buildCommand>make</buildCommand>
-				<buildArguments>-j5</buildArguments>
-				<buildTarget>testInference.run</buildTarget>
-				<stopOnError>true</stopOnError>
-				<useDefaultCommand>true</useDefaultCommand>
-				<runAllBuilders>true</runAllBuilders>
-			</target>
-			<target name="testSymbolicSequentialSolver.run" path="build/gtsam/inference" targetID="org.eclipse.cdt.build.MakeTargetBuilder">
+				<buildTarget>testSymbolicBayesTree.run</buildTarget>
+				<stopOnError>true</stopOnError>
+				<useDefaultCommand>false</useDefaultCommand>
+				<runAllBuilders>true</runAllBuilders>
+			</target>
+			<target name="testSymbolicSequentialSolver.run" path="build/gtsam/inference/tests" targetID="org.eclipse.cdt.build.MakeTargetBuilder">
 				<buildCommand>make</buildCommand>
 				<buildArguments>-j1</buildArguments>
 				<buildTarget>testSymbolicSequentialSolver.run</buildTarget>
@@ -1314,332 +1587,47 @@
 				<useDefaultCommand>false</useDefaultCommand>
 				<runAllBuilders>true</runAllBuilders>
 			</target>
-			<target name="testEliminationTree.run" path="build/gtsam/inference" targetID="org.eclipse.cdt.build.MakeTargetBuilder">
-				<buildCommand>make</buildCommand>
-				<buildArguments>-j5</buildArguments>
-				<buildTarget>testEliminationTree.run</buildTarget>
-				<stopOnError>true</stopOnError>
-				<useDefaultCommand>true</useDefaultCommand>
-				<runAllBuilders>true</runAllBuilders>
-			</target>
-			<target name="testSymbolicBayesTree.run" path="build/gtsam/inference" targetID="org.eclipse.cdt.build.MakeTargetBuilder">
+			<target name="check" path="build/nonlinear" targetID="org.eclipse.cdt.build.MakeTargetBuilder">
+				<buildCommand>make</buildCommand>
+				<buildArguments>-j2</buildArguments>
+				<buildTarget>check</buildTarget>
+				<stopOnError>true</stopOnError>
+				<useDefaultCommand>true</useDefaultCommand>
+				<runAllBuilders>true</runAllBuilders>
+			</target>
+			<target name="tests/testLieConfig.run" path="build/nonlinear" targetID="org.eclipse.cdt.build.MakeTargetBuilder">
+				<buildCommand>make</buildCommand>
+				<buildArguments>-j2</buildArguments>
+				<buildTarget>tests/testLieConfig.run</buildTarget>
+				<stopOnError>true</stopOnError>
+				<useDefaultCommand>true</useDefaultCommand>
+				<runAllBuilders>true</runAllBuilders>
+			</target>
+			<target name="install" path="" targetID="org.eclipse.cdt.build.MakeTargetBuilder">
+				<buildCommand>make</buildCommand>
+				<buildArguments>-j3</buildArguments>
+				<buildTarget>install</buildTarget>
+				<stopOnError>true</stopOnError>
+				<useDefaultCommand>false</useDefaultCommand>
+				<runAllBuilders>true</runAllBuilders>
+			</target>
+			<target name="clean" path="" targetID="org.eclipse.cdt.build.MakeTargetBuilder">
+				<buildCommand>make</buildCommand>
+				<buildArguments>-j2</buildArguments>
+				<buildTarget>clean</buildTarget>
+				<stopOnError>true</stopOnError>
+				<useDefaultCommand>true</useDefaultCommand>
+				<runAllBuilders>true</runAllBuilders>
+			</target>
+			<target name="check j1" path="" targetID="org.eclipse.cdt.build.MakeTargetBuilder">
 				<buildCommand>make</buildCommand>
 				<buildArguments>-j1</buildArguments>
-				<buildTarget>testSymbolicBayesTree.run</buildTarget>
-				<stopOnError>true</stopOnError>
-				<useDefaultCommand>false</useDefaultCommand>
-				<runAllBuilders>true</runAllBuilders>
-			</target>
-			<target name="vSFMexample.run" path="build/examples/vSLAMexample" targetID="org.eclipse.cdt.build.MakeTargetBuilder">
-				<buildCommand>make</buildCommand>
-				<buildArguments>-j2</buildArguments>
-				<buildTarget>vSFMexample.run</buildTarget>
-				<stopOnError>true</stopOnError>
-				<useDefaultCommand>true</useDefaultCommand>
-				<runAllBuilders>true</runAllBuilders>
-			</target>
-			<target name="testInvDepthCamera3.run" path="build/gtsam_unstable/geometry" targetID="org.eclipse.cdt.build.MakeTargetBuilder">
-				<buildCommand>make</buildCommand>
-				<buildArguments>-j5</buildArguments>
-				<buildTarget>testInvDepthCamera3.run</buildTarget>
-				<stopOnError>true</stopOnError>
-				<useDefaultCommand>true</useDefaultCommand>
-				<runAllBuilders>true</runAllBuilders>
-			</target>
-			<target name="testTriangulation.run" path="build/gtsam_unstable/geometry" targetID="org.eclipse.cdt.build.MakeTargetBuilder">
-				<buildCommand>make</buildCommand>
-				<buildArguments>-j5</buildArguments>
-				<buildTarget>testTriangulation.run</buildTarget>
-				<stopOnError>true</stopOnError>
-				<useDefaultCommand>true</useDefaultCommand>
-				<runAllBuilders>true</runAllBuilders>
-			</target>
-			<target name="testVSLAMGraph" path="build/slam/tests" targetID="org.eclipse.cdt.build.MakeTargetBuilder">
-				<buildCommand>make</buildCommand>
-				<buildArguments>-j2</buildArguments>
-				<buildTarget>testVSLAMGraph</buildTarget>
-				<stopOnError>true</stopOnError>
-				<useDefaultCommand>true</useDefaultCommand>
-				<runAllBuilders>true</runAllBuilders>
-			</target>
-			<target name="check.tests" path="build/tests" targetID="org.eclipse.cdt.build.MakeTargetBuilder">
-				<buildCommand>make</buildCommand>
-				<buildArguments>-j5</buildArguments>
-				<buildTarget>check.tests</buildTarget>
-				<stopOnError>true</stopOnError>
-				<useDefaultCommand>true</useDefaultCommand>
-				<runAllBuilders>true</runAllBuilders>
-			</target>
-			<target name="timeGaussianFactorGraph.run" path="build/tests" targetID="org.eclipse.cdt.build.MakeTargetBuilder">
-				<buildCommand>make</buildCommand>
-				<buildArguments>-j2</buildArguments>
-				<buildTarget>timeGaussianFactorGraph.run</buildTarget>
-				<stopOnError>true</stopOnError>
-				<useDefaultCommand>true</useDefaultCommand>
-				<runAllBuilders>true</runAllBuilders>
-			</target>
-			<target name="testMarginals.run" path="build/tests" targetID="org.eclipse.cdt.build.MakeTargetBuilder">
-				<buildCommand>make</buildCommand>
-				<buildArguments>-j5</buildArguments>
-				<buildTarget>testMarginals.run</buildTarget>
-				<stopOnError>true</stopOnError>
-				<useDefaultCommand>true</useDefaultCommand>
-				<runAllBuilders>true</runAllBuilders>
-			</target>
-			<target name="testBTree.run" path="build/gtsam_unstable/base/tests" targetID="org.eclipse.cdt.build.MakeTargetBuilder">
-				<buildCommand>make</buildCommand>
-				<buildArguments>-j5</buildArguments>
-				<buildTarget>testBTree.run</buildTarget>
-				<stopOnError>true</stopOnError>
-				<useDefaultCommand>true</useDefaultCommand>
-				<runAllBuilders>true</runAllBuilders>
-			</target>
-			<target name="testDSF.run" path="build/gtsam_unstable/base/tests" targetID="org.eclipse.cdt.build.MakeTargetBuilder">
-				<buildCommand>make</buildCommand>
-				<buildArguments>-j5</buildArguments>
-				<buildTarget>testDSF.run</buildTarget>
-				<stopOnError>true</stopOnError>
-				<useDefaultCommand>true</useDefaultCommand>
-				<runAllBuilders>true</runAllBuilders>
-			</target>
-			<target name="testDSFMap.run" path="build/gtsam_unstable/base/tests" targetID="org.eclipse.cdt.build.MakeTargetBuilder">
-				<buildCommand>make</buildCommand>
-				<buildArguments>-j5</buildArguments>
-				<buildTarget>testDSFMap.run</buildTarget>
-				<stopOnError>true</stopOnError>
-				<useDefaultCommand>true</useDefaultCommand>
-				<runAllBuilders>true</runAllBuilders>
-			</target>
-			<target name="testDSFVector.run" path="build/gtsam_unstable/base/tests" targetID="org.eclipse.cdt.build.MakeTargetBuilder">
-				<buildCommand>make</buildCommand>
-				<buildArguments>-j5</buildArguments>
-				<buildTarget>testDSFVector.run</buildTarget>
-				<stopOnError>true</stopOnError>
-				<useDefaultCommand>true</useDefaultCommand>
-				<runAllBuilders>true</runAllBuilders>
-			</target>
-			<target name="testFixedVector.run" path="build/gtsam_unstable/base/tests" targetID="org.eclipse.cdt.build.MakeTargetBuilder">
-				<buildCommand>make</buildCommand>
-				<buildArguments>-j5</buildArguments>
-				<buildTarget>testFixedVector.run</buildTarget>
-				<stopOnError>true</stopOnError>
-				<useDefaultCommand>true</useDefaultCommand>
-				<runAllBuilders>true</runAllBuilders>
-			</target>
-			<target name="all" path="slam" targetID="org.eclipse.cdt.build.MakeTargetBuilder">
-				<buildCommand>make</buildCommand>
-				<buildArguments>-j5</buildArguments>
-				<buildTarget>testGaussianISAM2.run</buildTarget>
-				<stopOnError>true</stopOnError>
-				<useDefaultCommand>true</useDefaultCommand>
-				<runAllBuilders>true</runAllBuilders>
-			</target>
-			<target name="testSymbolicFactorGraphB.run" path="build/tests" targetID="org.eclipse.cdt.build.MakeTargetBuilder">
-				<buildCommand>make</buildCommand>
-				<buildArguments>-j5</buildArguments>
-				<buildTarget>testSymbolicFactorGraphB.run</buildTarget>
-				<stopOnError>true</stopOnError>
-				<useDefaultCommand>true</useDefaultCommand>
-				<runAllBuilders>true</runAllBuilders>
-			</target>
-			<target name="timeSequentialOnDataset.run" path="build/tests" targetID="org.eclipse.cdt.build.MakeTargetBuilder">
-				<buildCommand>make</buildCommand>
-				<buildArguments>-j2</buildArguments>
-				<buildTarget>timeSequentialOnDataset.run</buildTarget>
-				<stopOnError>true</stopOnError>
-				<useDefaultCommand>true</useDefaultCommand>
-				<runAllBuilders>true</runAllBuilders>
-			</target>
-			<target name="testGradientDescentOptimizer.run" path="build/tests" targetID="org.eclipse.cdt.build.MakeTargetBuilder">
-				<buildCommand>make</buildCommand>
-				<buildArguments>-j5</buildArguments>
-				<buildTarget>testGradientDescentOptimizer.run</buildTarget>
-				<stopOnError>true</stopOnError>
-				<useDefaultCommand>true</useDefaultCommand>
-				<runAllBuilders>true</runAllBuilders>
-			</target>
-			<target name="testGaussianFactor.run" path="build/tests" targetID="org.eclipse.cdt.build.MakeTargetBuilder">
-				<buildCommand>make</buildCommand>
-				<buildArguments>-j2</buildArguments>
-				<buildTarget>testGaussianFactor.run</buildTarget>
-				<stopOnError>true</stopOnError>
-				<useDefaultCommand>true</useDefaultCommand>
-				<runAllBuilders>true</runAllBuilders>
-			</target>
-			<target name="testNonlinearOptimizer.run" path="build/tests" targetID="org.eclipse.cdt.build.MakeTargetBuilder">
-				<buildCommand>make</buildCommand>
-				<buildArguments>-j2</buildArguments>
-				<buildTarget>testNonlinearOptimizer.run</buildTarget>
-				<stopOnError>true</stopOnError>
-				<useDefaultCommand>true</useDefaultCommand>
-				<runAllBuilders>true</runAllBuilders>
-			</target>
-			<target name="testGaussianBayesNet.run" path="build/tests" targetID="org.eclipse.cdt.build.MakeTargetBuilder">
-				<buildCommand>make</buildCommand>
-				<buildArguments>-j2</buildArguments>
-				<buildTarget>testGaussianBayesNet.run</buildTarget>
-				<stopOnError>true</stopOnError>
-				<useDefaultCommand>true</useDefaultCommand>
-				<runAllBuilders>true</runAllBuilders>
-			</target>
-			<target name="testNonlinearISAM.run" path="build/tests" targetID="org.eclipse.cdt.build.MakeTargetBuilder">
-				<buildCommand>make</buildCommand>
-				<buildArguments>-j2</buildArguments>
-				<buildTarget>testNonlinearISAM.run</buildTarget>
-				<stopOnError>true</stopOnError>
-				<useDefaultCommand>true</useDefaultCommand>
-				<runAllBuilders>true</runAllBuilders>
-			</target>
-			<target name="testNonlinearEquality.run" path="build/tests" targetID="org.eclipse.cdt.build.MakeTargetBuilder">
-				<buildCommand>make</buildCommand>
-				<buildArguments>-j2</buildArguments>
-				<buildTarget>testNonlinearEquality.run</buildTarget>
-				<stopOnError>true</stopOnError>
-				<useDefaultCommand>true</useDefaultCommand>
-				<runAllBuilders>true</runAllBuilders>
-			</target>
-			<target name="testExtendedKalmanFilter.run" path="build/tests" targetID="org.eclipse.cdt.build.MakeTargetBuilder">
-				<buildCommand>make</buildCommand>
-				<buildArguments>-j2</buildArguments>
-				<buildTarget>testExtendedKalmanFilter.run</buildTarget>
-				<stopOnError>true</stopOnError>
-				<useDefaultCommand>true</useDefaultCommand>
-				<runAllBuilders>true</runAllBuilders>
-			</target>
-			<target name="testSimulated2DOriented.run" path="slam" targetID="org.eclipse.cdt.build.MakeTargetBuilder">
-				<buildCommand>make</buildCommand>
-				<buildTarget>testSimulated2DOriented.run</buildTarget>
-				<stopOnError>true</stopOnError>
-				<useDefaultCommand>false</useDefaultCommand>
-				<runAllBuilders>true</runAllBuilders>
-			</target>
-			<target name="testVSLAMConfig.run" path="slam" targetID="org.eclipse.cdt.build.MakeTargetBuilder">
-				<buildCommand>make</buildCommand>
-				<buildArguments>-j5</buildArguments>
-				<buildTarget>timing.tests</buildTarget>
-				<stopOnError>true</stopOnError>
-				<useDefaultCommand>true</useDefaultCommand>
-				<runAllBuilders>true</runAllBuilders>
-			</target>
-			<target name="testNonlinearFactor.run" path="build/tests" targetID="org.eclipse.cdt.build.MakeTargetBuilder">
-				<buildCommand>make</buildCommand>
-				<buildArguments>-j5</buildArguments>
-				<buildTarget>testNonlinearFactor.run</buildTarget>
-				<stopOnError>true</stopOnError>
-				<useDefaultCommand>true</useDefaultCommand>
-				<runAllBuilders>true</runAllBuilders>
-			</target>
-			<target name="clean" path="build/tests" targetID="org.eclipse.cdt.build.MakeTargetBuilder">
-				<buildCommand>make</buildCommand>
-				<buildArguments>-j5</buildArguments>
-				<buildTarget>clean</buildTarget>
-				<stopOnError>true</stopOnError>
-				<useDefaultCommand>true</useDefaultCommand>
-				<runAllBuilders>true</runAllBuilders>
-			</target>
-			<target name="testGaussianJunctionTreeB.run" path="build/tests" targetID="org.eclipse.cdt.build.MakeTargetBuilder">
-				<buildCommand>make</buildCommand>
-				<buildArguments>-j5</buildArguments>
-				<buildTarget>testGaussianJunctionTreeB.run</buildTarget>
-				<stopOnError>true</stopOnError>
-				<useDefaultCommand>true</useDefaultCommand>
-				<runAllBuilders>true</runAllBuilders>
-			</target>
-			<target name="testGraph.run" path="build/tests" targetID="org.eclipse.cdt.build.MakeTargetBuilder">
-				<buildCommand>make</buildCommand>
-				<buildTarget>testSimulated2D.run</buildTarget>
-				<stopOnError>true</stopOnError>
-				<useDefaultCommand>false</useDefaultCommand>
-				<runAllBuilders>true</runAllBuilders>
-			</target>
-			<target name="testJunctionTree.run" path="build/tests" targetID="org.eclipse.cdt.build.MakeTargetBuilder">
-				<buildCommand>make</buildCommand>
-				<buildTarget>testSimulated3D.run</buildTarget>
-				<stopOnError>true</stopOnError>
-				<useDefaultCommand>false</useDefaultCommand>
-				<runAllBuilders>true</runAllBuilders>
-			</target>
-			<target name="testSymbolicBayesNetB.run" path="build/tests" targetID="org.eclipse.cdt.build.MakeTargetBuilder">
-				<buildCommand>make</buildCommand>
-				<buildArguments/>
-				<buildTarget>testSymbolicBayesNetB.run</buildTarget>
-				<stopOnError>true</stopOnError>
-				<useDefaultCommand>false</useDefaultCommand>
-				<runAllBuilders>true</runAllBuilders>
-			</target>
-			<target name="testEliminationTree.run" path="build/gtsam/inference/tests" targetID="org.eclipse.cdt.build.MakeTargetBuilder">
-				<buildCommand>make</buildCommand>
-				<buildArguments>-j5</buildArguments>
-				<buildTarget>testEliminationTree.run</buildTarget>
-				<stopOnError>true</stopOnError>
-				<useDefaultCommand>true</useDefaultCommand>
-				<runAllBuilders>true</runAllBuilders>
-			</target>
-			<target name="testInference.run" path="build/gtsam/inference/tests" targetID="org.eclipse.cdt.build.MakeTargetBuilder">
-				<buildCommand>make</buildCommand>
-				<buildArguments>-j5</buildArguments>
-				<buildTarget>testInference.run</buildTarget>
-				<stopOnError>true</stopOnError>
-				<useDefaultCommand>true</useDefaultCommand>
-				<runAllBuilders>true</runAllBuilders>
-			</target>
-			<target name="testKey.run" path="build/gtsam/inference/tests" targetID="org.eclipse.cdt.build.MakeTargetBuilder">
-				<buildCommand>make</buildCommand>
-				<buildArguments>-j5</buildArguments>
-				<buildTarget>testKey.run</buildTarget>
-				<stopOnError>true</stopOnError>
-				<useDefaultCommand>true</useDefaultCommand>
-				<runAllBuilders>true</runAllBuilders>
-			</target>
-			<target name="testSymbolicBayesTree.run" path="build/gtsam/inference/tests" targetID="org.eclipse.cdt.build.MakeTargetBuilder">
-				<buildCommand>make</buildCommand>
-				<buildArguments>-j1</buildArguments>
-				<buildTarget>testSymbolicBayesTree.run</buildTarget>
-				<stopOnError>true</stopOnError>
-				<useDefaultCommand>false</useDefaultCommand>
-				<runAllBuilders>true</runAllBuilders>
-			</target>
-			<target name="testSymbolicSequentialSolver.run" path="build/gtsam/inference/tests" targetID="org.eclipse.cdt.build.MakeTargetBuilder">
-				<buildCommand>make</buildCommand>
-				<buildArguments>-j1</buildArguments>
-				<buildTarget>testSymbolicSequentialSolver.run</buildTarget>
-				<stopOnError>true</stopOnError>
-				<useDefaultCommand>false</useDefaultCommand>
-				<runAllBuilders>true</runAllBuilders>
-			</target>
-			<target name="check" path="build/nonlinear" targetID="org.eclipse.cdt.build.MakeTargetBuilder">
-				<buildCommand>make</buildCommand>
-				<buildArguments>-j5</buildArguments>
-				<buildTarget>testGaussianFactorGraphB.run</buildTarget>
-				<stopOnError>true</stopOnError>
-				<useDefaultCommand>true</useDefaultCommand>
-				<runAllBuilders>true</runAllBuilders>
-			</target>
-			<target name="testSummarization.run" path="build/tests" targetID="org.eclipse.cdt.build.MakeTargetBuilder">
-				<buildCommand>make</buildCommand>
-				<buildArguments>-j5</buildArguments>
-				<buildTarget>testSummarization.run</buildTarget>
-				<stopOnError>true</stopOnError>
-				<useDefaultCommand>true</useDefaultCommand>
-				<runAllBuilders>true</runAllBuilders>
-			</target>
-			<target name="timeIncremental.run" path="build/tests" targetID="org.eclipse.cdt.build.MakeTargetBuilder">
-				<buildCommand>make</buildCommand>
-				<buildArguments>-j5</buildArguments>
-				<buildTarget>timeIncremental.run</buildTarget>
-				<stopOnError>true</stopOnError>
-				<useDefaultCommand>true</useDefaultCommand>
-				<runAllBuilders>true</runAllBuilders>
-			</target>
-			<target name="clean" path="build/wrap/gtsam" targetID="org.eclipse.cdt.build.MakeTargetBuilder">
-				<buildCommand>make</buildCommand>
-				<buildArguments>-j5</buildArguments>
-				<buildTarget>clean</buildTarget>
-				<stopOnError>true</stopOnError>
-				<useDefaultCommand>true</useDefaultCommand>
-				<runAllBuilders>true</runAllBuilders>
-			</target>
-			<target name="all" path="build/wrap/gtsam" targetID="org.eclipse.cdt.build.MakeTargetBuilder">
+				<buildTarget>check</buildTarget>
+				<stopOnError>true</stopOnError>
+				<useDefaultCommand>false</useDefaultCommand>
+				<runAllBuilders>true</runAllBuilders>
+			</target>
+			<target name="all" path="" targetID="org.eclipse.cdt.build.MakeTargetBuilder">
 				<buildCommand>make</buildCommand>
 				<buildArguments>-j5</buildArguments>
 				<buildTarget>all</buildTarget>
@@ -1647,175 +1635,166 @@
 				<useDefaultCommand>true</useDefaultCommand>
 				<runAllBuilders>true</runAllBuilders>
 			</target>
-			<target name="all" path="linear" targetID="org.eclipse.cdt.build.MakeTargetBuilder">
-				<buildCommand>make</buildCommand>
-				<buildArguments>-j2</buildArguments>
-				<buildTarget>all</buildTarget>
-				<stopOnError>true</stopOnError>
-				<useDefaultCommand>true</useDefaultCommand>
-				<runAllBuilders>true</runAllBuilders>
-			</target>
-			<target name="clean" path="linear" targetID="org.eclipse.cdt.build.MakeTargetBuilder">
-				<buildCommand>make</buildCommand>
-				<buildArguments>-j2</buildArguments>
-				<buildTarget>clean</buildTarget>
-				<stopOnError>true</stopOnError>
-				<useDefaultCommand>true</useDefaultCommand>
-				<runAllBuilders>true</runAllBuilders>
-			</target>
-			<target name="check" path="linear" targetID="org.eclipse.cdt.build.MakeTargetBuilder">
-				<buildCommand>make</buildCommand>
-				<buildArguments>-j2</buildArguments>
-				<buildTarget>check</buildTarget>
-				<stopOnError>true</stopOnError>
-				<useDefaultCommand>true</useDefaultCommand>
-				<runAllBuilders>true</runAllBuilders>
-			</target>
-			<target name="testGaussianConditional.run" path="linear" targetID="org.eclipse.cdt.build.MakeTargetBuilder">
-				<buildCommand>make</buildCommand>
-				<buildArguments>-j2</buildArguments>
-				<buildTarget>testGaussianConditional.run</buildTarget>
-				<stopOnError>true</stopOnError>
-				<useDefaultCommand>true</useDefaultCommand>
-				<runAllBuilders>true</runAllBuilders>
-			</target>
-			<target name="testGaussianFactor.run" path="linear" targetID="org.eclipse.cdt.build.MakeTargetBuilder">
-				<buildCommand>make</buildCommand>
-				<buildArguments>-j2</buildArguments>
-				<buildTarget>testGaussianFactor.run</buildTarget>
-				<stopOnError>true</stopOnError>
-				<useDefaultCommand>true</useDefaultCommand>
-				<runAllBuilders>true</runAllBuilders>
-			</target>
-			<target name="timeGaussianFactor.run" path="linear" targetID="org.eclipse.cdt.build.MakeTargetBuilder">
-				<buildCommand>make</buildCommand>
-				<buildArguments>-j2</buildArguments>
-				<buildTarget>timeGaussianFactor.run</buildTarget>
-				<stopOnError>true</stopOnError>
-				<useDefaultCommand>true</useDefaultCommand>
-				<runAllBuilders>true</runAllBuilders>
-			</target>
-			<target name="timeVectorConfig.run" path="linear" targetID="org.eclipse.cdt.build.MakeTargetBuilder">
-				<buildCommand>make</buildCommand>
-				<buildArguments>-j2</buildArguments>
-				<buildTarget>timeVectorConfig.run</buildTarget>
-				<stopOnError>true</stopOnError>
-				<useDefaultCommand>true</useDefaultCommand>
-				<runAllBuilders>true</runAllBuilders>
-			</target>
-			<target name="testVectorBTree.run" path="linear" targetID="org.eclipse.cdt.build.MakeTargetBuilder">
-				<buildCommand>make</buildCommand>
-				<buildArguments>-j2</buildArguments>
-				<buildTarget>testVectorBTree.run</buildTarget>
-				<stopOnError>true</stopOnError>
-				<useDefaultCommand>true</useDefaultCommand>
-				<runAllBuilders>true</runAllBuilders>
-			</target>
-			<target name="testVectorMap.run" path="linear" targetID="org.eclipse.cdt.build.MakeTargetBuilder">
-				<buildCommand>make</buildCommand>
-				<buildArguments>-j2</buildArguments>
-				<buildTarget>testVectorMap.run</buildTarget>
-				<stopOnError>true</stopOnError>
-				<useDefaultCommand>true</useDefaultCommand>
-				<runAllBuilders>true</runAllBuilders>
-			</target>
-			<target name="testNoiseModel.run" path="linear" targetID="org.eclipse.cdt.build.MakeTargetBuilder">
-				<buildCommand>make</buildCommand>
-				<buildArguments>-j2</buildArguments>
-				<buildTarget>testNoiseModel.run</buildTarget>
-				<stopOnError>true</stopOnError>
-				<useDefaultCommand>true</useDefaultCommand>
-				<runAllBuilders>true</runAllBuilders>
-			</target>
-			<target name="testBayesNetPreconditioner.run" path="linear" targetID="org.eclipse.cdt.build.MakeTargetBuilder">
-				<buildCommand>make</buildCommand>
-				<buildArguments>-j2</buildArguments>
-				<buildTarget>testBayesNetPreconditioner.run</buildTarget>
-				<stopOnError>true</stopOnError>
-				<useDefaultCommand>true</useDefaultCommand>
-				<runAllBuilders>true</runAllBuilders>
-			</target>
-			<target name="testErrors.run" path="linear" targetID="org.eclipse.cdt.build.MakeTargetBuilder">
-				<buildCommand>make</buildCommand>
-				<buildArguments/>
-				<buildTarget>testErrors.run</buildTarget>
-				<stopOnError>true</stopOnError>
-				<useDefaultCommand>false</useDefaultCommand>
-				<runAllBuilders>true</runAllBuilders>
-			</target>
-			<target name="check" path="build/linear" targetID="org.eclipse.cdt.build.MakeTargetBuilder">
-				<buildCommand>make</buildCommand>
-				<buildArguments>-j2</buildArguments>
-				<buildTarget>check</buildTarget>
-				<stopOnError>true</stopOnError>
-				<useDefaultCommand>true</useDefaultCommand>
-				<runAllBuilders>true</runAllBuilders>
-			</target>
-			<target name="tests/testGaussianJunctionTree.run" path="build/linear" targetID="org.eclipse.cdt.build.MakeTargetBuilder">
-				<buildCommand>make</buildCommand>
-				<buildArguments>-j2</buildArguments>
-				<buildTarget>tests/testGaussianJunctionTree.run</buildTarget>
-				<stopOnError>true</stopOnError>
-				<useDefaultCommand>true</useDefaultCommand>
-				<runAllBuilders>true</runAllBuilders>
-			</target>
-			<target name="tests/testGaussianFactor.run" path="build/linear" targetID="org.eclipse.cdt.build.MakeTargetBuilder">
-				<buildCommand>make</buildCommand>
-				<buildArguments>-j2</buildArguments>
-				<buildTarget>tests/testGaussianFactor.run</buildTarget>
-				<stopOnError>true</stopOnError>
-				<useDefaultCommand>true</useDefaultCommand>
-				<runAllBuilders>true</runAllBuilders>
-			</target>
-			<target name="tests/testGaussianConditional.run" path="build/linear" targetID="org.eclipse.cdt.build.MakeTargetBuilder">
-				<buildCommand>make</buildCommand>
-				<buildArguments>-j2</buildArguments>
-				<buildTarget>tests/testGaussianConditional.run</buildTarget>
-				<stopOnError>true</stopOnError>
-				<useDefaultCommand>true</useDefaultCommand>
-				<runAllBuilders>true</runAllBuilders>
-			</target>
-			<target name="tests/timeSLAMlike.run" path="build/linear" targetID="org.eclipse.cdt.build.MakeTargetBuilder">
-				<buildCommand>make</buildCommand>
-				<buildArguments>-j2</buildArguments>
-				<buildTarget>tests/timeSLAMlike.run</buildTarget>
-				<stopOnError>true</stopOnError>
-				<useDefaultCommand>true</useDefaultCommand>
-				<runAllBuilders>true</runAllBuilders>
-			</target>
-			<target name="check" path="base" targetID="org.eclipse.cdt.build.MakeTargetBuilder">
-				<buildCommand>make</buildCommand>
-				<buildArguments>-j2</buildArguments>
-				<buildTarget>check</buildTarget>
-				<stopOnError>true</stopOnError>
-				<useDefaultCommand>true</useDefaultCommand>
-				<runAllBuilders>true</runAllBuilders>
-			</target>
-			<target name="clean" path="base" targetID="org.eclipse.cdt.build.MakeTargetBuilder">
-				<buildCommand>make</buildCommand>
-				<buildArguments>-j2</buildArguments>
-				<buildTarget>clean</buildTarget>
-				<stopOnError>true</stopOnError>
-				<useDefaultCommand>true</useDefaultCommand>
-				<runAllBuilders>true</runAllBuilders>
-			</target>
-			<target name="testBTree.run" path="base" targetID="org.eclipse.cdt.build.MakeTargetBuilder">
-				<buildCommand>make</buildCommand>
-				<buildArguments>-j2</buildArguments>
-				<buildTarget>testBTree.run</buildTarget>
-				<stopOnError>true</stopOnError>
-				<useDefaultCommand>true</useDefaultCommand>
-				<runAllBuilders>true</runAllBuilders>
-			</target>
-			<target name="testDSF.run" path="base" targetID="org.eclipse.cdt.build.MakeTargetBuilder">
-				<buildCommand>make</buildCommand>
-				<buildArguments>-j2</buildArguments>
-				<buildTarget>testDSF.run</buildTarget>
-				<stopOnError>true</stopOnError>
-				<useDefaultCommand>true</useDefaultCommand>
-				<runAllBuilders>true</runAllBuilders>
-			</target>
-			<target name="testDSFVector.run" path="base" targetID="org.eclipse.cdt.build.MakeTargetBuilder">
+			<target name="cmake" path="" targetID="org.eclipse.cdt.build.MakeTargetBuilder">
+				<buildCommand>cmake</buildCommand>
+				<buildArguments>..</buildArguments>
+				<stopOnError>true</stopOnError>
+				<useDefaultCommand>false</useDefaultCommand>
+				<runAllBuilders>true</runAllBuilders>
+			</target>
+			<target name="gtsam-shared" path="" targetID="org.eclipse.cdt.build.MakeTargetBuilder">
+				<buildCommand>make</buildCommand>
+				<buildArguments>-j5</buildArguments>
+				<buildTarget>gtsam-shared</buildTarget>
+				<stopOnError>true</stopOnError>
+				<useDefaultCommand>true</useDefaultCommand>
+				<runAllBuilders>true</runAllBuilders>
+			</target>
+			<target name="gtsam-static" path="" targetID="org.eclipse.cdt.build.MakeTargetBuilder">
+				<buildCommand>make</buildCommand>
+				<buildArguments>-j5</buildArguments>
+				<buildTarget>gtsam-static</buildTarget>
+				<stopOnError>true</stopOnError>
+				<useDefaultCommand>true</useDefaultCommand>
+				<runAllBuilders>true</runAllBuilders>
+			</target>
+			<target name="timing" path="" targetID="org.eclipse.cdt.build.MakeTargetBuilder">
+				<buildCommand>make</buildCommand>
+				<buildArguments>-j5</buildArguments>
+				<buildTarget>timing</buildTarget>
+				<stopOnError>true</stopOnError>
+				<useDefaultCommand>true</useDefaultCommand>
+				<runAllBuilders>true</runAllBuilders>
+			</target>
+			<target name="examples" path="" targetID="org.eclipse.cdt.build.MakeTargetBuilder">
+				<buildCommand>make</buildCommand>
+				<buildArguments>-j5</buildArguments>
+				<buildTarget>examples</buildTarget>
+				<stopOnError>true</stopOnError>
+				<useDefaultCommand>true</useDefaultCommand>
+				<runAllBuilders>true</runAllBuilders>
+			</target>
+			<target name="verbose all" path="" targetID="org.eclipse.cdt.build.MakeTargetBuilder">
+				<buildCommand>make</buildCommand>
+				<buildArguments>-j5</buildArguments>
+				<buildTarget>VERBOSE=1 all</buildTarget>
+				<stopOnError>true</stopOnError>
+				<useDefaultCommand>true</useDefaultCommand>
+				<runAllBuilders>true</runAllBuilders>
+			</target>
+			<target name="verbose check" path="" targetID="org.eclipse.cdt.build.MakeTargetBuilder">
+				<buildCommand>make</buildCommand>
+				<buildArguments>-j5</buildArguments>
+				<buildTarget>VERBOSE=1 check</buildTarget>
+				<stopOnError>true</stopOnError>
+				<useDefaultCommand>true</useDefaultCommand>
+				<runAllBuilders>true</runAllBuilders>
+			</target>
+			<target name="check.base" path="" targetID="org.eclipse.cdt.build.MakeTargetBuilder">
+				<buildCommand>make</buildCommand>
+				<buildArguments>-j5</buildArguments>
+				<buildTarget>check.base</buildTarget>
+				<stopOnError>true</stopOnError>
+				<useDefaultCommand>true</useDefaultCommand>
+				<runAllBuilders>true</runAllBuilders>
+			</target>
+			<target name="timing.base" path="" targetID="org.eclipse.cdt.build.MakeTargetBuilder">
+				<buildCommand>make</buildCommand>
+				<buildArguments>-j5</buildArguments>
+				<buildTarget>timing.base</buildTarget>
+				<stopOnError>true</stopOnError>
+				<useDefaultCommand>true</useDefaultCommand>
+				<runAllBuilders>true</runAllBuilders>
+			</target>
+			<target name="check.geometry" path="" targetID="org.eclipse.cdt.build.MakeTargetBuilder">
+				<buildCommand>make</buildCommand>
+				<buildArguments>-j2 VERBOSE=1</buildArguments>
+				<buildTarget>check.geometry</buildTarget>
+				<stopOnError>true</stopOnError>
+				<useDefaultCommand>false</useDefaultCommand>
+				<runAllBuilders>true</runAllBuilders>
+			</target>
+			<target name="timing.geometry" path="" targetID="org.eclipse.cdt.build.MakeTargetBuilder">
+				<buildCommand>make</buildCommand>
+				<buildArguments>-j5</buildArguments>
+				<buildTarget>timing.geometry</buildTarget>
+				<stopOnError>true</stopOnError>
+				<useDefaultCommand>true</useDefaultCommand>
+				<runAllBuilders>true</runAllBuilders>
+			</target>
+			<target name="check.inference" path="" targetID="org.eclipse.cdt.build.MakeTargetBuilder">
+				<buildCommand>make</buildCommand>
+				<buildArguments>-j2 VERBOSE=1</buildArguments>
+				<buildTarget>check.inference</buildTarget>
+				<stopOnError>true</stopOnError>
+				<useDefaultCommand>false</useDefaultCommand>
+				<runAllBuilders>true</runAllBuilders>
+			</target>
+			<target name="timing.inference" path="" targetID="org.eclipse.cdt.build.MakeTargetBuilder">
+				<buildCommand>make</buildCommand>
+				<buildArguments>-j5</buildArguments>
+				<buildTarget>timing.inference</buildTarget>
+				<stopOnError>true</stopOnError>
+				<useDefaultCommand>true</useDefaultCommand>
+				<runAllBuilders>true</runAllBuilders>
+			</target>
+			<target name="check.linear" path="" targetID="org.eclipse.cdt.build.MakeTargetBuilder">
+				<buildCommand>make</buildCommand>
+				<buildArguments>-j2 VERBOSE=1</buildArguments>
+				<buildTarget>check.linear</buildTarget>
+				<stopOnError>true</stopOnError>
+				<useDefaultCommand>false</useDefaultCommand>
+				<runAllBuilders>true</runAllBuilders>
+			</target>
+			<target name="timing.linear" path="" targetID="org.eclipse.cdt.build.MakeTargetBuilder">
+				<buildCommand>make</buildCommand>
+				<buildArguments>-j5</buildArguments>
+				<buildTarget>timing.linear</buildTarget>
+				<stopOnError>true</stopOnError>
+				<useDefaultCommand>true</useDefaultCommand>
+				<runAllBuilders>true</runAllBuilders>
+			</target>
+			<target name="check.nonlinear" path="" targetID="org.eclipse.cdt.build.MakeTargetBuilder">
+				<buildCommand>make</buildCommand>
+				<buildArguments>-j2 VERBOSE=1</buildArguments>
+				<buildTarget>check.nonlinear</buildTarget>
+				<stopOnError>true</stopOnError>
+				<useDefaultCommand>false</useDefaultCommand>
+				<runAllBuilders>true</runAllBuilders>
+			</target>
+			<target name="timing.nonlinear" path="" targetID="org.eclipse.cdt.build.MakeTargetBuilder">
+				<buildCommand>make</buildCommand>
+				<buildArguments>-j5</buildArguments>
+				<buildTarget>timing.nonlinear</buildTarget>
+				<stopOnError>true</stopOnError>
+				<useDefaultCommand>true</useDefaultCommand>
+				<runAllBuilders>true</runAllBuilders>
+			</target>
+			<target name="check.slam" path="" targetID="org.eclipse.cdt.build.MakeTargetBuilder">
+				<buildCommand>make</buildCommand>
+				<buildArguments>-j2 VERBOSE=1</buildArguments>
+				<buildTarget>check.slam</buildTarget>
+				<stopOnError>true</stopOnError>
+				<useDefaultCommand>false</useDefaultCommand>
+				<runAllBuilders>true</runAllBuilders>
+			</target>
+			<target name="timing.slam" path="" targetID="org.eclipse.cdt.build.MakeTargetBuilder">
+				<buildCommand>make</buildCommand>
+				<buildArguments>-j5</buildArguments>
+				<buildTarget>timing.slam</buildTarget>
+				<stopOnError>true</stopOnError>
+				<useDefaultCommand>true</useDefaultCommand>
+				<runAllBuilders>true</runAllBuilders>
+			</target>
+			<target name="wrap_gtsam" path="" targetID="org.eclipse.cdt.build.MakeTargetBuilder">
+				<buildCommand>make</buildCommand>
+				<buildArguments>-j5</buildArguments>
+				<buildTarget>wrap_gtsam</buildTarget>
+				<stopOnError>true</stopOnError>
+				<useDefaultCommand>true</useDefaultCommand>
+				<runAllBuilders>true</runAllBuilders>
+			</target>
+			<target name="verbose wrap_gtsam" path="" targetID="org.eclipse.cdt.build.MakeTargetBuilder">
 				<buildCommand>make</buildCommand>
 				<buildArguments>VERBOSE=1</buildArguments>
 				<buildTarget>wrap_gtsam</buildTarget>
@@ -1852,1273 +1831,6 @@
 				<buildArguments/>
 				<buildTarget>--config CPackSourceConfig.cmake</buildTarget>
 				<stopOnError>true</stopOnError>
-				<useDefaultCommand>true</useDefaultCommand>
-				<runAllBuilders>true</runAllBuilders>
-			</target>
-			<target name="testMatrix.run" path="base" targetID="org.eclipse.cdt.build.MakeTargetBuilder">
-				<buildCommand>make</buildCommand>
-				<buildArguments>-j2</buildArguments>
-				<buildTarget>testMatrix.run</buildTarget>
-				<stopOnError>true</stopOnError>
-				<useDefaultCommand>true</useDefaultCommand>
-				<runAllBuilders>true</runAllBuilders>
-			</target>
-			<target name="testSPQRUtil.run" path="base" targetID="org.eclipse.cdt.build.MakeTargetBuilder">
-				<buildCommand>make</buildCommand>
-				<buildArguments>-j2</buildArguments>
-				<buildTarget>testSPQRUtil.run</buildTarget>
-				<stopOnError>true</stopOnError>
-				<useDefaultCommand>true</useDefaultCommand>
-				<runAllBuilders>true</runAllBuilders>
-			</target>
-			<target name="testVector.run" path="base" targetID="org.eclipse.cdt.build.MakeTargetBuilder">
-				<buildCommand>make</buildCommand>
-				<buildArguments>-j2</buildArguments>
-				<buildTarget>testVector.run</buildTarget>
-				<stopOnError>true</stopOnError>
-				<useDefaultCommand>true</useDefaultCommand>
-				<runAllBuilders>true</runAllBuilders>
-			</target>
-			<target name="timeMatrix.run" path="base" targetID="org.eclipse.cdt.build.MakeTargetBuilder">
-				<buildCommand>make</buildCommand>
-				<buildArguments>-j2</buildArguments>
-				<buildTarget>timeMatrix.run</buildTarget>
-				<stopOnError>true</stopOnError>
-				<useDefaultCommand>true</useDefaultCommand>
-				<runAllBuilders>true</runAllBuilders>
-			</target>
-			<target name="all" path="base" targetID="org.eclipse.cdt.build.MakeTargetBuilder">
-				<buildCommand>make</buildCommand>
-				<buildArguments>-j2</buildArguments>
-				<buildTarget>all</buildTarget>
-				<stopOnError>true</stopOnError>
-				<useDefaultCommand>true</useDefaultCommand>
-				<runAllBuilders>true</runAllBuilders>
-			</target>
-			<target name="testGaussianFactor.run" path="build/linear/tests" targetID="org.eclipse.cdt.build.MakeTargetBuilder">
-				<buildCommand>make</buildCommand>
-				<buildArguments>-j2</buildArguments>
-				<buildTarget>testGaussianFactor.run</buildTarget>
-				<stopOnError>true</stopOnError>
-				<useDefaultCommand>true</useDefaultCommand>
-				<runAllBuilders>true</runAllBuilders>
-			</target>
-			<target name="testParticleFactor.run" path="build/gtsam_unstable/nonlinear" targetID="org.eclipse.cdt.build.MakeTargetBuilder">
-				<buildCommand>make</buildCommand>
-				<buildArguments>-j5</buildArguments>
-				<buildTarget>testParticleFactor.run</buildTarget>
-				<stopOnError>true</stopOnError>
-				<useDefaultCommand>true</useDefaultCommand>
-				<runAllBuilders>true</runAllBuilders>
-			</target>
-			<target name="check" path="build/inference" targetID="org.eclipse.cdt.build.MakeTargetBuilder">
-				<buildCommand>make</buildCommand>
-				<buildArguments>-j2</buildArguments>
-				<buildTarget>check</buildTarget>
-				<stopOnError>true</stopOnError>
-				<useDefaultCommand>true</useDefaultCommand>
-				<runAllBuilders>true</runAllBuilders>
-			</target>
-			<target name="testClusterTree.run" path="build/inference" targetID="org.eclipse.cdt.build.MakeTargetBuilder">
-				<buildCommand>make</buildCommand>
-				<buildArguments>-j2</buildArguments>
-				<buildTarget>testClusterTree.run</buildTarget>
-				<stopOnError>true</stopOnError>
-				<useDefaultCommand>true</useDefaultCommand>
-				<runAllBuilders>true</runAllBuilders>
-			</target>
-			<target name="testJunctionTree.run" path="build/inference" targetID="org.eclipse.cdt.build.MakeTargetBuilder">
-				<buildCommand>make</buildCommand>
-				<buildArguments>-j2</buildArguments>
-				<buildTarget>testJunctionTree.run</buildTarget>
-				<stopOnError>true</stopOnError>
-				<useDefaultCommand>true</useDefaultCommand>
-				<runAllBuilders>true</runAllBuilders>
-			</target>
-			<target name="tests/testEliminationTree.run" path="build/inference" targetID="org.eclipse.cdt.build.MakeTargetBuilder">
-				<buildCommand>make</buildCommand>
-				<buildArguments>-j2</buildArguments>
-				<buildTarget>tests/testEliminationTree.run</buildTarget>
-				<stopOnError>true</stopOnError>
-				<useDefaultCommand>true</useDefaultCommand>
-				<runAllBuilders>true</runAllBuilders>
-			</target>
-			<target name="tests/testSymbolicFactor.run" path="build/inference" targetID="org.eclipse.cdt.build.MakeTargetBuilder">
-				<buildCommand>make</buildCommand>
-				<buildArguments>-j2</buildArguments>
-				<buildTarget>tests/testSymbolicFactor.run</buildTarget>
-				<stopOnError>true</stopOnError>
-				<useDefaultCommand>true</useDefaultCommand>
-				<runAllBuilders>true</runAllBuilders>
-			</target>
-			<target name="tests/testVariableSlots.run" path="build/inference" targetID="org.eclipse.cdt.build.MakeTargetBuilder">
-				<buildCommand>make</buildCommand>
-				<buildArguments>-j2</buildArguments>
-				<buildTarget>tests/testVariableSlots.run</buildTarget>
-				<stopOnError>true</stopOnError>
-				<useDefaultCommand>true</useDefaultCommand>
-				<runAllBuilders>true</runAllBuilders>
-			</target>
-			<target name="tests/testConditional.run" path="build/inference" targetID="org.eclipse.cdt.build.MakeTargetBuilder">
-				<buildCommand>make</buildCommand>
-				<buildArguments>-j2</buildArguments>
-				<buildTarget>tests/testConditional.run</buildTarget>
-				<stopOnError>true</stopOnError>
-				<useDefaultCommand>true</useDefaultCommand>
-				<runAllBuilders>true</runAllBuilders>
-			</target>
-			<target name="tests/testSymbolicFactorGraph.run" path="build/inference" targetID="org.eclipse.cdt.build.MakeTargetBuilder">
-				<buildCommand>make</buildCommand>
-				<buildArguments>-j2</buildArguments>
-				<buildTarget>tests/testSymbolicFactorGraph.run</buildTarget>
-				<stopOnError>true</stopOnError>
-				<useDefaultCommand>true</useDefaultCommand>
-				<runAllBuilders>true</runAllBuilders>
-			</target>
-			<target name="all" path="nonlinear" targetID="org.eclipse.cdt.build.MakeTargetBuilder">
-				<buildCommand>make</buildCommand>
-				<buildArguments>-j2</buildArguments>
-				<buildTarget>all</buildTarget>
-				<stopOnError>true</stopOnError>
-				<useDefaultCommand>true</useDefaultCommand>
-				<runAllBuilders>true</runAllBuilders>
-			</target>
-			<target name="testNonlinearConstraint.run" path="nonlinear" targetID="org.eclipse.cdt.build.MakeTargetBuilder">
-				<buildCommand>make</buildCommand>
-				<buildArguments>-j2</buildArguments>
-				<buildTarget>testNonlinearConstraint.run</buildTarget>
-				<stopOnError>true</stopOnError>
-				<useDefaultCommand>true</useDefaultCommand>
-				<runAllBuilders>true</runAllBuilders>
-			</target>
-			<target name="testLieConfig.run" path="nonlinear" targetID="org.eclipse.cdt.build.MakeTargetBuilder">
-				<buildCommand>make</buildCommand>
-				<buildArguments>-j2</buildArguments>
-				<buildTarget>testLieConfig.run</buildTarget>
-				<stopOnError>true</stopOnError>
-				<useDefaultCommand>true</useDefaultCommand>
-				<runAllBuilders>true</runAllBuilders>
-			</target>
-			<target name="testConstraintOptimizer.run" path="nonlinear" targetID="org.eclipse.cdt.build.MakeTargetBuilder">
-				<buildCommand>make</buildCommand>
-				<buildArguments>-j2</buildArguments>
-				<buildTarget>testConstraintOptimizer.run</buildTarget>
-				<stopOnError>true</stopOnError>
-				<useDefaultCommand>true</useDefaultCommand>
-				<runAllBuilders>true</runAllBuilders>
-			</target>
-			<target name="install" path="CCOLAMD" targetID="org.eclipse.cdt.build.MakeTargetBuilder">
-				<buildCommand>make</buildCommand>
-				<buildArguments>-j2</buildArguments>
-				<buildTarget>install</buildTarget>
-				<stopOnError>true</stopOnError>
-				<useDefaultCommand>true</useDefaultCommand>
-				<runAllBuilders>true</runAllBuilders>
-			</target>
-			<target name="clean" path="CCOLAMD" targetID="org.eclipse.cdt.build.MakeTargetBuilder">
-				<buildCommand>make</buildCommand>
-				<buildArguments>-j2</buildArguments>
-				<buildTarget>clean</buildTarget>
-				<stopOnError>true</stopOnError>
-				<useDefaultCommand>true</useDefaultCommand>
-				<runAllBuilders>true</runAllBuilders>
-			</target>
-			<target name="all" path="colamd" targetID="org.eclipse.cdt.build.MakeTargetBuilder">
-				<buildCommand>make</buildCommand>
-				<buildArguments>-j2</buildArguments>
-				<buildTarget>all</buildTarget>
-				<stopOnError>true</stopOnError>
-				<useDefaultCommand>true</useDefaultCommand>
-				<runAllBuilders>true</runAllBuilders>
-			</target>
-			<target name="clean" path="colamd" targetID="org.eclipse.cdt.build.MakeTargetBuilder">
-				<buildCommand>make</buildCommand>
-				<buildArguments>-j2</buildArguments>
-				<buildTarget>clean</buildTarget>
-				<stopOnError>true</stopOnError>
-				<useDefaultCommand>true</useDefaultCommand>
-				<runAllBuilders>true</runAllBuilders>
-			</target>
-			<target name="all" path="ldl" targetID="org.eclipse.cdt.build.MakeTargetBuilder">
-				<buildCommand>make</buildCommand>
-				<buildArguments>-j2</buildArguments>
-				<buildTarget>all</buildTarget>
-				<stopOnError>true</stopOnError>
-				<useDefaultCommand>true</useDefaultCommand>
-				<runAllBuilders>true</runAllBuilders>
-			</target>
-			<target name="clean" path="ldl" targetID="org.eclipse.cdt.build.MakeTargetBuilder">
-				<buildCommand>make</buildCommand>
-				<buildArguments>-j2</buildArguments>
-				<buildTarget>clean</buildTarget>
-				<stopOnError>true</stopOnError>
-				<useDefaultCommand>true</useDefaultCommand>
-				<runAllBuilders>true</runAllBuilders>
-			</target>
-			<target name="check" path="build_retract" targetID="org.eclipse.cdt.build.MakeTargetBuilder">
-				<buildCommand>make</buildCommand>
-				<buildArguments>-j2</buildArguments>
-				<buildTarget>check</buildTarget>
-				<stopOnError>true</stopOnError>
-				<useDefaultCommand>true</useDefaultCommand>
-				<runAllBuilders>true</runAllBuilders>
-			</target>
-			<target name="testStereoCamera.run" path="build/gtsam/geometry" targetID="org.eclipse.cdt.build.MakeTargetBuilder">
-				<buildCommand>make</buildCommand>
-				<buildArguments>-j5</buildArguments>
-				<buildTarget>testStereoCamera.run</buildTarget>
-				<stopOnError>true</stopOnError>
-				<useDefaultCommand>true</useDefaultCommand>
-				<runAllBuilders>true</runAllBuilders>
-			</target>
-			<target name="testRot3M.run" path="build/gtsam/geometry" targetID="org.eclipse.cdt.build.MakeTargetBuilder">
-				<buildCommand>make</buildCommand>
-				<buildArguments>-j5</buildArguments>
-				<buildTarget>testRot3M.run</buildTarget>
-				<stopOnError>true</stopOnError>
-				<useDefaultCommand>true</useDefaultCommand>
-				<runAllBuilders>true</runAllBuilders>
-			</target>
-			<target name="testPoint3.run" path="build/gtsam/geometry" targetID="org.eclipse.cdt.build.MakeTargetBuilder">
-				<buildCommand>make</buildCommand>
-				<buildArguments>-j5</buildArguments>
-				<buildTarget>testPoint3.run</buildTarget>
-				<stopOnError>true</stopOnError>
-				<useDefaultCommand>true</useDefaultCommand>
-				<runAllBuilders>true</runAllBuilders>
-			</target>
-			<target name="testCalibratedCamera.run" path="build/gtsam/geometry" targetID="org.eclipse.cdt.build.MakeTargetBuilder">
-				<buildCommand>make</buildCommand>
-				<buildArguments>-j5</buildArguments>
-				<buildTarget>testCalibratedCamera.run</buildTarget>
-				<stopOnError>true</stopOnError>
-				<useDefaultCommand>true</useDefaultCommand>
-				<runAllBuilders>true</runAllBuilders>
-			</target>
-			<target name="timeStereoCamera.run" path="build/gtsam/geometry" targetID="org.eclipse.cdt.build.MakeTargetBuilder">
-				<buildCommand>make</buildCommand>
-				<buildArguments>-j5</buildArguments>
-				<buildTarget>timeStereoCamera.run</buildTarget>
-				<stopOnError>true</stopOnError>
-				<useDefaultCommand>true</useDefaultCommand>
-				<runAllBuilders>true</runAllBuilders>
-			</target>
-			<target name="testHomography2.run" path="build/gtsam/geometry" targetID="org.eclipse.cdt.build.MakeTargetBuilder">
-				<buildCommand>make</buildCommand>
-				<buildArguments>-j1 VERBOSE=1</buildArguments>
-				<buildTarget>testHomography2.run</buildTarget>
-				<stopOnError>true</stopOnError>
-				<useDefaultCommand>false</useDefaultCommand>
-				<runAllBuilders>true</runAllBuilders>
-			</target>
-			<target name="testPose2.run" path="build/gtsam/geometry" targetID="org.eclipse.cdt.build.MakeTargetBuilder">
-				<buildCommand>make</buildCommand>
-				<buildArguments>-j5</buildArguments>
-				<buildTarget>testPose2.run</buildTarget>
-				<stopOnError>true</stopOnError>
-				<useDefaultCommand>true</useDefaultCommand>
-				<runAllBuilders>true</runAllBuilders>
-			</target>
-			<target name="testPose3.run" path="build/gtsam/geometry" targetID="org.eclipse.cdt.build.MakeTargetBuilder">
-				<buildCommand>make</buildCommand>
-				<buildArguments>-j5</buildArguments>
-				<buildTarget>testPose3.run</buildTarget>
-				<stopOnError>true</stopOnError>
-				<useDefaultCommand>true</useDefaultCommand>
-				<runAllBuilders>true</runAllBuilders>
-			</target>
-			<target name="timeCalibratedCamera.run" path="build/gtsam/geometry" targetID="org.eclipse.cdt.build.MakeTargetBuilder">
-				<buildCommand>make</buildCommand>
-				<buildArguments>-j5</buildArguments>
-				<buildTarget>timeCalibratedCamera.run</buildTarget>
-				<stopOnError>true</stopOnError>
-				<useDefaultCommand>true</useDefaultCommand>
-				<runAllBuilders>true</runAllBuilders>
-			</target>
-			<target name="testPinholeCamera.run" path="build/gtsam/geometry" targetID="org.eclipse.cdt.build.MakeTargetBuilder">
-				<buildCommand>make</buildCommand>
-				<buildArguments>-j5</buildArguments>
-				<buildTarget>testPinholeCamera.run</buildTarget>
-				<stopOnError>true</stopOnError>
-				<useDefaultCommand>true</useDefaultCommand>
-				<runAllBuilders>true</runAllBuilders>
-			</target>
-			<target name="timePinholeCamera.run" path="build/gtsam/geometry" targetID="org.eclipse.cdt.build.MakeTargetBuilder">
-				<buildCommand>make</buildCommand>
-				<buildArguments>-j5</buildArguments>
-				<buildTarget>timePinholeCamera.run</buildTarget>
-				<stopOnError>true</stopOnError>
-				<useDefaultCommand>true</useDefaultCommand>
-				<runAllBuilders>true</runAllBuilders>
-			</target>
-			<target name="testCal3DS2.run" path="build/gtsam/geometry" targetID="org.eclipse.cdt.build.MakeTargetBuilder">
-				<buildCommand>make</buildCommand>
-				<buildArguments>-j5</buildArguments>
-				<buildTarget>testCal3DS2.run</buildTarget>
-				<stopOnError>true</stopOnError>
-				<useDefaultCommand>true</useDefaultCommand>
-				<runAllBuilders>true</runAllBuilders>
-			</target>
-			<target name="testCal3Bundler.run" path="build/gtsam/geometry" targetID="org.eclipse.cdt.build.MakeTargetBuilder">
-				<buildCommand>make</buildCommand>
-				<buildArguments>-j5</buildArguments>
-				<buildTarget>testCal3Bundler.run</buildTarget>
-				<stopOnError>true</stopOnError>
-				<useDefaultCommand>true</useDefaultCommand>
-				<runAllBuilders>true</runAllBuilders>
-			</target>
-			<target name="testSphere2.run" path="build/gtsam/geometry" targetID="org.eclipse.cdt.build.MakeTargetBuilder">
-				<buildCommand>make</buildCommand>
-				<buildArguments>-j5</buildArguments>
-				<buildTarget>testSphere2.run</buildTarget>
-				<stopOnError>true</stopOnError>
-				<useDefaultCommand>true</useDefaultCommand>
-				<runAllBuilders>true</runAllBuilders>
-			</target>
-			<target name="testEssentialMatrix.run" path="build/gtsam/geometry" targetID="org.eclipse.cdt.build.MakeTargetBuilder">
-				<buildCommand>make</buildCommand>
-				<buildArguments>-j5</buildArguments>
-				<buildTarget>testEssentialMatrix.run</buildTarget>
-				<stopOnError>true</stopOnError>
-				<useDefaultCommand>true</useDefaultCommand>
-				<runAllBuilders>true</runAllBuilders>
-			</target>
-<<<<<<< HEAD
-			<target name="all" path="slam" targetID="org.eclipse.cdt.build.MakeTargetBuilder">
-=======
-			<target name="testRot2.run" path="build/gtsam/geometry/tests" targetID="org.eclipse.cdt.build.MakeTargetBuilder">
-				<buildCommand>make</buildCommand>
-				<buildArguments>-j5</buildArguments>
-				<buildTarget>testRot2.run</buildTarget>
-				<stopOnError>true</stopOnError>
-				<useDefaultCommand>true</useDefaultCommand>
-				<runAllBuilders>true</runAllBuilders>
-			</target>
-			<target name="testRot3Q.run" path="build/gtsam/geometry/tests" targetID="org.eclipse.cdt.build.MakeTargetBuilder">
-				<buildCommand>make</buildCommand>
-				<buildArguments>-j5</buildArguments>
-				<buildTarget>testRot3Q.run</buildTarget>
-				<stopOnError>true</stopOnError>
-				<useDefaultCommand>true</useDefaultCommand>
-				<runAllBuilders>true</runAllBuilders>
-			</target>
-			<target name="testRot3.run" path="build/gtsam/geometry/tests" targetID="org.eclipse.cdt.build.MakeTargetBuilder">
-				<buildCommand>make</buildCommand>
-				<buildArguments>-j5</buildArguments>
-				<buildTarget>testRot3.run</buildTarget>
-				<stopOnError>true</stopOnError>
-				<useDefaultCommand>true</useDefaultCommand>
-				<runAllBuilders>true</runAllBuilders>
-			</target>
-			<target name="all" path="release" targetID="org.eclipse.cdt.build.MakeTargetBuilder">
->>>>>>> c1f048dc
-				<buildCommand>make</buildCommand>
-				<buildArguments>-j2</buildArguments>
-				<buildTarget>all</buildTarget>
-				<stopOnError>true</stopOnError>
-				<useDefaultCommand>true</useDefaultCommand>
-				<runAllBuilders>true</runAllBuilders>
-			</target>
-			<target name="check" path="slam" targetID="org.eclipse.cdt.build.MakeTargetBuilder">
-				<buildCommand>make</buildCommand>
-				<buildArguments>-j2</buildArguments>
-				<buildTarget>check</buildTarget>
-				<stopOnError>true</stopOnError>
-				<useDefaultCommand>true</useDefaultCommand>
-				<runAllBuilders>true</runAllBuilders>
-			</target>
-			<target name="clean" path="slam" targetID="org.eclipse.cdt.build.MakeTargetBuilder">
-				<buildCommand>make</buildCommand>
-				<buildArguments>-j2</buildArguments>
-				<buildTarget>clean</buildTarget>
-				<stopOnError>true</stopOnError>
-				<useDefaultCommand>true</useDefaultCommand>
-				<runAllBuilders>true</runAllBuilders>
-			</target>
-			<target name="testPlanarSLAM.run" path="slam" targetID="org.eclipse.cdt.build.MakeTargetBuilder">
-				<buildCommand>make</buildCommand>
-				<buildArguments>-j2</buildArguments>
-				<buildTarget>testPlanarSLAM.run</buildTarget>
-				<stopOnError>true</stopOnError>
-				<useDefaultCommand>true</useDefaultCommand>
-				<runAllBuilders>true</runAllBuilders>
-			</target>
-			<target name="testPose2Config.run" path="slam" targetID="org.eclipse.cdt.build.MakeTargetBuilder">
-				<buildCommand>make</buildCommand>
-				<buildArguments>-j2</buildArguments>
-				<buildTarget>testPose2Config.run</buildTarget>
-				<stopOnError>true</stopOnError>
-				<useDefaultCommand>true</useDefaultCommand>
-				<runAllBuilders>true</runAllBuilders>
-			</target>
-			<target name="testPose2Factor.run" path="slam" targetID="org.eclipse.cdt.build.MakeTargetBuilder">
-				<buildCommand>make</buildCommand>
-				<buildArguments>-j2</buildArguments>
-				<buildTarget>testPose2Factor.run</buildTarget>
-				<stopOnError>true</stopOnError>
-				<useDefaultCommand>true</useDefaultCommand>
-				<runAllBuilders>true</runAllBuilders>
-			</target>
-			<target name="testPose2Prior.run" path="slam" targetID="org.eclipse.cdt.build.MakeTargetBuilder">
-				<buildCommand>make</buildCommand>
-				<buildArguments>-j2</buildArguments>
-				<buildTarget>testPose2Prior.run</buildTarget>
-				<stopOnError>true</stopOnError>
-				<useDefaultCommand>true</useDefaultCommand>
-				<runAllBuilders>true</runAllBuilders>
-			</target>
-			<target name="testPose2SLAM.run" path="slam" targetID="org.eclipse.cdt.build.MakeTargetBuilder">
-				<buildCommand>make</buildCommand>
-				<buildArguments>-j2</buildArguments>
-				<buildTarget>testPose2SLAM.run</buildTarget>
-				<stopOnError>true</stopOnError>
-				<useDefaultCommand>true</useDefaultCommand>
-				<runAllBuilders>true</runAllBuilders>
-			</target>
-			<target name="testPose3Config.run" path="slam" targetID="org.eclipse.cdt.build.MakeTargetBuilder">
-				<buildCommand>make</buildCommand>
-				<buildArguments>-j2</buildArguments>
-				<buildTarget>testPose3Config.run</buildTarget>
-				<stopOnError>true</stopOnError>
-				<useDefaultCommand>true</useDefaultCommand>
-				<runAllBuilders>true</runAllBuilders>
-			</target>
-			<target name="testPose3SLAM.run" path="slam" targetID="org.eclipse.cdt.build.MakeTargetBuilder">
-				<buildCommand>make</buildCommand>
-				<buildArguments>-j2</buildArguments>
-				<buildTarget>testPose3SLAM.run</buildTarget>
-				<stopOnError>true</stopOnError>
-				<useDefaultCommand>true</useDefaultCommand>
-				<runAllBuilders>true</runAllBuilders>
-			</target>
-			<target name="testSimulated2DOriented.run" path="slam" targetID="org.eclipse.cdt.build.MakeTargetBuilder">
-				<buildCommand>make</buildCommand>
-				<buildTarget>testSimulated2DOriented.run</buildTarget>
-				<stopOnError>true</stopOnError>
-				<useDefaultCommand>false</useDefaultCommand>
-				<runAllBuilders>true</runAllBuilders>
-			</target>
-			<target name="testVSLAMConfig.run" path="slam" targetID="org.eclipse.cdt.build.MakeTargetBuilder">
-				<buildCommand>make</buildCommand>
-<<<<<<< HEAD
-				<buildArguments>-j2</buildArguments>
-				<buildTarget>testVSLAMConfig.run</buildTarget>
-=======
-				<buildArguments>-j5</buildArguments>
-				<buildTarget>testPoseRTV.run</buildTarget>
-				<stopOnError>true</stopOnError>
-				<useDefaultCommand>true</useDefaultCommand>
-				<runAllBuilders>true</runAllBuilders>
-			</target>
-			<target name="testVelocityConstraint.run" path="build/gtsam_unstable/dynamics/tests" targetID="org.eclipse.cdt.build.MakeTargetBuilder">
-				<buildCommand>make</buildCommand>
-				<buildArguments>-j5</buildArguments>
-				<buildTarget>testVelocityConstraint.run</buildTarget>
-				<stopOnError>true</stopOnError>
-				<useDefaultCommand>true</useDefaultCommand>
-				<runAllBuilders>true</runAllBuilders>
-			</target>
-			<target name="testVelocityConstraint3.run" path="build/gtsam_unstable/dynamics/tests" targetID="org.eclipse.cdt.build.MakeTargetBuilder">
-				<buildCommand>make</buildCommand>
-				<buildArguments>-j5</buildArguments>
-				<buildTarget>testVelocityConstraint3.run</buildTarget>
-				<stopOnError>true</stopOnError>
-				<useDefaultCommand>true</useDefaultCommand>
-				<runAllBuilders>true</runAllBuilders>
-			</target>
-			<target name="testDiscreteBayesTree.run" path="build/gtsam/discrete/tests" targetID="org.eclipse.cdt.build.MakeTargetBuilder">
-				<buildCommand>make</buildCommand>
-				<buildArguments>-j1</buildArguments>
-				<buildTarget>testDiscreteBayesTree.run</buildTarget>
-				<stopOnError>true</stopOnError>
-				<useDefaultCommand>false</useDefaultCommand>
-				<runAllBuilders>true</runAllBuilders>
-			</target>
-			<target name="testDiscreteConditional.run" path="build/gtsam/discrete/tests" targetID="org.eclipse.cdt.build.MakeTargetBuilder">
-				<buildCommand>make</buildCommand>
-				<buildArguments>-j5</buildArguments>
-				<buildTarget>testDiscreteConditional.run</buildTarget>
-				<stopOnError>true</stopOnError>
-				<useDefaultCommand>true</useDefaultCommand>
-				<runAllBuilders>true</runAllBuilders>
-			</target>
-			<target name="testDiscreteFactor.run" path="build/gtsam/discrete/tests" targetID="org.eclipse.cdt.build.MakeTargetBuilder">
-				<buildCommand>make</buildCommand>
-				<buildArguments>-j5</buildArguments>
-				<buildTarget>testDiscreteFactor.run</buildTarget>
->>>>>>> c1f048dc
-				<stopOnError>true</stopOnError>
-				<useDefaultCommand>true</useDefaultCommand>
-				<runAllBuilders>true</runAllBuilders>
-			</target>
-			<target name="testVSLAMFactor.run" path="slam" targetID="org.eclipse.cdt.build.MakeTargetBuilder">
-				<buildCommand>make</buildCommand>
-				<buildArguments>-j2</buildArguments>
-				<buildTarget>testVSLAMFactor.run</buildTarget>
-				<stopOnError>true</stopOnError>
-				<useDefaultCommand>true</useDefaultCommand>
-				<runAllBuilders>true</runAllBuilders>
-			</target>
-			<target name="testVSLAMGraph.run" path="slam" targetID="org.eclipse.cdt.build.MakeTargetBuilder">
-				<buildCommand>make</buildCommand>
-				<buildArguments>-j2</buildArguments>
-				<buildTarget>testVSLAMGraph.run</buildTarget>
-				<stopOnError>true</stopOnError>
-				<useDefaultCommand>true</useDefaultCommand>
-				<runAllBuilders>true</runAllBuilders>
-			</target>
-			<target name="testPose3Factor.run" path="slam" targetID="org.eclipse.cdt.build.MakeTargetBuilder">
-				<buildCommand>make</buildCommand>
-				<buildArguments>-j2</buildArguments>
-				<buildTarget>testPose3Factor.run</buildTarget>
-				<stopOnError>true</stopOnError>
-				<useDefaultCommand>true</useDefaultCommand>
-				<runAllBuilders>true</runAllBuilders>
-			</target>
-			<target name="testSimulated2D.run" path="slam" targetID="org.eclipse.cdt.build.MakeTargetBuilder">
-				<buildCommand>make</buildCommand>
-				<buildTarget>testSimulated2D.run</buildTarget>
-				<stopOnError>true</stopOnError>
-				<useDefaultCommand>false</useDefaultCommand>
-				<runAllBuilders>true</runAllBuilders>
-			</target>
-			<target name="testSimulated3D.run" path="slam" targetID="org.eclipse.cdt.build.MakeTargetBuilder">
-				<buildCommand>make</buildCommand>
-				<buildTarget>testSimulated3D.run</buildTarget>
-				<stopOnError>true</stopOnError>
-				<useDefaultCommand>false</useDefaultCommand>
-				<runAllBuilders>true</runAllBuilders>
-			</target>
-			<target name="tests/testGaussianISAM2" path="slam" targetID="org.eclipse.cdt.build.MakeTargetBuilder">
-				<buildCommand>make</buildCommand>
-				<buildArguments>-j2</buildArguments>
-				<buildTarget>tests/testGaussianISAM2</buildTarget>
-				<stopOnError>true</stopOnError>
-				<useDefaultCommand>true</useDefaultCommand>
-				<runAllBuilders>true</runAllBuilders>
-			</target>
-			<target name="testVector.run" path="build/gtsam/base" targetID="org.eclipse.cdt.build.MakeTargetBuilder">
-				<buildCommand>make</buildCommand>
-				<buildArguments>-j5</buildArguments>
-				<buildTarget>testVector.run</buildTarget>
-				<stopOnError>true</stopOnError>
-				<useDefaultCommand>true</useDefaultCommand>
-				<runAllBuilders>true</runAllBuilders>
-			</target>
-<<<<<<< HEAD
-			<target name="testMatrix.run" path="build/gtsam/base" targetID="org.eclipse.cdt.build.MakeTargetBuilder">
-=======
-			<target name="testSpirit.run" path="build/wrap/tests" targetID="org.eclipse.cdt.build.MakeTargetBuilder">
-				<buildCommand>make</buildCommand>
-				<buildArguments>-j5</buildArguments>
-				<buildTarget>testSpirit.run</buildTarget>
-				<stopOnError>true</stopOnError>
-				<useDefaultCommand>true</useDefaultCommand>
-				<runAllBuilders>true</runAllBuilders>
-			</target>
-			<target name="check.wrap" path="build/wrap/tests" targetID="org.eclipse.cdt.build.MakeTargetBuilder">
-				<buildCommand>make</buildCommand>
-				<buildArguments>-j5</buildArguments>
-				<buildTarget>check.wrap</buildTarget>
-				<stopOnError>true</stopOnError>
-				<useDefaultCommand>true</useDefaultCommand>
-				<runAllBuilders>true</runAllBuilders>
-			</target>
-			<target name="testMethod.run" path="build/wrap/tests" targetID="org.eclipse.cdt.build.MakeTargetBuilder">
-				<buildCommand>make</buildCommand>
-				<buildArguments>-j5</buildArguments>
-				<buildTarget>testMethod.run</buildTarget>
-				<stopOnError>true</stopOnError>
-				<useDefaultCommand>true</useDefaultCommand>
-				<runAllBuilders>true</runAllBuilders>
-			</target>
-			<target name="testClass.run" path="build/wrap/tests" targetID="org.eclipse.cdt.build.MakeTargetBuilder">
-				<buildCommand>make</buildCommand>
-				<buildArguments>-j5</buildArguments>
-				<buildTarget>testClass.run</buildTarget>
-				<stopOnError>true</stopOnError>
-				<useDefaultCommand>true</useDefaultCommand>
-				<runAllBuilders>true</runAllBuilders>
-			</target>
-			<target name="testType.run" path="build/wrap/tests" targetID="org.eclipse.cdt.build.MakeTargetBuilder">
-				<buildCommand>make</buildCommand>
-				<buildArguments>-j4</buildArguments>
-				<buildTarget>testType.run</buildTarget>
-				<stopOnError>true</stopOnError>
-				<useDefaultCommand>true</useDefaultCommand>
-				<runAllBuilders>true</runAllBuilders>
-			</target>
-			<target name="testArgument.run" path="build/wrap/tests" targetID="org.eclipse.cdt.build.MakeTargetBuilder">
-				<buildCommand>make</buildCommand>
-				<buildArguments>-j4</buildArguments>
-				<buildTarget>testArgument.run</buildTarget>
-				<stopOnError>true</stopOnError>
-				<useDefaultCommand>true</useDefaultCommand>
-				<runAllBuilders>true</runAllBuilders>
-			</target>
-			<target name="testReturnValue.run" path="build/wrap/tests" targetID="org.eclipse.cdt.build.MakeTargetBuilder">
-				<buildCommand>make</buildCommand>
-				<buildArguments>-j4</buildArguments>
-				<buildTarget>testReturnValue.run</buildTarget>
-				<stopOnError>true</stopOnError>
-				<useDefaultCommand>true</useDefaultCommand>
-				<runAllBuilders>true</runAllBuilders>
-			</target>
-			<target name="testTemplate.run" path="build/wrap/tests" targetID="org.eclipse.cdt.build.MakeTargetBuilder">
-				<buildCommand>make</buildCommand>
-				<buildArguments>-j4</buildArguments>
-				<buildTarget>testTemplate.run</buildTarget>
-				<stopOnError>true</stopOnError>
-				<useDefaultCommand>true</useDefaultCommand>
-				<runAllBuilders>true</runAllBuilders>
-			</target>
-			<target name="testGlobalFunction.run" path="build/wrap/tests" targetID="org.eclipse.cdt.build.MakeTargetBuilder">
-				<buildCommand>make</buildCommand>
-				<buildArguments>-j4</buildArguments>
-				<buildTarget>testGlobalFunction.run</buildTarget>
-				<stopOnError>true</stopOnError>
-				<useDefaultCommand>true</useDefaultCommand>
-				<runAllBuilders>true</runAllBuilders>
-			</target>
-			<target name="schedulingExample.run" path="build/gtsam_unstable/discrete/tests" targetID="org.eclipse.cdt.build.MakeTargetBuilder">
->>>>>>> c1f048dc
-				<buildCommand>make</buildCommand>
-				<buildArguments>-j5</buildArguments>
-				<buildTarget>testMatrix.run</buildTarget>
-				<stopOnError>true</stopOnError>
-				<useDefaultCommand>true</useDefaultCommand>
-				<runAllBuilders>true</runAllBuilders>
-			</target>
-			<target name="testVectorValues.run" path="build/gtsam/linear" targetID="org.eclipse.cdt.build.MakeTargetBuilder">
-				<buildCommand>make</buildCommand>
-				<buildArguments>-j5</buildArguments>
-				<buildTarget>testVectorValues.run</buildTarget>
-				<stopOnError>true</stopOnError>
-				<useDefaultCommand>true</useDefaultCommand>
-				<runAllBuilders>true</runAllBuilders>
-			</target>
-			<target name="testNoiseModel.run" path="build/gtsam/linear" targetID="org.eclipse.cdt.build.MakeTargetBuilder">
-				<buildCommand>make</buildCommand>
-				<buildArguments>-j5</buildArguments>
-				<buildTarget>testNoiseModel.run</buildTarget>
-				<stopOnError>true</stopOnError>
-				<useDefaultCommand>true</useDefaultCommand>
-				<runAllBuilders>true</runAllBuilders>
-			</target>
-			<target name="testHessianFactor.run" path="build/gtsam/linear" targetID="org.eclipse.cdt.build.MakeTargetBuilder">
-				<buildCommand>make</buildCommand>
-				<buildArguments>-j5</buildArguments>
-				<buildTarget>testHessianFactor.run</buildTarget>
-				<stopOnError>true</stopOnError>
-				<useDefaultCommand>true</useDefaultCommand>
-				<runAllBuilders>true</runAllBuilders>
-			</target>
-			<target name="testGaussianConditional.run" path="build/gtsam/linear" targetID="org.eclipse.cdt.build.MakeTargetBuilder">
-				<buildCommand>make</buildCommand>
-				<buildArguments>-j5</buildArguments>
-				<buildTarget>testGaussianConditional.run</buildTarget>
-				<stopOnError>true</stopOnError>
-				<useDefaultCommand>true</useDefaultCommand>
-				<runAllBuilders>true</runAllBuilders>
-			</target>
-			<target name="testGaussianFactorGraphUnordered.run" path="build/gtsam/linear" targetID="org.eclipse.cdt.build.MakeTargetBuilder">
-				<buildCommand>make</buildCommand>
-				<buildArguments>-j5</buildArguments>
-				<buildTarget>testGaussianFactorGraphUnordered.run</buildTarget>
-				<stopOnError>true</stopOnError>
-				<useDefaultCommand>true</useDefaultCommand>
-				<runAllBuilders>true</runAllBuilders>
-			</target>
-			<target name="testGaussianJunctionTree.run" path="build/gtsam/linear" targetID="org.eclipse.cdt.build.MakeTargetBuilder">
-				<buildCommand>make</buildCommand>
-				<buildArguments>-j5</buildArguments>
-				<buildTarget>testGaussianJunctionTree.run</buildTarget>
-				<stopOnError>true</stopOnError>
-				<useDefaultCommand>true</useDefaultCommand>
-				<runAllBuilders>true</runAllBuilders>
-			</target>
-			<target name="testKalmanFilter.run" path="build/gtsam/linear" targetID="org.eclipse.cdt.build.MakeTargetBuilder">
-				<buildCommand>make</buildCommand>
-				<buildArguments>-j5</buildArguments>
-				<buildTarget>testKalmanFilter.run</buildTarget>
-				<stopOnError>true</stopOnError>
-				<useDefaultCommand>true</useDefaultCommand>
-				<runAllBuilders>true</runAllBuilders>
-			</target>
-<<<<<<< HEAD
-			<target name="testGaussianDensity.run" path="build/gtsam/linear" targetID="org.eclipse.cdt.build.MakeTargetBuilder">
-=======
-			<target name="testNumericalDerivative.run" path="build/gtsam/base/tests" targetID="org.eclipse.cdt.build.MakeTargetBuilder">
-				<buildCommand>make</buildCommand>
-				<buildArguments>-j5</buildArguments>
-				<buildTarget>testNumericalDerivative.run</buildTarget>
-				<stopOnError>true</stopOnError>
-				<useDefaultCommand>true</useDefaultCommand>
-				<runAllBuilders>true</runAllBuilders>
-			</target>
-			<target name="testVerticalBlockMatrix.run" path="build/gtsam/base/tests" targetID="org.eclipse.cdt.build.MakeTargetBuilder">
-				<buildCommand>make</buildCommand>
-				<buildArguments>-j5</buildArguments>
-				<buildTarget>testVerticalBlockMatrix.run</buildTarget>
-				<stopOnError>true</stopOnError>
-				<useDefaultCommand>true</useDefaultCommand>
-				<runAllBuilders>true</runAllBuilders>
-			</target>
-			<target name="check.tests" path="build/tests" targetID="org.eclipse.cdt.build.MakeTargetBuilder">
->>>>>>> c1f048dc
-				<buildCommand>make</buildCommand>
-				<buildArguments>-j5</buildArguments>
-				<buildTarget>testGaussianDensity.run</buildTarget>
-				<stopOnError>true</stopOnError>
-				<useDefaultCommand>true</useDefaultCommand>
-				<runAllBuilders>true</runAllBuilders>
-			</target>
-			<target name="testSerializationLinear.run" path="build/gtsam/linear" targetID="org.eclipse.cdt.build.MakeTargetBuilder">
-				<buildCommand>make</buildCommand>
-				<buildArguments>-j5</buildArguments>
-				<buildTarget>testSerializationLinear.run</buildTarget>
-				<stopOnError>true</stopOnError>
-				<useDefaultCommand>true</useDefaultCommand>
-				<runAllBuilders>true</runAllBuilders>
-			</target>
-			<target name="testJacobianFactor.run" path="build/gtsam/linear" targetID="org.eclipse.cdt.build.MakeTargetBuilder">
-				<buildCommand>make</buildCommand>
-				<buildArguments>-j5</buildArguments>
-				<buildTarget>testJacobianFactor.run</buildTarget>
-				<stopOnError>true</stopOnError>
-				<useDefaultCommand>true</useDefaultCommand>
-				<runAllBuilders>true</runAllBuilders>
-			</target>
-			<target name="testSampler.run" path="build/gtsam/linear" targetID="org.eclipse.cdt.build.MakeTargetBuilder">
-				<buildCommand>make</buildCommand>
-				<buildArguments>-j5</buildArguments>
-				<buildTarget>testSampler.run</buildTarget>
-				<stopOnError>true</stopOnError>
-				<useDefaultCommand>true</useDefaultCommand>
-				<runAllBuilders>true</runAllBuilders>
-			</target>
-			<target name="SimpleRotation.run" path="build/examples" targetID="org.eclipse.cdt.build.MakeTargetBuilder">
-				<buildCommand>make</buildCommand>
-				<buildArguments>-j2</buildArguments>
-				<buildTarget>SimpleRotation.run</buildTarget>
-				<stopOnError>true</stopOnError>
-				<useDefaultCommand>true</useDefaultCommand>
-				<runAllBuilders>true</runAllBuilders>
-			</target>
-			<target name="CameraResectioning.run" path="build/examples" targetID="org.eclipse.cdt.build.MakeTargetBuilder">
-				<buildCommand>make</buildCommand>
-				<buildArguments>-j5</buildArguments>
-				<buildTarget>CameraResectioning.run</buildTarget>
-				<stopOnError>true</stopOnError>
-				<useDefaultCommand>true</useDefaultCommand>
-				<runAllBuilders>true</runAllBuilders>
-			</target>
-			<target name="PlanarSLAMExample.run" path="build/examples" targetID="org.eclipse.cdt.build.MakeTargetBuilder">
-				<buildCommand>make</buildCommand>
-				<buildArguments>-j5</buildArguments>
-				<buildTarget>PlanarSLAMExample.run</buildTarget>
-				<stopOnError>true</stopOnError>
-				<useDefaultCommand>true</useDefaultCommand>
-				<runAllBuilders>true</runAllBuilders>
-			</target>
-			<target name="all" path="build/examples" targetID="org.eclipse.cdt.build.MakeTargetBuilder">
-				<buildCommand>make</buildCommand>
-				<buildArguments>-j2</buildArguments>
-				<buildTarget>all</buildTarget>
-				<stopOnError>true</stopOnError>
-				<useDefaultCommand>true</useDefaultCommand>
-				<runAllBuilders>true</runAllBuilders>
-			</target>
-			<target name="easyPoint2KalmanFilter.run" path="build/examples" targetID="org.eclipse.cdt.build.MakeTargetBuilder">
-				<buildCommand>make</buildCommand>
-				<buildArguments>-j2</buildArguments>
-				<buildTarget>easyPoint2KalmanFilter.run</buildTarget>
-				<stopOnError>true</stopOnError>
-				<useDefaultCommand>true</useDefaultCommand>
-				<runAllBuilders>true</runAllBuilders>
-			</target>
-			<target name="elaboratePoint2KalmanFilter.run" path="build/examples" targetID="org.eclipse.cdt.build.MakeTargetBuilder">
-				<buildCommand>make</buildCommand>
-				<buildArguments>-j2</buildArguments>
-				<buildTarget>elaboratePoint2KalmanFilter.run</buildTarget>
-				<stopOnError>true</stopOnError>
-				<useDefaultCommand>true</useDefaultCommand>
-				<runAllBuilders>true</runAllBuilders>
-			</target>
-			<target name="Pose2SLAMExample.run" path="build/examples" targetID="org.eclipse.cdt.build.MakeTargetBuilder">
-				<buildCommand>make</buildCommand>
-				<buildArguments>-j5</buildArguments>
-				<buildTarget>Pose2SLAMExample.run</buildTarget>
-				<stopOnError>true</stopOnError>
-				<useDefaultCommand>true</useDefaultCommand>
-				<runAllBuilders>true</runAllBuilders>
-			</target>
-			<target name="Pose2SLAMwSPCG_easy.run" path="build/examples" targetID="org.eclipse.cdt.build.MakeTargetBuilder">
-				<buildCommand>make</buildCommand>
-				<buildArguments>-j2</buildArguments>
-				<buildTarget>Pose2SLAMwSPCG_easy.run</buildTarget>
-				<stopOnError>true</stopOnError>
-				<useDefaultCommand>true</useDefaultCommand>
-				<runAllBuilders>true</runAllBuilders>
-			</target>
-			<target name="UGM_small.run" path="build/examples" targetID="org.eclipse.cdt.build.MakeTargetBuilder">
-				<buildCommand>make</buildCommand>
-				<buildArguments>-j5</buildArguments>
-				<buildTarget>UGM_small.run</buildTarget>
-				<stopOnError>true</stopOnError>
-				<useDefaultCommand>true</useDefaultCommand>
-				<runAllBuilders>true</runAllBuilders>
-			</target>
-			<target name="LocalizationExample.run" path="build/examples" targetID="org.eclipse.cdt.build.MakeTargetBuilder">
-				<buildCommand>make</buildCommand>
-				<buildArguments>-j5</buildArguments>
-				<buildTarget>LocalizationExample.run</buildTarget>
-				<stopOnError>true</stopOnError>
-				<useDefaultCommand>true</useDefaultCommand>
-				<runAllBuilders>true</runAllBuilders>
-			</target>
-			<target name="OdometryExample.run" path="build/examples" targetID="org.eclipse.cdt.build.MakeTargetBuilder">
-				<buildCommand>make</buildCommand>
-				<buildArguments>-j5</buildArguments>
-				<buildTarget>OdometryExample.run</buildTarget>
-				<stopOnError>true</stopOnError>
-				<useDefaultCommand>true</useDefaultCommand>
-				<runAllBuilders>true</runAllBuilders>
-			</target>
-			<target name="RangeISAMExample_plaza2.run" path="build/examples" targetID="org.eclipse.cdt.build.MakeTargetBuilder">
-				<buildCommand>make</buildCommand>
-				<buildArguments>-j5</buildArguments>
-				<buildTarget>RangeISAMExample_plaza2.run</buildTarget>
-				<stopOnError>true</stopOnError>
-				<useDefaultCommand>true</useDefaultCommand>
-				<runAllBuilders>true</runAllBuilders>
-			</target>
-			<target name="testGraph.run" path="build/tests" targetID="org.eclipse.cdt.build.MakeTargetBuilder">
-				<buildCommand>make</buildCommand>
-				<buildArguments/>
-				<buildTarget>testGraph.run</buildTarget>
-				<stopOnError>true</stopOnError>
-				<useDefaultCommand>false</useDefaultCommand>
-				<runAllBuilders>true</runAllBuilders>
-			</target>
-			<target name="testJunctionTree.run" path="build/tests" targetID="org.eclipse.cdt.build.MakeTargetBuilder">
-				<buildCommand>make</buildCommand>
-				<buildArguments/>
-				<buildTarget>testJunctionTree.run</buildTarget>
-				<stopOnError>true</stopOnError>
-				<useDefaultCommand>true</useDefaultCommand>
-				<runAllBuilders>true</runAllBuilders>
-			</target>
-			<target name="SFMExample.run" path="build/examples" targetID="org.eclipse.cdt.build.MakeTargetBuilder">
-				<buildCommand>make</buildCommand>
-				<buildArguments/>
-				<buildTarget>testSymbolicBayesNetB.run</buildTarget>
-				<stopOnError>true</stopOnError>
-				<useDefaultCommand>true</useDefaultCommand>
-				<runAllBuilders>true</runAllBuilders>
-			</target>
-			<target name="VisualISAMExample.run" path="build/examples" targetID="org.eclipse.cdt.build.MakeTargetBuilder">
-				<buildCommand>make</buildCommand>
-				<buildArguments>-j5</buildArguments>
-				<buildTarget>VisualISAMExample.run</buildTarget>
-				<stopOnError>true</stopOnError>
-				<useDefaultCommand>true</useDefaultCommand>
-				<runAllBuilders>true</runAllBuilders>
-			</target>
-			<target name="VisualISAM2Example.run" path="build/examples" targetID="org.eclipse.cdt.build.MakeTargetBuilder">
-				<buildCommand>make</buildCommand>
-				<buildArguments>-j5</buildArguments>
-				<buildTarget>VisualISAM2Example.run</buildTarget>
-				<stopOnError>true</stopOnError>
-				<useDefaultCommand>true</useDefaultCommand>
-				<runAllBuilders>true</runAllBuilders>
-			</target>
-			<target name="Pose2SLAMExample_graphviz.run" path="build/examples" targetID="org.eclipse.cdt.build.MakeTargetBuilder">
-				<buildCommand>make</buildCommand>
-				<buildArguments>-j5</buildArguments>
-				<buildTarget>Pose2SLAMExample_graphviz.run</buildTarget>
-				<stopOnError>true</stopOnError>
-				<useDefaultCommand>true</useDefaultCommand>
-				<runAllBuilders>true</runAllBuilders>
-			</target>
-			<target name="Pose2SLAMExample_graph.run" path="build/examples" targetID="org.eclipse.cdt.build.MakeTargetBuilder">
-				<buildCommand>make</buildCommand>
-				<buildArguments>-j5</buildArguments>
-				<buildTarget>Pose2SLAMExample_graph.run</buildTarget>
-				<stopOnError>true</stopOnError>
-				<useDefaultCommand>true</useDefaultCommand>
-				<runAllBuilders>true</runAllBuilders>
-			</target>
-			<target name="SFMExample_bal.run" path="build/examples" targetID="org.eclipse.cdt.build.MakeTargetBuilder">
-				<buildCommand>make</buildCommand>
-				<buildArguments>-j5</buildArguments>
-				<buildTarget>SFMExample_bal.run</buildTarget>
-				<stopOnError>true</stopOnError>
-				<useDefaultCommand>true</useDefaultCommand>
-				<runAllBuilders>true</runAllBuilders>
-			</target>
-			<target name="testImuFactor.run" path="build-debug/gtsam_unstable/slam" targetID="org.eclipse.cdt.build.MakeTargetBuilder">
-				<buildCommand>make</buildCommand>
-				<buildArguments>-j4</buildArguments>
-				<buildTarget>testImuFactor.run</buildTarget>
-				<stopOnError>true</stopOnError>
-				<useDefaultCommand>true</useDefaultCommand>
-				<runAllBuilders>true</runAllBuilders>
-			</target>
-			<target name="check" path="build/slam" targetID="org.eclipse.cdt.build.MakeTargetBuilder">
-				<buildCommand>make</buildCommand>
-				<buildArguments>-j2</buildArguments>
-				<buildTarget>check</buildTarget>
-				<stopOnError>true</stopOnError>
-				<useDefaultCommand>true</useDefaultCommand>
-				<runAllBuilders>true</runAllBuilders>
-			</target>
-<<<<<<< HEAD
-			<target name="tests/testGaussianISAM2" path="build/slam" targetID="org.eclipse.cdt.build.MakeTargetBuilder">
-=======
-			<target name="testManifold.run" path="build/tests" targetID="org.eclipse.cdt.build.MakeTargetBuilder">
-				<buildCommand>make</buildCommand>
-				<buildArguments>-j5</buildArguments>
-				<buildTarget>testManifold.run</buildTarget>
-				<stopOnError>true</stopOnError>
-				<useDefaultCommand>true</useDefaultCommand>
-				<runAllBuilders>true</runAllBuilders>
-			</target>
-			<target name="testParticleFactor.run" path="build/gtsam_unstable/nonlinear/tests" targetID="org.eclipse.cdt.build.MakeTargetBuilder">
->>>>>>> c1f048dc
-				<buildCommand>make</buildCommand>
-				<buildTarget>tests/testGaussianISAM2</buildTarget>
-				<stopOnError>true</stopOnError>
-				<useDefaultCommand>false</useDefaultCommand>
-				<runAllBuilders>true</runAllBuilders>
-			</target>
-<<<<<<< HEAD
-			<target name="check" path="build/nonlinear" targetID="org.eclipse.cdt.build.MakeTargetBuilder">
-=======
-			<target name="testExpressionFactor.run" path="build/gtsam_unstable/nonlinear/tests" targetID="org.eclipse.cdt.build.MakeTargetBuilder">
-				<buildCommand>make</buildCommand>
-				<buildArguments>-j5</buildArguments>
-				<buildTarget>testExpressionFactor.run</buildTarget>
-				<stopOnError>true</stopOnError>
-				<useDefaultCommand>true</useDefaultCommand>
-				<runAllBuilders>true</runAllBuilders>
-			</target>
-			<target name="testExpressionMeta.run" path="build/gtsam_unstable/nonlinear/tests" targetID="org.eclipse.cdt.build.MakeTargetBuilder">
-				<buildCommand>make</buildCommand>
-				<buildArguments>-j5</buildArguments>
-				<buildTarget>testExpressionMeta.run</buildTarget>
-				<stopOnError>true</stopOnError>
-				<useDefaultCommand>true</useDefaultCommand>
-				<runAllBuilders>true</runAllBuilders>
-			</target>
-			<target name="testAdaptAutoDiff.run" path="build/gtsam_unstable/nonlinear/tests" targetID="org.eclipse.cdt.build.MakeTargetBuilder">
-				<buildCommand>make</buildCommand>
-				<buildArguments>-j5</buildArguments>
-				<buildTarget>testAdaptAutoDiff.run</buildTarget>
-				<stopOnError>true</stopOnError>
-				<useDefaultCommand>true</useDefaultCommand>
-				<runAllBuilders>true</runAllBuilders>
-			</target>
-			<target name="testCallRecord.run" path="build/gtsam_unstable/nonlinear/tests" targetID="org.eclipse.cdt.build.MakeTargetBuilder">
-				<buildCommand>make</buildCommand>
-				<buildArguments>-j5</buildArguments>
-				<buildTarget>testCallRecord.run</buildTarget>
-				<stopOnError>true</stopOnError>
-				<useDefaultCommand>true</useDefaultCommand>
-				<runAllBuilders>true</runAllBuilders>
-			</target>
-			<target name="testBasisDecompositions.run" path="build/gtsam_unstable/nonlinear/tests" targetID="org.eclipse.cdt.build.MakeTargetBuilder">
-				<buildCommand>make</buildCommand>
-				<buildArguments>-j4</buildArguments>
-				<buildTarget>testBasisDecompositions.run</buildTarget>
-				<stopOnError>true</stopOnError>
-				<useDefaultCommand>true</useDefaultCommand>
-				<runAllBuilders>true</runAllBuilders>
-			</target>
-			<target name="testCustomChartExpression.run" path="build/gtsam_unstable/nonlinear/tests" targetID="org.eclipse.cdt.build.MakeTargetBuilder">
-				<buildCommand>make</buildCommand>
-				<buildArguments>-j4</buildArguments>
-				<buildTarget>testCustomChartExpression.run</buildTarget>
-				<stopOnError>true</stopOnError>
-				<useDefaultCommand>true</useDefaultCommand>
-				<runAllBuilders>true</runAllBuilders>
-			</target>
-			<target name="testGaussianFactor.run" path="build/linear/tests" targetID="org.eclipse.cdt.build.MakeTargetBuilder">
->>>>>>> c1f048dc
-				<buildCommand>make</buildCommand>
-				<buildArguments>-j2</buildArguments>
-				<buildTarget>check</buildTarget>
-				<stopOnError>true</stopOnError>
-				<useDefaultCommand>true</useDefaultCommand>
-				<runAllBuilders>true</runAllBuilders>
-			</target>
-			<target name="tests/testLieConfig.run" path="build/nonlinear" targetID="org.eclipse.cdt.build.MakeTargetBuilder">
-				<buildCommand>make</buildCommand>
-				<buildArguments>-j2</buildArguments>
-				<buildTarget>tests/testLieConfig.run</buildTarget>
-				<stopOnError>true</stopOnError>
-				<useDefaultCommand>true</useDefaultCommand>
-				<runAllBuilders>true</runAllBuilders>
-			</target>
-			<target name="install" path="" targetID="org.eclipse.cdt.build.MakeTargetBuilder">
-				<buildCommand>make</buildCommand>
-				<buildArguments>-j3</buildArguments>
-				<buildTarget>install</buildTarget>
-				<stopOnError>true</stopOnError>
-				<useDefaultCommand>false</useDefaultCommand>
-				<runAllBuilders>true</runAllBuilders>
-			</target>
-			<target name="clean" path="" targetID="org.eclipse.cdt.build.MakeTargetBuilder">
-				<buildCommand>make</buildCommand>
-				<buildArguments>-j2</buildArguments>
-				<buildTarget>clean</buildTarget>
-				<stopOnError>true</stopOnError>
-				<useDefaultCommand>true</useDefaultCommand>
-				<runAllBuilders>true</runAllBuilders>
-			</target>
-			<target name="check j1" path="" targetID="org.eclipse.cdt.build.MakeTargetBuilder">
-				<buildCommand>make</buildCommand>
-				<buildArguments>-j1</buildArguments>
-				<buildTarget>check</buildTarget>
-				<stopOnError>true</stopOnError>
-				<useDefaultCommand>false</useDefaultCommand>
-				<runAllBuilders>true</runAllBuilders>
-			</target>
-			<target name="all" path="" targetID="org.eclipse.cdt.build.MakeTargetBuilder">
-				<buildCommand>make</buildCommand>
-				<buildArguments>-j5</buildArguments>
-				<buildTarget>all</buildTarget>
-				<stopOnError>true</stopOnError>
-				<useDefaultCommand>true</useDefaultCommand>
-				<runAllBuilders>true</runAllBuilders>
-			</target>
-			<target name="cmake" path="" targetID="org.eclipse.cdt.build.MakeTargetBuilder">
-				<buildCommand>cmake</buildCommand>
-				<buildArguments>..</buildArguments>
-				<stopOnError>true</stopOnError>
-				<useDefaultCommand>false</useDefaultCommand>
-				<runAllBuilders>true</runAllBuilders>
-			</target>
-			<target name="gtsam-shared" path="" targetID="org.eclipse.cdt.build.MakeTargetBuilder">
-				<buildCommand>make</buildCommand>
-				<buildArguments>-j5</buildArguments>
-				<buildTarget>gtsam-shared</buildTarget>
-				<stopOnError>true</stopOnError>
-				<useDefaultCommand>true</useDefaultCommand>
-				<runAllBuilders>true</runAllBuilders>
-			</target>
-<<<<<<< HEAD
-			<target name="gtsam-static" path="" targetID="org.eclipse.cdt.build.MakeTargetBuilder">
-				<buildCommand>make</buildCommand>
-				<buildArguments>-j5</buildArguments>
-				<buildTarget>gtsam-static</buildTarget>
-=======
-			<target name="testPriorFactor.run" path="build/gtsam/slam/tests" targetID="org.eclipse.cdt.build.MakeTargetBuilder">
-				<buildCommand>make</buildCommand>
-				<buildArguments>-j5</buildArguments>
-				<buildTarget>testPriorFactor.run</buildTarget>
->>>>>>> c1f048dc
-				<stopOnError>true</stopOnError>
-				<useDefaultCommand>true</useDefaultCommand>
-				<runAllBuilders>true</runAllBuilders>
-			</target>
-			<target name="timing" path="" targetID="org.eclipse.cdt.build.MakeTargetBuilder">
-				<buildCommand>make</buildCommand>
-				<buildArguments>-j5</buildArguments>
-				<buildTarget>timing</buildTarget>
-				<stopOnError>true</stopOnError>
-				<useDefaultCommand>true</useDefaultCommand>
-				<runAllBuilders>true</runAllBuilders>
-			</target>
-			<target name="examples" path="" targetID="org.eclipse.cdt.build.MakeTargetBuilder">
-				<buildCommand>make</buildCommand>
-				<buildArguments>-j5</buildArguments>
-				<buildTarget>examples</buildTarget>
-				<stopOnError>true</stopOnError>
-				<useDefaultCommand>true</useDefaultCommand>
-				<runAllBuilders>true</runAllBuilders>
-			</target>
-			<target name="verbose all" path="" targetID="org.eclipse.cdt.build.MakeTargetBuilder">
-				<buildCommand>make</buildCommand>
-				<buildArguments>-j5</buildArguments>
-				<buildTarget>VERBOSE=1 all</buildTarget>
-				<stopOnError>true</stopOnError>
-				<useDefaultCommand>true</useDefaultCommand>
-				<runAllBuilders>true</runAllBuilders>
-			</target>
-			<target name="verbose check" path="" targetID="org.eclipse.cdt.build.MakeTargetBuilder">
-				<buildCommand>make</buildCommand>
-				<buildArguments>-j5</buildArguments>
-				<buildTarget>VERBOSE=1 check</buildTarget>
-				<stopOnError>true</stopOnError>
-				<useDefaultCommand>true</useDefaultCommand>
-				<runAllBuilders>true</runAllBuilders>
-			</target>
-			<target name="check.base" path="" targetID="org.eclipse.cdt.build.MakeTargetBuilder">
-				<buildCommand>make</buildCommand>
-				<buildArguments>-j5</buildArguments>
-				<buildTarget>check.base</buildTarget>
-				<stopOnError>true</stopOnError>
-				<useDefaultCommand>true</useDefaultCommand>
-				<runAllBuilders>true</runAllBuilders>
-			</target>
-			<target name="timing.base" path="" targetID="org.eclipse.cdt.build.MakeTargetBuilder">
-				<buildCommand>make</buildCommand>
-				<buildArguments>-j5</buildArguments>
-				<buildTarget>timing.base</buildTarget>
-				<stopOnError>true</stopOnError>
-				<useDefaultCommand>true</useDefaultCommand>
-				<runAllBuilders>true</runAllBuilders>
-			</target>
-			<target name="testPoseRotationPrior.run" path="build/gtsam/slam/tests" targetID="org.eclipse.cdt.build.MakeTargetBuilder">
-				<buildCommand>make</buildCommand>
-				<buildArguments>-j5</buildArguments>
-				<buildTarget>testPoseRotationPrior.run</buildTarget>
-				<stopOnError>true</stopOnError>
-				<useDefaultCommand>true</useDefaultCommand>
-				<runAllBuilders>true</runAllBuilders>
-			</target>
-			<target name="testImplicitSchurFactor.run" path="build/gtsam/slam/tests" targetID="org.eclipse.cdt.build.MakeTargetBuilder">
-				<buildCommand>make</buildCommand>
-				<buildArguments>-j5</buildArguments>
-				<buildTarget>testImplicitSchurFactor.run</buildTarget>
-				<stopOnError>true</stopOnError>
-				<useDefaultCommand>true</useDefaultCommand>
-				<runAllBuilders>true</runAllBuilders>
-			</target>
-			<target name="testRangeFactor.run" path="build/gtsam/slam/tests" targetID="org.eclipse.cdt.build.MakeTargetBuilder">
-				<buildCommand>make</buildCommand>
-				<buildArguments>-j4</buildArguments>
-				<buildTarget>testRangeFactor.run</buildTarget>
-				<stopOnError>true</stopOnError>
-				<useDefaultCommand>true</useDefaultCommand>
-				<runAllBuilders>true</runAllBuilders>
-			</target>
-			<target name="SimpleRotation.run" path="build/examples" targetID="org.eclipse.cdt.build.MakeTargetBuilder">
-				<buildCommand>make</buildCommand>
-				<buildArguments>-j2 VERBOSE=1</buildArguments>
-				<buildTarget>check.geometry</buildTarget>
-				<stopOnError>true</stopOnError>
-				<useDefaultCommand>false</useDefaultCommand>
-				<runAllBuilders>true</runAllBuilders>
-			</target>
-			<target name="timing.geometry" path="" targetID="org.eclipse.cdt.build.MakeTargetBuilder">
-				<buildCommand>make</buildCommand>
-				<buildArguments>-j5</buildArguments>
-				<buildTarget>timing.geometry</buildTarget>
-				<stopOnError>true</stopOnError>
-				<useDefaultCommand>true</useDefaultCommand>
-				<runAllBuilders>true</runAllBuilders>
-			</target>
-			<target name="check.inference" path="" targetID="org.eclipse.cdt.build.MakeTargetBuilder">
-				<buildCommand>make</buildCommand>
-				<buildArguments>-j2 VERBOSE=1</buildArguments>
-				<buildTarget>check.inference</buildTarget>
-				<stopOnError>true</stopOnError>
-				<useDefaultCommand>false</useDefaultCommand>
-				<runAllBuilders>true</runAllBuilders>
-			</target>
-			<target name="timing.inference" path="" targetID="org.eclipse.cdt.build.MakeTargetBuilder">
-				<buildCommand>make</buildCommand>
-				<buildArguments>-j5</buildArguments>
-				<buildTarget>timing.inference</buildTarget>
-				<stopOnError>true</stopOnError>
-				<useDefaultCommand>true</useDefaultCommand>
-				<runAllBuilders>true</runAllBuilders>
-			</target>
-			<target name="check.linear" path="" targetID="org.eclipse.cdt.build.MakeTargetBuilder">
-				<buildCommand>make</buildCommand>
-				<buildArguments>-j2 VERBOSE=1</buildArguments>
-				<buildTarget>check.linear</buildTarget>
-				<stopOnError>true</stopOnError>
-				<useDefaultCommand>false</useDefaultCommand>
-				<runAllBuilders>true</runAllBuilders>
-			</target>
-			<target name="timing.linear" path="" targetID="org.eclipse.cdt.build.MakeTargetBuilder">
-				<buildCommand>make</buildCommand>
-				<buildArguments>-j5</buildArguments>
-				<buildTarget>timing.linear</buildTarget>
-				<stopOnError>true</stopOnError>
-				<useDefaultCommand>true</useDefaultCommand>
-				<runAllBuilders>true</runAllBuilders>
-			</target>
-			<target name="check.nonlinear" path="" targetID="org.eclipse.cdt.build.MakeTargetBuilder">
-				<buildCommand>make</buildCommand>
-				<buildArguments>-j2 VERBOSE=1</buildArguments>
-				<buildTarget>check.nonlinear</buildTarget>
-				<stopOnError>true</stopOnError>
-				<useDefaultCommand>false</useDefaultCommand>
-				<runAllBuilders>true</runAllBuilders>
-			</target>
-			<target name="timing.nonlinear" path="" targetID="org.eclipse.cdt.build.MakeTargetBuilder">
-				<buildCommand>make</buildCommand>
-				<buildArguments>-j5</buildArguments>
-				<buildTarget>timing.nonlinear</buildTarget>
-				<stopOnError>true</stopOnError>
-				<useDefaultCommand>true</useDefaultCommand>
-				<runAllBuilders>true</runAllBuilders>
-			</target>
-			<target name="check.slam" path="" targetID="org.eclipse.cdt.build.MakeTargetBuilder">
-				<buildCommand>make</buildCommand>
-				<buildArguments>-j2 VERBOSE=1</buildArguments>
-				<buildTarget>check.slam</buildTarget>
-				<stopOnError>true</stopOnError>
-				<useDefaultCommand>false</useDefaultCommand>
-				<runAllBuilders>true</runAllBuilders>
-			</target>
-			<target name="timing.slam" path="" targetID="org.eclipse.cdt.build.MakeTargetBuilder">
-				<buildCommand>make</buildCommand>
-				<buildArguments>-j5</buildArguments>
-				<buildTarget>timing.slam</buildTarget>
-				<stopOnError>true</stopOnError>
-				<useDefaultCommand>true</useDefaultCommand>
-				<runAllBuilders>true</runAllBuilders>
-			</target>
-			<target name="wrap_gtsam" path="" targetID="org.eclipse.cdt.build.MakeTargetBuilder">
-				<buildCommand>make</buildCommand>
-				<buildArguments>-j5</buildArguments>
-				<buildTarget>wrap_gtsam</buildTarget>
-				<stopOnError>true</stopOnError>
-				<useDefaultCommand>true</useDefaultCommand>
-				<runAllBuilders>true</runAllBuilders>
-			</target>
-			<target name="verbose wrap_gtsam" path="" targetID="org.eclipse.cdt.build.MakeTargetBuilder">
-				<buildCommand>make</buildCommand>
-				<buildArguments>VERBOSE=1</buildArguments>
-				<buildTarget>wrap_gtsam</buildTarget>
-				<stopOnError>true</stopOnError>
-				<useDefaultCommand>false</useDefaultCommand>
-				<runAllBuilders>true</runAllBuilders>
-			</target>
-			<target name="Generate DEB Package" path="" targetID="org.eclipse.cdt.build.MakeTargetBuilder">
-				<buildCommand>cpack</buildCommand>
-				<buildArguments/>
-				<buildTarget>-G DEB</buildTarget>
-				<stopOnError>true</stopOnError>
-				<useDefaultCommand>false</useDefaultCommand>
-				<runAllBuilders>true</runAllBuilders>
-			</target>
-			<target name="Generate RPM Package" path="" targetID="org.eclipse.cdt.build.MakeTargetBuilder">
-				<buildCommand>cpack</buildCommand>
-				<buildArguments/>
-				<buildTarget>-G RPM</buildTarget>
-				<stopOnError>true</stopOnError>
-				<useDefaultCommand>false</useDefaultCommand>
-				<runAllBuilders>true</runAllBuilders>
-			</target>
-			<target name="Generate TGZ Package" path="" targetID="org.eclipse.cdt.build.MakeTargetBuilder">
-				<buildCommand>cpack</buildCommand>
-				<buildArguments/>
-				<buildTarget>-G TGZ</buildTarget>
-				<stopOnError>true</stopOnError>
-				<useDefaultCommand>false</useDefaultCommand>
-				<runAllBuilders>true</runAllBuilders>
-			</target>
-			<target name="Generate TGZ Source Package" path="" targetID="org.eclipse.cdt.build.MakeTargetBuilder">
-				<buildCommand>cpack</buildCommand>
-				<buildArguments/>
-				<buildTarget>--config CPackSourceConfig.cmake</buildTarget>
-				<stopOnError>true</stopOnError>
 				<useDefaultCommand>false</useDefaultCommand>
 				<runAllBuilders>true</runAllBuilders>
 			</target>
@@ -3218,19 +1930,7 @@
 				<useDefaultCommand>true</useDefaultCommand>
 				<runAllBuilders>true</runAllBuilders>
 			</target>
-<<<<<<< HEAD
 			<target name="doc" path="" targetID="org.eclipse.cdt.build.MakeTargetBuilder">
-=======
-			<target name="testExpression.run" path="build/gtsam/nonlinear/tests" targetID="org.eclipse.cdt.build.MakeTargetBuilder">
-				<buildCommand>make</buildCommand>
-				<buildArguments>-j4</buildArguments>
-				<buildTarget>testExpression.run</buildTarget>
-				<stopOnError>true</stopOnError>
-				<useDefaultCommand>true</useDefaultCommand>
-				<runAllBuilders>true</runAllBuilders>
-			</target>
-			<target name="testImuFactor.run" path="build-debug/gtsam_unstable/slam" targetID="org.eclipse.cdt.build.MakeTargetBuilder">
->>>>>>> c1f048dc
 				<buildCommand>make</buildCommand>
 				<buildArguments>-j5</buildArguments>
 				<buildTarget>doc</buildTarget>
@@ -3288,84 +1988,21 @@
 			</target>
 			<target name="check.nonlinear_unstable" path="" targetID="org.eclipse.cdt.build.MakeTargetBuilder">
 				<buildCommand>make</buildCommand>
-				<buildTarget>tests/testGaussianISAM2</buildTarget>
-				<stopOnError>true</stopOnError>
-				<useDefaultCommand>true</useDefaultCommand>
-				<runAllBuilders>true</runAllBuilders>
-			</target>
-			<target name="testRot3.run" path="geometry" targetID="org.eclipse.cdt.build.MakeTargetBuilder">
-				<buildCommand>make</buildCommand>
-				<buildArguments>-j2</buildArguments>
-				<buildTarget>testRot3.run</buildTarget>
-				<stopOnError>true</stopOnError>
-				<useDefaultCommand>true</useDefaultCommand>
-				<runAllBuilders>true</runAllBuilders>
-			</target>
-			<target name="testRot2.run" path="geometry" targetID="org.eclipse.cdt.build.MakeTargetBuilder">
-				<buildCommand>make</buildCommand>
-				<buildArguments>-j2</buildArguments>
-				<buildTarget>testRot2.run</buildTarget>
-				<stopOnError>true</stopOnError>
-				<useDefaultCommand>true</useDefaultCommand>
-				<runAllBuilders>true</runAllBuilders>
-			</target>
-			<target name="testPose3.run" path="geometry" targetID="org.eclipse.cdt.build.MakeTargetBuilder">
-				<buildCommand>make</buildCommand>
-				<buildArguments>-j2</buildArguments>
-				<buildTarget>testPose3.run</buildTarget>
-				<stopOnError>true</stopOnError>
-				<useDefaultCommand>true</useDefaultCommand>
-				<runAllBuilders>true</runAllBuilders>
-			</target>
-			<target name="timeRot3.run" path="geometry" targetID="org.eclipse.cdt.build.MakeTargetBuilder">
-				<buildCommand>make</buildCommand>
-				<buildArguments>-j2</buildArguments>
-				<buildTarget>timeRot3.run</buildTarget>
-				<stopOnError>true</stopOnError>
-				<useDefaultCommand>true</useDefaultCommand>
-				<runAllBuilders>true</runAllBuilders>
-			</target>
-			<target name="testPose2.run" path="geometry" targetID="org.eclipse.cdt.build.MakeTargetBuilder">
-				<buildCommand>make</buildCommand>
-				<buildArguments>-j2</buildArguments>
-				<buildTarget>testPose2.run</buildTarget>
-				<stopOnError>true</stopOnError>
-				<useDefaultCommand>true</useDefaultCommand>
-				<runAllBuilders>true</runAllBuilders>
-			</target>
-			<target name="testCal3_S2.run" path="geometry" targetID="org.eclipse.cdt.build.MakeTargetBuilder">
-				<buildCommand>make</buildCommand>
-				<buildArguments>-j2</buildArguments>
-				<buildTarget>testCal3_S2.run</buildTarget>
-				<stopOnError>true</stopOnError>
-				<useDefaultCommand>true</useDefaultCommand>
-				<runAllBuilders>true</runAllBuilders>
-			</target>
-			<target name="testSimpleCamera.run" path="geometry" targetID="org.eclipse.cdt.build.MakeTargetBuilder">
-				<buildCommand>make</buildCommand>
-				<buildArguments>-j2</buildArguments>
-				<buildTarget>testSimpleCamera.run</buildTarget>
-				<stopOnError>true</stopOnError>
-				<useDefaultCommand>true</useDefaultCommand>
-				<runAllBuilders>true</runAllBuilders>
-			</target>
-			<target name="testHomography2.run" path="geometry" targetID="org.eclipse.cdt.build.MakeTargetBuilder">
-				<buildCommand>make</buildCommand>
-				<buildArguments>-j2</buildArguments>
-				<buildTarget>testHomography2.run</buildTarget>
-				<stopOnError>true</stopOnError>
-				<useDefaultCommand>true</useDefaultCommand>
-				<runAllBuilders>true</runAllBuilders>
-			</target>
-			<target name="testCalibratedCamera.run" path="geometry" targetID="org.eclipse.cdt.build.MakeTargetBuilder">
-				<buildCommand>make</buildCommand>
-				<buildArguments>-j2</buildArguments>
-				<buildTarget>testCalibratedCamera.run</buildTarget>
-				<stopOnError>true</stopOnError>
-				<useDefaultCommand>true</useDefaultCommand>
-				<runAllBuilders>true</runAllBuilders>
-			</target>
-			<target name="check" path="geometry" targetID="org.eclipse.cdt.build.MakeTargetBuilder">
+				<buildArguments>-j6 -j8</buildArguments>
+				<buildTarget>check.nonlinear_unstable</buildTarget>
+				<stopOnError>true</stopOnError>
+				<useDefaultCommand>true</useDefaultCommand>
+				<runAllBuilders>true</runAllBuilders>
+			</target>
+			<target name="check.tests" path="" targetID="org.eclipse.cdt.build.MakeTargetBuilder">
+				<buildCommand>make</buildCommand>
+				<buildArguments>-j5</buildArguments>
+				<buildTarget>check.tests</buildTarget>
+				<stopOnError>true</stopOnError>
+				<useDefaultCommand>true</useDefaultCommand>
+				<runAllBuilders>true</runAllBuilders>
+			</target>
+			<target name="check" path="build" targetID="org.eclipse.cdt.build.MakeTargetBuilder">
 				<buildCommand>make</buildCommand>
 				<buildArguments>-j2</buildArguments>
 				<buildTarget>check</buildTarget>
@@ -3373,7 +2010,7 @@
 				<useDefaultCommand>true</useDefaultCommand>
 				<runAllBuilders>true</runAllBuilders>
 			</target>
-			<target name="clean" path="geometry" targetID="org.eclipse.cdt.build.MakeTargetBuilder">
+			<target name="clean" path="build" targetID="org.eclipse.cdt.build.MakeTargetBuilder">
 				<buildCommand>make</buildCommand>
 				<buildArguments>-j2</buildArguments>
 				<buildTarget>clean</buildTarget>
@@ -3381,43 +2018,10 @@
 				<useDefaultCommand>true</useDefaultCommand>
 				<runAllBuilders>true</runAllBuilders>
 			</target>
-			<target name="testPoint2.run" path="geometry" targetID="org.eclipse.cdt.build.MakeTargetBuilder">
-				<buildCommand>make</buildCommand>
-				<buildArguments>-j2</buildArguments>
-				<buildTarget>testPoint2.run</buildTarget>
-				<stopOnError>true</stopOnError>
-				<useDefaultCommand>true</useDefaultCommand>
-				<runAllBuilders>true</runAllBuilders>
-			</target>
-<<<<<<< HEAD
-			<target name="check" path="geometry" targetID="org.eclipse.cdt.build.MakeTargetBuilder">
-				<buildCommand>make</buildCommand>
-				<buildArguments>-j2</buildArguments>
-				<buildTarget>check</buildTarget>
-				<stopOnError>true</stopOnError>
-				<useDefaultCommand>true</useDefaultCommand>
-				<runAllBuilders>true</runAllBuilders>
-			</target>
-			<target name="clean" path="build" targetID="org.eclipse.cdt.build.MakeTargetBuilder">
-				<buildCommand>make</buildCommand>
-				<buildArguments>-j2</buildArguments>
-				<buildTarget>clean</buildTarget>
-				<stopOnError>true</stopOnError>
-				<useDefaultCommand>true</useDefaultCommand>
-				<runAllBuilders>true</runAllBuilders>
-			</target>
 			<target name="install" path="build" targetID="org.eclipse.cdt.build.MakeTargetBuilder">
 				<buildCommand>make</buildCommand>
 				<buildArguments>-j2</buildArguments>
-				<buildTarget>testPoint2.run</buildTarget>
-				<stopOnError>true</stopOnError>
-				<useDefaultCommand>true</useDefaultCommand>
-				<runAllBuilders>true</runAllBuilders>
-			</target>
-			<target name="testSpirit.run" path="build/wrap" targetID="org.eclipse.cdt.build.MakeTargetBuilder">
-				<buildCommand>make</buildCommand>
 				<buildTarget>install</buildTarget>
-				<buildTarget>testSpirit.run</buildTarget>
 				<stopOnError>true</stopOnError>
 				<useDefaultCommand>true</useDefaultCommand>
 				<runAllBuilders>true</runAllBuilders>
@@ -3433,20 +2037,131 @@
 			<target name="cmake" path="build" targetID="org.eclipse.cdt.build.MakeTargetBuilder">
 				<buildCommand>cmake</buildCommand>
 				<buildArguments>..</buildArguments>
-				<buildTarget>wrap</buildTarget>
-				<stopOnError>true</stopOnError>
-				<useDefaultCommand>false</useDefaultCommand>
-				<runAllBuilders>true</runAllBuilders>
-			</target>
-			<target name="testQPSolver.run" path="build" targetID="org.eclipse.cdt.build.MakeTargetBuilder">
-				<buildCommand>make</buildCommand>
-				<buildArguments>-j5</buildArguments>
-				<buildTarget>testQPSolver.run</buildTarget>
-				<stopOnError>true</stopOnError>
-				<useDefaultCommand>true</useDefaultCommand>
-				<runAllBuilders>true</runAllBuilders>
-			</target>
-			<target name="testRot2.run" path="build" targetID="org.eclipse.cdt.build.MakeTargetBuilder">
+				<stopOnError>true</stopOnError>
+				<useDefaultCommand>false</useDefaultCommand>
+				<runAllBuilders>true</runAllBuilders>
+			</target>
+			<target name="testGaussianFactor.run" path="linear/tests" targetID="org.eclipse.cdt.build.MakeTargetBuilder">
+				<buildCommand>make</buildCommand>
+				<buildArguments>-j2</buildArguments>
+				<buildTarget>testGaussianFactor.run</buildTarget>
+				<stopOnError>true</stopOnError>
+				<useDefaultCommand>true</useDefaultCommand>
+				<runAllBuilders>true</runAllBuilders>
+			</target>
+			<target name="testCal3Bundler.run" path="build/gtsam/geometry/tests" targetID="org.eclipse.cdt.build.MakeTargetBuilder">
+				<buildCommand>make</buildCommand>
+				<buildArguments>-j5</buildArguments>
+				<buildTarget>testCal3Bundler.run</buildTarget>
+				<stopOnError>true</stopOnError>
+				<useDefaultCommand>true</useDefaultCommand>
+				<runAllBuilders>true</runAllBuilders>
+			</target>
+			<target name="testCal3DS2.run" path="build/gtsam/geometry/tests" targetID="org.eclipse.cdt.build.MakeTargetBuilder">
+				<buildCommand>make</buildCommand>
+				<buildArguments>-j5</buildArguments>
+				<buildTarget>testCal3DS2.run</buildTarget>
+				<stopOnError>true</stopOnError>
+				<useDefaultCommand>true</useDefaultCommand>
+				<runAllBuilders>true</runAllBuilders>
+			</target>
+			<target name="testCalibratedCamera.run" path="build/gtsam/geometry/tests" targetID="org.eclipse.cdt.build.MakeTargetBuilder">
+				<buildCommand>make</buildCommand>
+				<buildArguments>-j5</buildArguments>
+				<buildTarget>testCalibratedCamera.run</buildTarget>
+				<stopOnError>true</stopOnError>
+				<useDefaultCommand>true</useDefaultCommand>
+				<runAllBuilders>true</runAllBuilders>
+			</target>
+			<target name="testEssentialMatrix.run" path="build/gtsam/geometry/tests" targetID="org.eclipse.cdt.build.MakeTargetBuilder">
+				<buildCommand>make</buildCommand>
+				<buildArguments>-j5</buildArguments>
+				<buildTarget>testEssentialMatrix.run</buildTarget>
+				<stopOnError>true</stopOnError>
+				<useDefaultCommand>true</useDefaultCommand>
+				<runAllBuilders>true</runAllBuilders>
+			</target>
+			<target name="testHomography2.run" path="build/gtsam/geometry/tests" targetID="org.eclipse.cdt.build.MakeTargetBuilder">
+				<buildCommand>make</buildCommand>
+				<buildArguments>-j1 VERBOSE=1</buildArguments>
+				<buildTarget>testHomography2.run</buildTarget>
+				<stopOnError>true</stopOnError>
+				<useDefaultCommand>false</useDefaultCommand>
+				<runAllBuilders>true</runAllBuilders>
+			</target>
+			<target name="testPinholeCamera.run" path="build/gtsam/geometry/tests" targetID="org.eclipse.cdt.build.MakeTargetBuilder">
+				<buildCommand>make</buildCommand>
+				<buildArguments>-j5</buildArguments>
+				<buildTarget>testPinholeCamera.run</buildTarget>
+				<stopOnError>true</stopOnError>
+				<useDefaultCommand>true</useDefaultCommand>
+				<runAllBuilders>true</runAllBuilders>
+			</target>
+			<target name="testPoint2.run" path="build/gtsam/geometry/tests" targetID="org.eclipse.cdt.build.MakeTargetBuilder">
+				<buildCommand>make</buildCommand>
+				<buildArguments>-j5</buildArguments>
+				<buildTarget>testPoint2.run</buildTarget>
+				<stopOnError>true</stopOnError>
+				<useDefaultCommand>true</useDefaultCommand>
+				<runAllBuilders>true</runAllBuilders>
+			</target>
+			<target name="testPoint3.run" path="build/gtsam/geometry/tests" targetID="org.eclipse.cdt.build.MakeTargetBuilder">
+				<buildCommand>make</buildCommand>
+				<buildArguments>-j5</buildArguments>
+				<buildTarget>testPoint3.run</buildTarget>
+				<stopOnError>true</stopOnError>
+				<useDefaultCommand>true</useDefaultCommand>
+				<runAllBuilders>true</runAllBuilders>
+			</target>
+			<target name="testPose2.run" path="build/gtsam/geometry/tests" targetID="org.eclipse.cdt.build.MakeTargetBuilder">
+				<buildCommand>make</buildCommand>
+				<buildArguments>-j5</buildArguments>
+				<buildTarget>testPose2.run</buildTarget>
+				<stopOnError>true</stopOnError>
+				<useDefaultCommand>true</useDefaultCommand>
+				<runAllBuilders>true</runAllBuilders>
+			</target>
+			<target name="testPose3.run" path="build/gtsam/geometry/tests" targetID="org.eclipse.cdt.build.MakeTargetBuilder">
+				<buildCommand>make</buildCommand>
+				<buildArguments>-j5</buildArguments>
+				<buildTarget>testPose3.run</buildTarget>
+				<stopOnError>true</stopOnError>
+				<useDefaultCommand>true</useDefaultCommand>
+				<runAllBuilders>true</runAllBuilders>
+			</target>
+			<target name="testRot3M.run" path="build/gtsam/geometry/tests" targetID="org.eclipse.cdt.build.MakeTargetBuilder">
+				<buildCommand>make</buildCommand>
+				<buildArguments>-j5</buildArguments>
+				<buildTarget>testRot3M.run</buildTarget>
+				<stopOnError>true</stopOnError>
+				<useDefaultCommand>true</useDefaultCommand>
+				<runAllBuilders>true</runAllBuilders>
+			</target>
+			<target name="testSphere2.run" path="build/gtsam/geometry/tests" targetID="org.eclipse.cdt.build.MakeTargetBuilder">
+				<buildCommand>make</buildCommand>
+				<buildArguments>-j5</buildArguments>
+				<buildTarget>testSphere2.run</buildTarget>
+				<stopOnError>true</stopOnError>
+				<useDefaultCommand>true</useDefaultCommand>
+				<runAllBuilders>true</runAllBuilders>
+			</target>
+			<target name="testStereoCamera.run" path="build/gtsam/geometry/tests" targetID="org.eclipse.cdt.build.MakeTargetBuilder">
+				<buildCommand>make</buildCommand>
+				<buildArguments>-j5</buildArguments>
+				<buildTarget>testStereoCamera.run</buildTarget>
+				<stopOnError>true</stopOnError>
+				<useDefaultCommand>true</useDefaultCommand>
+				<runAllBuilders>true</runAllBuilders>
+			</target>
+			<target name="testCal3Unified.run" path="build/gtsam/geometry/tests" targetID="org.eclipse.cdt.build.MakeTargetBuilder">
+				<buildCommand>make</buildCommand>
+				<buildArguments>-j5</buildArguments>
+				<buildTarget>testCal3Unified.run</buildTarget>
+				<stopOnError>true</stopOnError>
+				<useDefaultCommand>true</useDefaultCommand>
+				<runAllBuilders>true</runAllBuilders>
+			</target>
+			<target name="testRot2.run" path="build/gtsam/geometry/tests" targetID="org.eclipse.cdt.build.MakeTargetBuilder">
 				<buildCommand>make</buildCommand>
 				<buildArguments>-j5</buildArguments>
 				<buildTarget>testRot2.run</buildTarget>
@@ -3454,38 +2169,215 @@
 				<useDefaultCommand>true</useDefaultCommand>
 				<runAllBuilders>true</runAllBuilders>
 			</target>
-			<target name="cmake-gui" path="build" targetID="org.eclipse.cdt.build.MakeTargetBuilder">
-				<buildCommand>cmake-gui</buildCommand>
-				<buildArguments>..</buildArguments>
-				<stopOnError>true</stopOnError>
-				<useDefaultCommand>false</useDefaultCommand>
-				<runAllBuilders>true</runAllBuilders>
-			</target>
-			<target name="testClp.run" path="build" targetID="org.eclipse.cdt.build.MakeTargetBuilder">
-				<buildCommand>make</buildCommand>
-				<buildArguments>-j5</buildArguments>
-				<buildTarget>testClp.run</buildTarget>
-				<stopOnError>true</stopOnError>
-				<useDefaultCommand>true</useDefaultCommand>
-				<runAllBuilders>true</runAllBuilders>
-			</target>
-			<target name="testlpsolve.run" path="build" targetID="org.eclipse.cdt.build.MakeTargetBuilder">
-				<buildCommand>make</buildCommand>
-				<buildArguments>-j5</buildArguments>
-				<buildTarget>testlpsolve.run</buildTarget>
-				<stopOnError>true</stopOnError>
-				<useDefaultCommand>true</useDefaultCommand>
-				<runAllBuilders>true</runAllBuilders>
-			</target>
-			<target name="testLPSolver.run" path="build" targetID="org.eclipse.cdt.build.MakeTargetBuilder">
-				<buildCommand>make</buildCommand>
-				<buildArguments>-j5</buildArguments>
-				<buildTarget>testLPSolver.run</buildTarget>
-				<stopOnError>true</stopOnError>
-				<useDefaultCommand>true</useDefaultCommand>
-				<runAllBuilders>true</runAllBuilders>
-			</target>
-			<target name="testSpirit.run" path="build/wrap" targetID="org.eclipse.cdt.build.MakeTargetBuilder">
+			<target name="testRot3Q.run" path="build/gtsam/geometry/tests" targetID="org.eclipse.cdt.build.MakeTargetBuilder">
+				<buildCommand>make</buildCommand>
+				<buildArguments>-j5</buildArguments>
+				<buildTarget>testRot3Q.run</buildTarget>
+				<stopOnError>true</stopOnError>
+				<useDefaultCommand>true</useDefaultCommand>
+				<runAllBuilders>true</runAllBuilders>
+			</target>
+			<target name="testRot3.run" path="build/gtsam/geometry/tests" targetID="org.eclipse.cdt.build.MakeTargetBuilder">
+				<buildCommand>make</buildCommand>
+				<buildArguments>-j5</buildArguments>
+				<buildTarget>testRot3.run</buildTarget>
+				<stopOnError>true</stopOnError>
+				<useDefaultCommand>true</useDefaultCommand>
+				<runAllBuilders>true</runAllBuilders>
+			</target>
+			<target name="all" path="release" targetID="org.eclipse.cdt.build.MakeTargetBuilder">
+				<buildCommand>make</buildCommand>
+				<buildArguments>-j2</buildArguments>
+				<buildTarget>all</buildTarget>
+				<stopOnError>true</stopOnError>
+				<useDefaultCommand>true</useDefaultCommand>
+				<runAllBuilders>true</runAllBuilders>
+			</target>
+			<target name="check" path="release" targetID="org.eclipse.cdt.build.MakeTargetBuilder">
+				<buildCommand>make</buildCommand>
+				<buildArguments>-j2</buildArguments>
+				<buildTarget>check</buildTarget>
+				<stopOnError>true</stopOnError>
+				<useDefaultCommand>true</useDefaultCommand>
+				<runAllBuilders>true</runAllBuilders>
+			</target>
+			<target name="clean" path="release" targetID="org.eclipse.cdt.build.MakeTargetBuilder">
+				<buildCommand>make</buildCommand>
+				<buildArguments>-j2</buildArguments>
+				<buildTarget>clean</buildTarget>
+				<stopOnError>true</stopOnError>
+				<useDefaultCommand>true</useDefaultCommand>
+				<runAllBuilders>true</runAllBuilders>
+			</target>
+			<target name="all j5" path="release" targetID="org.eclipse.cdt.build.MakeTargetBuilder">
+				<buildCommand>make</buildCommand>
+				<buildArguments>-j5</buildArguments>
+				<buildTarget>all</buildTarget>
+				<stopOnError>true</stopOnError>
+				<useDefaultCommand>false</useDefaultCommand>
+				<runAllBuilders>true</runAllBuilders>
+			</target>
+			<target name="check j5" path="release" targetID="org.eclipse.cdt.build.MakeTargetBuilder">
+				<buildCommand>make</buildCommand>
+				<buildArguments>-j5</buildArguments>
+				<buildTarget>check</buildTarget>
+				<stopOnError>true</stopOnError>
+				<useDefaultCommand>false</useDefaultCommand>
+				<runAllBuilders>true</runAllBuilders>
+			</target>
+			<target name="all" path="CppUnitLite" targetID="org.eclipse.cdt.build.MakeTargetBuilder">
+				<buildCommand>make</buildCommand>
+				<buildArguments>-j2</buildArguments>
+				<buildTarget>all</buildTarget>
+				<stopOnError>true</stopOnError>
+				<useDefaultCommand>true</useDefaultCommand>
+				<runAllBuilders>true</runAllBuilders>
+			</target>
+			<target name="clean" path="CppUnitLite" targetID="org.eclipse.cdt.build.MakeTargetBuilder">
+				<buildCommand>make</buildCommand>
+				<buildArguments>-j2</buildArguments>
+				<buildTarget>clean</buildTarget>
+				<stopOnError>true</stopOnError>
+				<useDefaultCommand>true</useDefaultCommand>
+				<runAllBuilders>true</runAllBuilders>
+			</target>
+			<target name="all" path="spqr_mini" targetID="org.eclipse.cdt.build.MakeTargetBuilder">
+				<buildCommand>make</buildCommand>
+				<buildArguments>-j2</buildArguments>
+				<buildTarget>all</buildTarget>
+				<stopOnError>true</stopOnError>
+				<useDefaultCommand>true</useDefaultCommand>
+				<runAllBuilders>true</runAllBuilders>
+			</target>
+			<target name="clean" path="spqr_mini" targetID="org.eclipse.cdt.build.MakeTargetBuilder">
+				<buildCommand>make</buildCommand>
+				<buildArguments>-j2</buildArguments>
+				<buildTarget>clean</buildTarget>
+				<stopOnError>true</stopOnError>
+				<useDefaultCommand>true</useDefaultCommand>
+				<runAllBuilders>true</runAllBuilders>
+			</target>
+			<target name="rebuild" path="spqr_mini" targetID="org.eclipse.cdt.build.MakeTargetBuilder">
+				<buildCommand>make</buildCommand>
+				<buildArguments>-j2</buildArguments>
+				<buildTarget>clean all</buildTarget>
+				<stopOnError>true</stopOnError>
+				<useDefaultCommand>true</useDefaultCommand>
+				<runAllBuilders>true</runAllBuilders>
+			</target>
+			<target name="testIMUSystem.run" path="build/gtsam_unstable/dynamics/tests" targetID="org.eclipse.cdt.build.MakeTargetBuilder">
+				<buildCommand>make</buildCommand>
+				<buildArguments>-j5</buildArguments>
+				<buildTarget>testIMUSystem.run</buildTarget>
+				<stopOnError>true</stopOnError>
+				<useDefaultCommand>true</useDefaultCommand>
+				<runAllBuilders>true</runAllBuilders>
+			</target>
+			<target name="testPoseRTV.run" path="build/gtsam_unstable/dynamics/tests" targetID="org.eclipse.cdt.build.MakeTargetBuilder">
+				<buildCommand>make</buildCommand>
+				<buildArguments>-j5</buildArguments>
+				<buildTarget>testPoseRTV.run</buildTarget>
+				<stopOnError>true</stopOnError>
+				<useDefaultCommand>true</useDefaultCommand>
+				<runAllBuilders>true</runAllBuilders>
+			</target>
+			<target name="testVelocityConstraint.run" path="build/gtsam_unstable/dynamics/tests" targetID="org.eclipse.cdt.build.MakeTargetBuilder">
+				<buildCommand>make</buildCommand>
+				<buildArguments>-j5</buildArguments>
+				<buildTarget>testVelocityConstraint.run</buildTarget>
+				<stopOnError>true</stopOnError>
+				<useDefaultCommand>true</useDefaultCommand>
+				<runAllBuilders>true</runAllBuilders>
+			</target>
+			<target name="testVelocityConstraint3.run" path="build/gtsam_unstable/dynamics/tests" targetID="org.eclipse.cdt.build.MakeTargetBuilder">
+				<buildCommand>make</buildCommand>
+				<buildArguments>-j5</buildArguments>
+				<buildTarget>testVelocityConstraint3.run</buildTarget>
+				<stopOnError>true</stopOnError>
+				<useDefaultCommand>true</useDefaultCommand>
+				<runAllBuilders>true</runAllBuilders>
+			</target>
+			<target name="testDiscreteBayesTree.run" path="build/gtsam/discrete/tests" targetID="org.eclipse.cdt.build.MakeTargetBuilder">
+				<buildCommand>make</buildCommand>
+				<buildArguments>-j1</buildArguments>
+				<buildTarget>testDiscreteBayesTree.run</buildTarget>
+				<stopOnError>true</stopOnError>
+				<useDefaultCommand>false</useDefaultCommand>
+				<runAllBuilders>true</runAllBuilders>
+			</target>
+			<target name="testDiscreteConditional.run" path="build/gtsam/discrete/tests" targetID="org.eclipse.cdt.build.MakeTargetBuilder">
+				<buildCommand>make</buildCommand>
+				<buildArguments>-j5</buildArguments>
+				<buildTarget>testDiscreteConditional.run</buildTarget>
+				<stopOnError>true</stopOnError>
+				<useDefaultCommand>true</useDefaultCommand>
+				<runAllBuilders>true</runAllBuilders>
+			</target>
+			<target name="testDiscreteFactor.run" path="build/gtsam/discrete/tests" targetID="org.eclipse.cdt.build.MakeTargetBuilder">
+				<buildCommand>make</buildCommand>
+				<buildArguments>-j5</buildArguments>
+				<buildTarget>testDiscreteFactor.run</buildTarget>
+				<stopOnError>true</stopOnError>
+				<useDefaultCommand>true</useDefaultCommand>
+				<runAllBuilders>true</runAllBuilders>
+			</target>
+			<target name="testDiscreteFactorGraph.run" path="build/gtsam/discrete/tests" targetID="org.eclipse.cdt.build.MakeTargetBuilder">
+				<buildCommand>make</buildCommand>
+				<buildArguments>-j5</buildArguments>
+				<buildTarget>testDiscreteFactorGraph.run</buildTarget>
+				<stopOnError>true</stopOnError>
+				<useDefaultCommand>true</useDefaultCommand>
+				<runAllBuilders>true</runAllBuilders>
+			</target>
+			<target name="testDiscreteMarginals.run" path="build/gtsam/discrete/tests" targetID="org.eclipse.cdt.build.MakeTargetBuilder">
+				<buildCommand>make</buildCommand>
+				<buildArguments>-j5</buildArguments>
+				<buildTarget>testDiscreteMarginals.run</buildTarget>
+				<stopOnError>true</stopOnError>
+				<useDefaultCommand>true</useDefaultCommand>
+				<runAllBuilders>true</runAllBuilders>
+			</target>
+			<target name="check" path="build/geometry" targetID="org.eclipse.cdt.build.MakeTargetBuilder">
+				<buildCommand>make</buildCommand>
+				<buildArguments>-j2</buildArguments>
+				<buildTarget>check</buildTarget>
+				<stopOnError>true</stopOnError>
+				<useDefaultCommand>true</useDefaultCommand>
+				<runAllBuilders>true</runAllBuilders>
+			</target>
+			<target name="timeCalibratedCamera.run" path="build/geometry" targetID="org.eclipse.cdt.build.MakeTargetBuilder">
+				<buildCommand>make</buildCommand>
+				<buildArguments>-j2</buildArguments>
+				<buildTarget>timeCalibratedCamera.run</buildTarget>
+				<stopOnError>true</stopOnError>
+				<useDefaultCommand>true</useDefaultCommand>
+				<runAllBuilders>true</runAllBuilders>
+			</target>
+			<target name="timeRot3.run" path="build/geometry" targetID="org.eclipse.cdt.build.MakeTargetBuilder">
+				<buildCommand>make</buildCommand>
+				<buildArguments>-j2</buildArguments>
+				<buildTarget>timeRot3.run</buildTarget>
+				<stopOnError>true</stopOnError>
+				<useDefaultCommand>true</useDefaultCommand>
+				<runAllBuilders>true</runAllBuilders>
+			</target>
+			<target name="clean" path="build/geometry" targetID="org.eclipse.cdt.build.MakeTargetBuilder">
+				<buildCommand>make</buildCommand>
+				<buildArguments>-j2</buildArguments>
+				<buildTarget>clean</buildTarget>
+				<stopOnError>true</stopOnError>
+				<useDefaultCommand>true</useDefaultCommand>
+				<runAllBuilders>true</runAllBuilders>
+			</target>
+			<target name="testWrap.run" path="build/wrap/tests" targetID="org.eclipse.cdt.build.MakeTargetBuilder">
+				<buildCommand>make</buildCommand>
+				<buildArguments>-j5</buildArguments>
+				<buildTarget>testWrap.run</buildTarget>
+				<stopOnError>true</stopOnError>
+				<useDefaultCommand>true</useDefaultCommand>
+				<runAllBuilders>true</runAllBuilders>
+			</target>
+			<target name="testSpirit.run" path="build/wrap/tests" targetID="org.eclipse.cdt.build.MakeTargetBuilder">
 				<buildCommand>make</buildCommand>
 				<buildArguments>-j5</buildArguments>
 				<buildTarget>testSpirit.run</buildTarget>
@@ -3493,15 +2385,7 @@
 				<useDefaultCommand>true</useDefaultCommand>
 				<runAllBuilders>true</runAllBuilders>
 			</target>
-			<target name="testWrap.run" path="build/wrap" targetID="org.eclipse.cdt.build.MakeTargetBuilder">
-				<buildCommand>make</buildCommand>
-				<buildArguments>-j5</buildArguments>
-				<buildTarget>testWrap.run</buildTarget>
-				<stopOnError>true</stopOnError>
-				<useDefaultCommand>true</useDefaultCommand>
-				<runAllBuilders>true</runAllBuilders>
-			</target>
-			<target name="check.wrap" path="build/wrap" targetID="org.eclipse.cdt.build.MakeTargetBuilder">
+			<target name="check.wrap" path="build/wrap/tests" targetID="org.eclipse.cdt.build.MakeTargetBuilder">
 				<buildCommand>make</buildCommand>
 				<buildArguments>-j5</buildArguments>
 				<buildTarget>check.wrap</buildTarget>
@@ -3509,8 +2393,965 @@
 				<useDefaultCommand>true</useDefaultCommand>
 				<runAllBuilders>true</runAllBuilders>
 			</target>
-=======
->>>>>>> c1f048dc
+			<target name="testMethod.run" path="build/wrap/tests" targetID="org.eclipse.cdt.build.MakeTargetBuilder">
+				<buildCommand>make</buildCommand>
+				<buildArguments>-j5</buildArguments>
+				<buildTarget>testMethod.run</buildTarget>
+				<stopOnError>true</stopOnError>
+				<useDefaultCommand>true</useDefaultCommand>
+				<runAllBuilders>true</runAllBuilders>
+			</target>
+			<target name="testClass.run" path="build/wrap/tests" targetID="org.eclipse.cdt.build.MakeTargetBuilder">
+				<buildCommand>make</buildCommand>
+				<buildArguments>-j5</buildArguments>
+				<buildTarget>testClass.run</buildTarget>
+				<stopOnError>true</stopOnError>
+				<useDefaultCommand>true</useDefaultCommand>
+				<runAllBuilders>true</runAllBuilders>
+			</target>
+			<target name="testType.run" path="build/wrap/tests" targetID="org.eclipse.cdt.build.MakeTargetBuilder">
+				<buildCommand>make</buildCommand>
+				<buildArguments>-j4</buildArguments>
+				<buildTarget>testType.run</buildTarget>
+				<stopOnError>true</stopOnError>
+				<useDefaultCommand>true</useDefaultCommand>
+				<runAllBuilders>true</runAllBuilders>
+			</target>
+			<target name="testArgument.run" path="build/wrap/tests" targetID="org.eclipse.cdt.build.MakeTargetBuilder">
+				<buildCommand>make</buildCommand>
+				<buildArguments>-j4</buildArguments>
+				<buildTarget>testArgument.run</buildTarget>
+				<stopOnError>true</stopOnError>
+				<useDefaultCommand>true</useDefaultCommand>
+				<runAllBuilders>true</runAllBuilders>
+			</target>
+			<target name="testReturnValue.run" path="build/wrap/tests" targetID="org.eclipse.cdt.build.MakeTargetBuilder">
+				<buildCommand>make</buildCommand>
+				<buildArguments>-j4</buildArguments>
+				<buildTarget>testReturnValue.run</buildTarget>
+				<stopOnError>true</stopOnError>
+				<useDefaultCommand>true</useDefaultCommand>
+				<runAllBuilders>true</runAllBuilders>
+			</target>
+			<target name="testTemplate.run" path="build/wrap/tests" targetID="org.eclipse.cdt.build.MakeTargetBuilder">
+				<buildCommand>make</buildCommand>
+				<buildArguments>-j4</buildArguments>
+				<buildTarget>testTemplate.run</buildTarget>
+				<stopOnError>true</stopOnError>
+				<useDefaultCommand>true</useDefaultCommand>
+				<runAllBuilders>true</runAllBuilders>
+			</target>
+			<target name="testGlobalFunction.run" path="build/wrap/tests" targetID="org.eclipse.cdt.build.MakeTargetBuilder">
+				<buildCommand>make</buildCommand>
+				<buildArguments>-j4</buildArguments>
+				<buildTarget>testGlobalFunction.run</buildTarget>
+				<stopOnError>true</stopOnError>
+				<useDefaultCommand>true</useDefaultCommand>
+				<runAllBuilders>true</runAllBuilders>
+			</target>
+			<target name="schedulingExample.run" path="build/gtsam_unstable/discrete/tests" targetID="org.eclipse.cdt.build.MakeTargetBuilder">
+				<buildCommand>make</buildCommand>
+				<buildArguments>-j5</buildArguments>
+				<buildTarget>schedulingExample.run</buildTarget>
+				<stopOnError>true</stopOnError>
+				<useDefaultCommand>true</useDefaultCommand>
+				<runAllBuilders>true</runAllBuilders>
+			</target>
+			<target name="schedulingQuals12.run" path="build/gtsam_unstable/discrete/tests" targetID="org.eclipse.cdt.build.MakeTargetBuilder">
+				<buildCommand>make</buildCommand>
+				<buildArguments>-j5</buildArguments>
+				<buildTarget>schedulingQuals12.run</buildTarget>
+				<stopOnError>true</stopOnError>
+				<useDefaultCommand>true</useDefaultCommand>
+				<runAllBuilders>true</runAllBuilders>
+			</target>
+			<target name="schedulingQuals13.run" path="build/gtsam_unstable/discrete/tests" targetID="org.eclipse.cdt.build.MakeTargetBuilder">
+				<buildCommand>make</buildCommand>
+				<buildArguments>-j5</buildArguments>
+				<buildTarget>schedulingQuals13.run</buildTarget>
+				<stopOnError>true</stopOnError>
+				<useDefaultCommand>true</useDefaultCommand>
+				<runAllBuilders>true</runAllBuilders>
+			</target>
+			<target name="testCSP.run" path="build/gtsam_unstable/discrete/tests" targetID="org.eclipse.cdt.build.MakeTargetBuilder">
+				<buildCommand>make</buildCommand>
+				<buildArguments>-j5</buildArguments>
+				<buildTarget>testCSP.run</buildTarget>
+				<stopOnError>true</stopOnError>
+				<useDefaultCommand>true</useDefaultCommand>
+				<runAllBuilders>true</runAllBuilders>
+			</target>
+			<target name="testScheduler.run" path="build/gtsam_unstable/discrete/tests" targetID="org.eclipse.cdt.build.MakeTargetBuilder">
+				<buildCommand>make</buildCommand>
+				<buildArguments>-j5</buildArguments>
+				<buildTarget>testScheduler.run</buildTarget>
+				<stopOnError>true</stopOnError>
+				<useDefaultCommand>true</useDefaultCommand>
+				<runAllBuilders>true</runAllBuilders>
+			</target>
+			<target name="testSudoku.run" path="build/gtsam_unstable/discrete/tests" targetID="org.eclipse.cdt.build.MakeTargetBuilder">
+				<buildCommand>make</buildCommand>
+				<buildArguments>-j5</buildArguments>
+				<buildTarget>testSudoku.run</buildTarget>
+				<stopOnError>true</stopOnError>
+				<useDefaultCommand>true</useDefaultCommand>
+				<runAllBuilders>true</runAllBuilders>
+			</target>
+			<target name="vSFMexample.run" path="build/examples/vSLAMexample" targetID="org.eclipse.cdt.build.MakeTargetBuilder">
+				<buildCommand>make</buildCommand>
+				<buildArguments>-j2</buildArguments>
+				<buildTarget>vSFMexample.run</buildTarget>
+				<stopOnError>true</stopOnError>
+				<useDefaultCommand>true</useDefaultCommand>
+				<runAllBuilders>true</runAllBuilders>
+			</target>
+			<target name="testVSLAMGraph" path="build/slam/tests" targetID="org.eclipse.cdt.build.MakeTargetBuilder">
+				<buildCommand>make</buildCommand>
+				<buildArguments>-j2</buildArguments>
+				<buildTarget>testVSLAMGraph</buildTarget>
+				<stopOnError>true</stopOnError>
+				<useDefaultCommand>true</useDefaultCommand>
+				<runAllBuilders>true</runAllBuilders>
+			</target>
+			<target name="testMatrix.run" path="build/gtsam/base/tests" targetID="org.eclipse.cdt.build.MakeTargetBuilder">
+				<buildCommand>make</buildCommand>
+				<buildArguments>-j5</buildArguments>
+				<buildTarget>testMatrix.run</buildTarget>
+				<stopOnError>true</stopOnError>
+				<useDefaultCommand>true</useDefaultCommand>
+				<runAllBuilders>true</runAllBuilders>
+			</target>
+			<target name="testVector.run" path="build/gtsam/base/tests" targetID="org.eclipse.cdt.build.MakeTargetBuilder">
+				<buildCommand>make</buildCommand>
+				<buildArguments>-j5</buildArguments>
+				<buildTarget>testVector.run</buildTarget>
+				<stopOnError>true</stopOnError>
+				<useDefaultCommand>true</useDefaultCommand>
+				<runAllBuilders>true</runAllBuilders>
+			</target>
+			<target name="testNumericalDerivative.run" path="build/gtsam/base/tests" targetID="org.eclipse.cdt.build.MakeTargetBuilder">
+				<buildCommand>make</buildCommand>
+				<buildArguments>-j5</buildArguments>
+				<buildTarget>testNumericalDerivative.run</buildTarget>
+				<stopOnError>true</stopOnError>
+				<useDefaultCommand>true</useDefaultCommand>
+				<runAllBuilders>true</runAllBuilders>
+			</target>
+			<target name="testVerticalBlockMatrix.run" path="build/gtsam/base/tests" targetID="org.eclipse.cdt.build.MakeTargetBuilder">
+				<buildCommand>make</buildCommand>
+				<buildArguments>-j5</buildArguments>
+				<buildTarget>testVerticalBlockMatrix.run</buildTarget>
+				<stopOnError>true</stopOnError>
+				<useDefaultCommand>true</useDefaultCommand>
+				<runAllBuilders>true</runAllBuilders>
+			</target>
+			<target name="check.tests" path="build/tests" targetID="org.eclipse.cdt.build.MakeTargetBuilder">
+				<buildCommand>make</buildCommand>
+				<buildArguments>-j5</buildArguments>
+				<buildTarget>check.tests</buildTarget>
+				<stopOnError>true</stopOnError>
+				<useDefaultCommand>true</useDefaultCommand>
+				<runAllBuilders>true</runAllBuilders>
+			</target>
+			<target name="timeGaussianFactorGraph.run" path="build/tests" targetID="org.eclipse.cdt.build.MakeTargetBuilder">
+				<buildCommand>make</buildCommand>
+				<buildArguments>-j2</buildArguments>
+				<buildTarget>timeGaussianFactorGraph.run</buildTarget>
+				<stopOnError>true</stopOnError>
+				<useDefaultCommand>true</useDefaultCommand>
+				<runAllBuilders>true</runAllBuilders>
+			</target>
+			<target name="testMarginals.run" path="build/tests" targetID="org.eclipse.cdt.build.MakeTargetBuilder">
+				<buildCommand>make</buildCommand>
+				<buildArguments>-j5</buildArguments>
+				<buildTarget>testMarginals.run</buildTarget>
+				<stopOnError>true</stopOnError>
+				<useDefaultCommand>true</useDefaultCommand>
+				<runAllBuilders>true</runAllBuilders>
+			</target>
+			<target name="testGaussianISAM2.run" path="build/tests" targetID="org.eclipse.cdt.build.MakeTargetBuilder">
+				<buildCommand>make</buildCommand>
+				<buildArguments>-j5</buildArguments>
+				<buildTarget>testGaussianISAM2.run</buildTarget>
+				<stopOnError>true</stopOnError>
+				<useDefaultCommand>true</useDefaultCommand>
+				<runAllBuilders>true</runAllBuilders>
+			</target>
+			<target name="testSymbolicFactorGraphB.run" path="build/tests" targetID="org.eclipse.cdt.build.MakeTargetBuilder">
+				<buildCommand>make</buildCommand>
+				<buildArguments>-j5</buildArguments>
+				<buildTarget>testSymbolicFactorGraphB.run</buildTarget>
+				<stopOnError>true</stopOnError>
+				<useDefaultCommand>true</useDefaultCommand>
+				<runAllBuilders>true</runAllBuilders>
+			</target>
+			<target name="timeSequentialOnDataset.run" path="build/tests" targetID="org.eclipse.cdt.build.MakeTargetBuilder">
+				<buildCommand>make</buildCommand>
+				<buildArguments>-j2</buildArguments>
+				<buildTarget>timeSequentialOnDataset.run</buildTarget>
+				<stopOnError>true</stopOnError>
+				<useDefaultCommand>true</useDefaultCommand>
+				<runAllBuilders>true</runAllBuilders>
+			</target>
+			<target name="testGradientDescentOptimizer.run" path="build/tests" targetID="org.eclipse.cdt.build.MakeTargetBuilder">
+				<buildCommand>make</buildCommand>
+				<buildArguments>-j5</buildArguments>
+				<buildTarget>testGradientDescentOptimizer.run</buildTarget>
+				<stopOnError>true</stopOnError>
+				<useDefaultCommand>true</useDefaultCommand>
+				<runAllBuilders>true</runAllBuilders>
+			</target>
+			<target name="testGaussianFactor.run" path="build/tests" targetID="org.eclipse.cdt.build.MakeTargetBuilder">
+				<buildCommand>make</buildCommand>
+				<buildArguments>-j2</buildArguments>
+				<buildTarget>testGaussianFactor.run</buildTarget>
+				<stopOnError>true</stopOnError>
+				<useDefaultCommand>true</useDefaultCommand>
+				<runAllBuilders>true</runAllBuilders>
+			</target>
+			<target name="testNonlinearOptimizer.run" path="build/tests" targetID="org.eclipse.cdt.build.MakeTargetBuilder">
+				<buildCommand>make</buildCommand>
+				<buildArguments>-j2</buildArguments>
+				<buildTarget>testNonlinearOptimizer.run</buildTarget>
+				<stopOnError>true</stopOnError>
+				<useDefaultCommand>true</useDefaultCommand>
+				<runAllBuilders>true</runAllBuilders>
+			</target>
+			<target name="testGaussianBayesNet.run" path="build/tests" targetID="org.eclipse.cdt.build.MakeTargetBuilder">
+				<buildCommand>make</buildCommand>
+				<buildArguments>-j2</buildArguments>
+				<buildTarget>testGaussianBayesNet.run</buildTarget>
+				<stopOnError>true</stopOnError>
+				<useDefaultCommand>true</useDefaultCommand>
+				<runAllBuilders>true</runAllBuilders>
+			</target>
+			<target name="testNonlinearISAM.run" path="build/tests" targetID="org.eclipse.cdt.build.MakeTargetBuilder">
+				<buildCommand>make</buildCommand>
+				<buildArguments>-j2</buildArguments>
+				<buildTarget>testNonlinearISAM.run</buildTarget>
+				<stopOnError>true</stopOnError>
+				<useDefaultCommand>true</useDefaultCommand>
+				<runAllBuilders>true</runAllBuilders>
+			</target>
+			<target name="testNonlinearEquality.run" path="build/tests" targetID="org.eclipse.cdt.build.MakeTargetBuilder">
+				<buildCommand>make</buildCommand>
+				<buildArguments>-j2</buildArguments>
+				<buildTarget>testNonlinearEquality.run</buildTarget>
+				<stopOnError>true</stopOnError>
+				<useDefaultCommand>true</useDefaultCommand>
+				<runAllBuilders>true</runAllBuilders>
+			</target>
+			<target name="testExtendedKalmanFilter.run" path="build/tests" targetID="org.eclipse.cdt.build.MakeTargetBuilder">
+				<buildCommand>make</buildCommand>
+				<buildArguments>-j2</buildArguments>
+				<buildTarget>testExtendedKalmanFilter.run</buildTarget>
+				<stopOnError>true</stopOnError>
+				<useDefaultCommand>true</useDefaultCommand>
+				<runAllBuilders>true</runAllBuilders>
+			</target>
+			<target name="timing.tests" path="build/tests" targetID="org.eclipse.cdt.build.MakeTargetBuilder">
+				<buildCommand>make</buildCommand>
+				<buildArguments>-j5</buildArguments>
+				<buildTarget>timing.tests</buildTarget>
+				<stopOnError>true</stopOnError>
+				<useDefaultCommand>true</useDefaultCommand>
+				<runAllBuilders>true</runAllBuilders>
+			</target>
+			<target name="testNonlinearFactor.run" path="build/tests" targetID="org.eclipse.cdt.build.MakeTargetBuilder">
+				<buildCommand>make</buildCommand>
+				<buildArguments>-j5</buildArguments>
+				<buildTarget>testNonlinearFactor.run</buildTarget>
+				<stopOnError>true</stopOnError>
+				<useDefaultCommand>true</useDefaultCommand>
+				<runAllBuilders>true</runAllBuilders>
+			</target>
+			<target name="clean" path="build/tests" targetID="org.eclipse.cdt.build.MakeTargetBuilder">
+				<buildCommand>make</buildCommand>
+				<buildArguments>-j5</buildArguments>
+				<buildTarget>clean</buildTarget>
+				<stopOnError>true</stopOnError>
+				<useDefaultCommand>true</useDefaultCommand>
+				<runAllBuilders>true</runAllBuilders>
+			</target>
+			<target name="testGaussianJunctionTreeB.run" path="build/tests" targetID="org.eclipse.cdt.build.MakeTargetBuilder">
+				<buildCommand>make</buildCommand>
+				<buildArguments>-j5</buildArguments>
+				<buildTarget>testGaussianJunctionTreeB.run</buildTarget>
+				<stopOnError>true</stopOnError>
+				<useDefaultCommand>true</useDefaultCommand>
+				<runAllBuilders>true</runAllBuilders>
+			</target>
+			<target name="testGraph.run" path="build/tests" targetID="org.eclipse.cdt.build.MakeTargetBuilder">
+				<buildCommand>make</buildCommand>
+				<buildArguments/>
+				<buildTarget>testGraph.run</buildTarget>
+				<stopOnError>true</stopOnError>
+				<useDefaultCommand>false</useDefaultCommand>
+				<runAllBuilders>true</runAllBuilders>
+			</target>
+			<target name="testJunctionTree.run" path="build/tests" targetID="org.eclipse.cdt.build.MakeTargetBuilder">
+				<buildCommand>make</buildCommand>
+				<buildArguments/>
+				<buildTarget>testJunctionTree.run</buildTarget>
+				<stopOnError>true</stopOnError>
+				<useDefaultCommand>false</useDefaultCommand>
+				<runAllBuilders>true</runAllBuilders>
+			</target>
+			<target name="testSymbolicBayesNetB.run" path="build/tests" targetID="org.eclipse.cdt.build.MakeTargetBuilder">
+				<buildCommand>make</buildCommand>
+				<buildArguments/>
+				<buildTarget>testSymbolicBayesNetB.run</buildTarget>
+				<stopOnError>true</stopOnError>
+				<useDefaultCommand>false</useDefaultCommand>
+				<runAllBuilders>true</runAllBuilders>
+			</target>
+			<target name="testGaussianISAM.run" path="build/tests" targetID="org.eclipse.cdt.build.MakeTargetBuilder">
+				<buildCommand>make</buildCommand>
+				<buildArguments>-j5</buildArguments>
+				<buildTarget>testGaussianISAM.run</buildTarget>
+				<stopOnError>true</stopOnError>
+				<useDefaultCommand>true</useDefaultCommand>
+				<runAllBuilders>true</runAllBuilders>
+			</target>
+			<target name="testDoglegOptimizer.run" path="build/tests" targetID="org.eclipse.cdt.build.MakeTargetBuilder">
+				<buildCommand>make</buildCommand>
+				<buildArguments>-j5</buildArguments>
+				<buildTarget>testDoglegOptimizer.run</buildTarget>
+				<stopOnError>true</stopOnError>
+				<useDefaultCommand>true</useDefaultCommand>
+				<runAllBuilders>true</runAllBuilders>
+			</target>
+			<target name="testNonlinearFactorGraph.run" path="build/tests" targetID="org.eclipse.cdt.build.MakeTargetBuilder">
+				<buildCommand>make</buildCommand>
+				<buildArguments>-j5</buildArguments>
+				<buildTarget>testNonlinearFactorGraph.run</buildTarget>
+				<stopOnError>true</stopOnError>
+				<useDefaultCommand>true</useDefaultCommand>
+				<runAllBuilders>true</runAllBuilders>
+			</target>
+			<target name="testIterative.run" path="build/tests" targetID="org.eclipse.cdt.build.MakeTargetBuilder">
+				<buildCommand>make</buildCommand>
+				<buildArguments>-j5</buildArguments>
+				<buildTarget>testIterative.run</buildTarget>
+				<stopOnError>true</stopOnError>
+				<useDefaultCommand>true</useDefaultCommand>
+				<runAllBuilders>true</runAllBuilders>
+			</target>
+			<target name="testSubgraphSolver.run" path="build/tests" targetID="org.eclipse.cdt.build.MakeTargetBuilder">
+				<buildCommand>make</buildCommand>
+				<buildArguments>-j5</buildArguments>
+				<buildTarget>testSubgraphSolver.run</buildTarget>
+				<stopOnError>true</stopOnError>
+				<useDefaultCommand>true</useDefaultCommand>
+				<runAllBuilders>true</runAllBuilders>
+			</target>
+			<target name="testGaussianFactorGraphB.run" path="build/tests" targetID="org.eclipse.cdt.build.MakeTargetBuilder">
+				<buildCommand>make</buildCommand>
+				<buildArguments>-j5</buildArguments>
+				<buildTarget>testGaussianFactorGraphB.run</buildTarget>
+				<stopOnError>true</stopOnError>
+				<useDefaultCommand>true</useDefaultCommand>
+				<runAllBuilders>true</runAllBuilders>
+			</target>
+			<target name="testSummarization.run" path="build/tests" targetID="org.eclipse.cdt.build.MakeTargetBuilder">
+				<buildCommand>make</buildCommand>
+				<buildArguments>-j5</buildArguments>
+				<buildTarget>testSummarization.run</buildTarget>
+				<stopOnError>true</stopOnError>
+				<useDefaultCommand>true</useDefaultCommand>
+				<runAllBuilders>true</runAllBuilders>
+			</target>
+			<target name="testManifold.run" path="build/tests" targetID="org.eclipse.cdt.build.MakeTargetBuilder">
+				<buildCommand>make</buildCommand>
+				<buildArguments>-j5</buildArguments>
+				<buildTarget>testManifold.run</buildTarget>
+				<stopOnError>true</stopOnError>
+				<useDefaultCommand>true</useDefaultCommand>
+				<runAllBuilders>true</runAllBuilders>
+			</target>
+			<target name="testParticleFactor.run" path="build/gtsam_unstable/nonlinear/tests" targetID="org.eclipse.cdt.build.MakeTargetBuilder">
+				<buildCommand>make</buildCommand>
+				<buildArguments>-j5</buildArguments>
+				<buildTarget>testParticleFactor.run</buildTarget>
+				<stopOnError>true</stopOnError>
+				<useDefaultCommand>true</useDefaultCommand>
+				<runAllBuilders>true</runAllBuilders>
+			</target>
+			<target name="testExpressionFactor.run" path="build/gtsam_unstable/nonlinear/tests" targetID="org.eclipse.cdt.build.MakeTargetBuilder">
+				<buildCommand>make</buildCommand>
+				<buildArguments>-j5</buildArguments>
+				<buildTarget>testExpressionFactor.run</buildTarget>
+				<stopOnError>true</stopOnError>
+				<useDefaultCommand>true</useDefaultCommand>
+				<runAllBuilders>true</runAllBuilders>
+			</target>
+			<target name="testExpressionMeta.run" path="build/gtsam_unstable/nonlinear/tests" targetID="org.eclipse.cdt.build.MakeTargetBuilder">
+				<buildCommand>make</buildCommand>
+				<buildArguments>-j5</buildArguments>
+				<buildTarget>testExpressionMeta.run</buildTarget>
+				<stopOnError>true</stopOnError>
+				<useDefaultCommand>true</useDefaultCommand>
+				<runAllBuilders>true</runAllBuilders>
+			</target>
+			<target name="testAdaptAutoDiff.run" path="build/gtsam_unstable/nonlinear/tests" targetID="org.eclipse.cdt.build.MakeTargetBuilder">
+				<buildCommand>make</buildCommand>
+				<buildArguments>-j5</buildArguments>
+				<buildTarget>testAdaptAutoDiff.run</buildTarget>
+				<stopOnError>true</stopOnError>
+				<useDefaultCommand>true</useDefaultCommand>
+				<runAllBuilders>true</runAllBuilders>
+			</target>
+			<target name="testCallRecord.run" path="build/gtsam_unstable/nonlinear/tests" targetID="org.eclipse.cdt.build.MakeTargetBuilder">
+				<buildCommand>make</buildCommand>
+				<buildArguments>-j5</buildArguments>
+				<buildTarget>testCallRecord.run</buildTarget>
+				<stopOnError>true</stopOnError>
+				<useDefaultCommand>true</useDefaultCommand>
+				<runAllBuilders>true</runAllBuilders>
+			</target>
+			<target name="testBasisDecompositions.run" path="build/gtsam_unstable/nonlinear/tests" targetID="org.eclipse.cdt.build.MakeTargetBuilder">
+				<buildCommand>make</buildCommand>
+				<buildArguments>-j4</buildArguments>
+				<buildTarget>testBasisDecompositions.run</buildTarget>
+				<stopOnError>true</stopOnError>
+				<useDefaultCommand>true</useDefaultCommand>
+				<runAllBuilders>true</runAllBuilders>
+			</target>
+			<target name="testCustomChartExpression.run" path="build/gtsam_unstable/nonlinear/tests" targetID="org.eclipse.cdt.build.MakeTargetBuilder">
+				<buildCommand>make</buildCommand>
+				<buildArguments>-j4</buildArguments>
+				<buildTarget>testCustomChartExpression.run</buildTarget>
+				<stopOnError>true</stopOnError>
+				<useDefaultCommand>true</useDefaultCommand>
+				<runAllBuilders>true</runAllBuilders>
+			</target>
+			<target name="testGaussianFactor.run" path="build/linear/tests" targetID="org.eclipse.cdt.build.MakeTargetBuilder">
+				<buildCommand>make</buildCommand>
+				<buildArguments>-j2</buildArguments>
+				<buildTarget>testGaussianFactor.run</buildTarget>
+				<stopOnError>true</stopOnError>
+				<useDefaultCommand>true</useDefaultCommand>
+				<runAllBuilders>true</runAllBuilders>
+			</target>
+			<target name="install" path="CCOLAMD" targetID="org.eclipse.cdt.build.MakeTargetBuilder">
+				<buildCommand>make</buildCommand>
+				<buildArguments>-j2</buildArguments>
+				<buildTarget>install</buildTarget>
+				<stopOnError>true</stopOnError>
+				<useDefaultCommand>true</useDefaultCommand>
+				<runAllBuilders>true</runAllBuilders>
+			</target>
+			<target name="clean" path="CCOLAMD" targetID="org.eclipse.cdt.build.MakeTargetBuilder">
+				<buildCommand>make</buildCommand>
+				<buildArguments>-j2</buildArguments>
+				<buildTarget>clean</buildTarget>
+				<stopOnError>true</stopOnError>
+				<useDefaultCommand>true</useDefaultCommand>
+				<runAllBuilders>true</runAllBuilders>
+			</target>
+			<target name="all" path="colamd" targetID="org.eclipse.cdt.build.MakeTargetBuilder">
+				<buildCommand>make</buildCommand>
+				<buildArguments>-j2</buildArguments>
+				<buildTarget>all</buildTarget>
+				<stopOnError>true</stopOnError>
+				<useDefaultCommand>true</useDefaultCommand>
+				<runAllBuilders>true</runAllBuilders>
+			</target>
+			<target name="clean" path="colamd" targetID="org.eclipse.cdt.build.MakeTargetBuilder">
+				<buildCommand>make</buildCommand>
+				<buildArguments>-j2</buildArguments>
+				<buildTarget>clean</buildTarget>
+				<stopOnError>true</stopOnError>
+				<useDefaultCommand>true</useDefaultCommand>
+				<runAllBuilders>true</runAllBuilders>
+			</target>
+			<target name="all" path="ldl" targetID="org.eclipse.cdt.build.MakeTargetBuilder">
+				<buildCommand>make</buildCommand>
+				<buildArguments>-j2</buildArguments>
+				<buildTarget>all</buildTarget>
+				<stopOnError>true</stopOnError>
+				<useDefaultCommand>true</useDefaultCommand>
+				<runAllBuilders>true</runAllBuilders>
+			</target>
+			<target name="clean" path="ldl" targetID="org.eclipse.cdt.build.MakeTargetBuilder">
+				<buildCommand>make</buildCommand>
+				<buildArguments>-j2</buildArguments>
+				<buildTarget>clean</buildTarget>
+				<stopOnError>true</stopOnError>
+				<useDefaultCommand>true</useDefaultCommand>
+				<runAllBuilders>true</runAllBuilders>
+			</target>
+			<target name="testAntiFactor.run" path="build/gtsam/slam/tests" targetID="org.eclipse.cdt.build.MakeTargetBuilder">
+				<buildCommand>make</buildCommand>
+				<buildArguments>-j5</buildArguments>
+				<buildTarget>testAntiFactor.run</buildTarget>
+				<stopOnError>true</stopOnError>
+				<useDefaultCommand>true</useDefaultCommand>
+				<runAllBuilders>true</runAllBuilders>
+			</target>
+			<target name="testPriorFactor.run" path="build/gtsam/slam/tests" targetID="org.eclipse.cdt.build.MakeTargetBuilder">
+				<buildCommand>make</buildCommand>
+				<buildArguments>-j5</buildArguments>
+				<buildTarget>testPriorFactor.run</buildTarget>
+				<stopOnError>true</stopOnError>
+				<useDefaultCommand>true</useDefaultCommand>
+				<runAllBuilders>true</runAllBuilders>
+			</target>
+			<target name="testDataset.run" path="build/gtsam/slam/tests" targetID="org.eclipse.cdt.build.MakeTargetBuilder">
+				<buildCommand>make</buildCommand>
+				<buildArguments>-j5</buildArguments>
+				<buildTarget>testDataset.run</buildTarget>
+				<stopOnError>true</stopOnError>
+				<useDefaultCommand>true</useDefaultCommand>
+				<runAllBuilders>true</runAllBuilders>
+			</target>
+			<target name="testEssentialMatrixFactor.run" path="build/gtsam/slam/tests" targetID="org.eclipse.cdt.build.MakeTargetBuilder">
+				<buildCommand>make</buildCommand>
+				<buildArguments>-j5</buildArguments>
+				<buildTarget>testEssentialMatrixFactor.run</buildTarget>
+				<stopOnError>true</stopOnError>
+				<useDefaultCommand>true</useDefaultCommand>
+				<runAllBuilders>true</runAllBuilders>
+			</target>
+			<target name="testGeneralSFMFactor_Cal3Bundler.run" path="build/gtsam/slam/tests" targetID="org.eclipse.cdt.build.MakeTargetBuilder">
+				<buildCommand>make</buildCommand>
+				<buildArguments>-j5</buildArguments>
+				<buildTarget>testGeneralSFMFactor_Cal3Bundler.run</buildTarget>
+				<stopOnError>true</stopOnError>
+				<useDefaultCommand>true</useDefaultCommand>
+				<runAllBuilders>true</runAllBuilders>
+			</target>
+			<target name="testGeneralSFMFactor.run" path="build/gtsam/slam/tests" targetID="org.eclipse.cdt.build.MakeTargetBuilder">
+				<buildCommand>make</buildCommand>
+				<buildArguments>-j5</buildArguments>
+				<buildTarget>testGeneralSFMFactor.run</buildTarget>
+				<stopOnError>true</stopOnError>
+				<useDefaultCommand>true</useDefaultCommand>
+				<runAllBuilders>true</runAllBuilders>
+			</target>
+			<target name="testProjectionFactor.run" path="build/gtsam/slam/tests" targetID="org.eclipse.cdt.build.MakeTargetBuilder">
+				<buildCommand>make</buildCommand>
+				<buildArguments>-j5</buildArguments>
+				<buildTarget>testProjectionFactor.run</buildTarget>
+				<stopOnError>true</stopOnError>
+				<useDefaultCommand>true</useDefaultCommand>
+				<runAllBuilders>true</runAllBuilders>
+			</target>
+			<target name="testRotateFactor.run" path="build/gtsam/slam/tests" targetID="org.eclipse.cdt.build.MakeTargetBuilder">
+				<buildCommand>make</buildCommand>
+				<buildArguments>-j5</buildArguments>
+				<buildTarget>testRotateFactor.run</buildTarget>
+				<stopOnError>true</stopOnError>
+				<useDefaultCommand>true</useDefaultCommand>
+				<runAllBuilders>true</runAllBuilders>
+			</target>
+			<target name="testPoseRotationPrior.run" path="build/gtsam/slam/tests" targetID="org.eclipse.cdt.build.MakeTargetBuilder">
+				<buildCommand>make</buildCommand>
+				<buildArguments>-j5</buildArguments>
+				<buildTarget>testPoseRotationPrior.run</buildTarget>
+				<stopOnError>true</stopOnError>
+				<useDefaultCommand>true</useDefaultCommand>
+				<runAllBuilders>true</runAllBuilders>
+			</target>
+			<target name="testImplicitSchurFactor.run" path="build/gtsam/slam/tests" targetID="org.eclipse.cdt.build.MakeTargetBuilder">
+				<buildCommand>make</buildCommand>
+				<buildArguments>-j5</buildArguments>
+				<buildTarget>testImplicitSchurFactor.run</buildTarget>
+				<stopOnError>true</stopOnError>
+				<useDefaultCommand>true</useDefaultCommand>
+				<runAllBuilders>true</runAllBuilders>
+			</target>
+			<target name="testRangeFactor.run" path="build/gtsam/slam/tests" targetID="org.eclipse.cdt.build.MakeTargetBuilder">
+				<buildCommand>make</buildCommand>
+				<buildArguments>-j4</buildArguments>
+				<buildTarget>testRangeFactor.run</buildTarget>
+				<stopOnError>true</stopOnError>
+				<useDefaultCommand>true</useDefaultCommand>
+				<runAllBuilders>true</runAllBuilders>
+			</target>
+			<target name="SimpleRotation.run" path="build/examples" targetID="org.eclipse.cdt.build.MakeTargetBuilder">
+				<buildCommand>make</buildCommand>
+				<buildArguments>-j2</buildArguments>
+				<buildTarget>SimpleRotation.run</buildTarget>
+				<stopOnError>true</stopOnError>
+				<useDefaultCommand>true</useDefaultCommand>
+				<runAllBuilders>true</runAllBuilders>
+			</target>
+			<target name="CameraResectioning.run" path="build/examples" targetID="org.eclipse.cdt.build.MakeTargetBuilder">
+				<buildCommand>make</buildCommand>
+				<buildArguments>-j5</buildArguments>
+				<buildTarget>CameraResectioning.run</buildTarget>
+				<stopOnError>true</stopOnError>
+				<useDefaultCommand>true</useDefaultCommand>
+				<runAllBuilders>true</runAllBuilders>
+			</target>
+			<target name="PlanarSLAMExample.run" path="build/examples" targetID="org.eclipse.cdt.build.MakeTargetBuilder">
+				<buildCommand>make</buildCommand>
+				<buildArguments>-j5</buildArguments>
+				<buildTarget>PlanarSLAMExample.run</buildTarget>
+				<stopOnError>true</stopOnError>
+				<useDefaultCommand>true</useDefaultCommand>
+				<runAllBuilders>true</runAllBuilders>
+			</target>
+			<target name="all" path="build/examples" targetID="org.eclipse.cdt.build.MakeTargetBuilder">
+				<buildCommand>make</buildCommand>
+				<buildArguments>-j2</buildArguments>
+				<buildTarget>all</buildTarget>
+				<stopOnError>true</stopOnError>
+				<useDefaultCommand>true</useDefaultCommand>
+				<runAllBuilders>true</runAllBuilders>
+			</target>
+			<target name="easyPoint2KalmanFilter.run" path="build/examples" targetID="org.eclipse.cdt.build.MakeTargetBuilder">
+				<buildCommand>make</buildCommand>
+				<buildArguments>-j2</buildArguments>
+				<buildTarget>easyPoint2KalmanFilter.run</buildTarget>
+				<stopOnError>true</stopOnError>
+				<useDefaultCommand>true</useDefaultCommand>
+				<runAllBuilders>true</runAllBuilders>
+			</target>
+			<target name="elaboratePoint2KalmanFilter.run" path="build/examples" targetID="org.eclipse.cdt.build.MakeTargetBuilder">
+				<buildCommand>make</buildCommand>
+				<buildArguments>-j2</buildArguments>
+				<buildTarget>elaboratePoint2KalmanFilter.run</buildTarget>
+				<stopOnError>true</stopOnError>
+				<useDefaultCommand>true</useDefaultCommand>
+				<runAllBuilders>true</runAllBuilders>
+			</target>
+			<target name="Pose2SLAMExample.run" path="build/examples" targetID="org.eclipse.cdt.build.MakeTargetBuilder">
+				<buildCommand>make</buildCommand>
+				<buildArguments>-j5</buildArguments>
+				<buildTarget>Pose2SLAMExample.run</buildTarget>
+				<stopOnError>true</stopOnError>
+				<useDefaultCommand>true</useDefaultCommand>
+				<runAllBuilders>true</runAllBuilders>
+			</target>
+			<target name="Pose2SLAMwSPCG_easy.run" path="build/examples" targetID="org.eclipse.cdt.build.MakeTargetBuilder">
+				<buildCommand>make</buildCommand>
+				<buildArguments>-j2</buildArguments>
+				<buildTarget>Pose2SLAMwSPCG_easy.run</buildTarget>
+				<stopOnError>true</stopOnError>
+				<useDefaultCommand>true</useDefaultCommand>
+				<runAllBuilders>true</runAllBuilders>
+			</target>
+			<target name="UGM_small.run" path="build/examples" targetID="org.eclipse.cdt.build.MakeTargetBuilder">
+				<buildCommand>make</buildCommand>
+				<buildArguments>-j5</buildArguments>
+				<buildTarget>UGM_small.run</buildTarget>
+				<stopOnError>true</stopOnError>
+				<useDefaultCommand>true</useDefaultCommand>
+				<runAllBuilders>true</runAllBuilders>
+			</target>
+			<target name="LocalizationExample.run" path="build/examples" targetID="org.eclipse.cdt.build.MakeTargetBuilder">
+				<buildCommand>make</buildCommand>
+				<buildArguments>-j5</buildArguments>
+				<buildTarget>LocalizationExample.run</buildTarget>
+				<stopOnError>true</stopOnError>
+				<useDefaultCommand>true</useDefaultCommand>
+				<runAllBuilders>true</runAllBuilders>
+			</target>
+			<target name="OdometryExample.run" path="build/examples" targetID="org.eclipse.cdt.build.MakeTargetBuilder">
+				<buildCommand>make</buildCommand>
+				<buildArguments>-j5</buildArguments>
+				<buildTarget>OdometryExample.run</buildTarget>
+				<stopOnError>true</stopOnError>
+				<useDefaultCommand>true</useDefaultCommand>
+				<runAllBuilders>true</runAllBuilders>
+			</target>
+			<target name="RangeISAMExample_plaza2.run" path="build/examples" targetID="org.eclipse.cdt.build.MakeTargetBuilder">
+				<buildCommand>make</buildCommand>
+				<buildArguments>-j5</buildArguments>
+				<buildTarget>RangeISAMExample_plaza2.run</buildTarget>
+				<stopOnError>true</stopOnError>
+				<useDefaultCommand>true</useDefaultCommand>
+				<runAllBuilders>true</runAllBuilders>
+			</target>
+			<target name="SelfCalibrationExample.run" path="build/examples" targetID="org.eclipse.cdt.build.MakeTargetBuilder">
+				<buildCommand>make</buildCommand>
+				<buildArguments>-j5</buildArguments>
+				<buildTarget>SelfCalibrationExample.run</buildTarget>
+				<stopOnError>true</stopOnError>
+				<useDefaultCommand>true</useDefaultCommand>
+				<runAllBuilders>true</runAllBuilders>
+			</target>
+			<target name="SFMExample.run" path="build/examples" targetID="org.eclipse.cdt.build.MakeTargetBuilder">
+				<buildCommand>make</buildCommand>
+				<buildArguments>-j5</buildArguments>
+				<buildTarget>SFMExample.run</buildTarget>
+				<stopOnError>true</stopOnError>
+				<useDefaultCommand>true</useDefaultCommand>
+				<runAllBuilders>true</runAllBuilders>
+			</target>
+			<target name="VisualISAMExample.run" path="build/examples" targetID="org.eclipse.cdt.build.MakeTargetBuilder">
+				<buildCommand>make</buildCommand>
+				<buildArguments>-j5</buildArguments>
+				<buildTarget>VisualISAMExample.run</buildTarget>
+				<stopOnError>true</stopOnError>
+				<useDefaultCommand>true</useDefaultCommand>
+				<runAllBuilders>true</runAllBuilders>
+			</target>
+			<target name="VisualISAM2Example.run" path="build/examples" targetID="org.eclipse.cdt.build.MakeTargetBuilder">
+				<buildCommand>make</buildCommand>
+				<buildArguments>-j5</buildArguments>
+				<buildTarget>VisualISAM2Example.run</buildTarget>
+				<stopOnError>true</stopOnError>
+				<useDefaultCommand>true</useDefaultCommand>
+				<runAllBuilders>true</runAllBuilders>
+			</target>
+			<target name="Pose2SLAMExample_graphviz.run" path="build/examples" targetID="org.eclipse.cdt.build.MakeTargetBuilder">
+				<buildCommand>make</buildCommand>
+				<buildArguments>-j5</buildArguments>
+				<buildTarget>Pose2SLAMExample_graphviz.run</buildTarget>
+				<stopOnError>true</stopOnError>
+				<useDefaultCommand>true</useDefaultCommand>
+				<runAllBuilders>true</runAllBuilders>
+			</target>
+			<target name="Pose2SLAMExample_graph.run" path="build/examples" targetID="org.eclipse.cdt.build.MakeTargetBuilder">
+				<buildCommand>make</buildCommand>
+				<buildArguments>-j5</buildArguments>
+				<buildTarget>Pose2SLAMExample_graph.run</buildTarget>
+				<stopOnError>true</stopOnError>
+				<useDefaultCommand>true</useDefaultCommand>
+				<runAllBuilders>true</runAllBuilders>
+			</target>
+			<target name="SFMExample_bal.run" path="build/examples" targetID="org.eclipse.cdt.build.MakeTargetBuilder">
+				<buildCommand>make</buildCommand>
+				<buildArguments>-j5</buildArguments>
+				<buildTarget>SFMExample_bal.run</buildTarget>
+				<stopOnError>true</stopOnError>
+				<useDefaultCommand>true</useDefaultCommand>
+				<runAllBuilders>true</runAllBuilders>
+			</target>
+			<target name="Pose2SLAMExample_lago.run" path="build/examples" targetID="org.eclipse.cdt.build.MakeTargetBuilder">
+				<buildCommand>make</buildCommand>
+				<buildArguments>-j5</buildArguments>
+				<buildTarget>Pose2SLAMExample_lago.run</buildTarget>
+				<stopOnError>true</stopOnError>
+				<useDefaultCommand>true</useDefaultCommand>
+				<runAllBuilders>true</runAllBuilders>
+			</target>
+			<target name="Pose2SLAMExample_g2o.run" path="build/examples" targetID="org.eclipse.cdt.build.MakeTargetBuilder">
+				<buildCommand>make</buildCommand>
+				<buildArguments>-j5</buildArguments>
+				<buildTarget>Pose2SLAMExample_g2o.run</buildTarget>
+				<stopOnError>true</stopOnError>
+				<useDefaultCommand>true</useDefaultCommand>
+				<runAllBuilders>true</runAllBuilders>
+			</target>
+			<target name="SFMExample_SmartFactor.run" path="build/examples" targetID="org.eclipse.cdt.build.MakeTargetBuilder">
+				<buildCommand>make</buildCommand>
+				<buildArguments>-j5</buildArguments>
+				<buildTarget>SFMExample_SmartFactor.run</buildTarget>
+				<stopOnError>true</stopOnError>
+				<useDefaultCommand>true</useDefaultCommand>
+				<runAllBuilders>true</runAllBuilders>
+			</target>
+			<target name="testLago.run" path="build/gtsam/nonlinear/tests" targetID="org.eclipse.cdt.build.MakeTargetBuilder">
+				<buildCommand>make</buildCommand>
+				<buildArguments>-j5</buildArguments>
+				<buildTarget>testLago.run</buildTarget>
+				<stopOnError>true</stopOnError>
+				<useDefaultCommand>true</useDefaultCommand>
+				<runAllBuilders>true</runAllBuilders>
+			</target>
+			<target name="testLinearContainerFactor.run" path="build/gtsam/nonlinear/tests" targetID="org.eclipse.cdt.build.MakeTargetBuilder">
+				<buildCommand>make</buildCommand>
+				<buildArguments>-j5</buildArguments>
+				<buildTarget>testLinearContainerFactor.run</buildTarget>
+				<stopOnError>true</stopOnError>
+				<useDefaultCommand>true</useDefaultCommand>
+				<runAllBuilders>true</runAllBuilders>
+			</target>
+			<target name="testOrdering.run" path="build/gtsam/nonlinear/tests" targetID="org.eclipse.cdt.build.MakeTargetBuilder">
+				<buildCommand>make</buildCommand>
+				<buildArguments>-j5</buildArguments>
+				<buildTarget>testOrdering.run</buildTarget>
+				<stopOnError>true</stopOnError>
+				<useDefaultCommand>true</useDefaultCommand>
+				<runAllBuilders>true</runAllBuilders>
+			</target>
+			<target name="testValues.run" path="build/gtsam/nonlinear/tests" targetID="org.eclipse.cdt.build.MakeTargetBuilder">
+				<buildCommand>make</buildCommand>
+				<buildArguments>-j5</buildArguments>
+				<buildTarget>testValues.run</buildTarget>
+				<stopOnError>true</stopOnError>
+				<useDefaultCommand>true</useDefaultCommand>
+				<runAllBuilders>true</runAllBuilders>
+			</target>
+			<target name="testWhiteNoiseFactor.run" path="build/gtsam/nonlinear/tests" targetID="org.eclipse.cdt.build.MakeTargetBuilder">
+				<buildCommand>make</buildCommand>
+				<buildArguments>-j5</buildArguments>
+				<buildTarget>testWhiteNoiseFactor.run</buildTarget>
+				<stopOnError>true</stopOnError>
+				<useDefaultCommand>true</useDefaultCommand>
+				<runAllBuilders>true</runAllBuilders>
+			</target>
+			<target name="testExpression.run" path="build/gtsam/nonlinear/tests" targetID="org.eclipse.cdt.build.MakeTargetBuilder">
+				<buildCommand>make</buildCommand>
+				<buildArguments>-j4</buildArguments>
+				<buildTarget>testExpression.run</buildTarget>
+				<stopOnError>true</stopOnError>
+				<useDefaultCommand>true</useDefaultCommand>
+				<runAllBuilders>true</runAllBuilders>
+			</target>
+			<target name="testImuFactor.run" path="build-debug/gtsam_unstable/slam" targetID="org.eclipse.cdt.build.MakeTargetBuilder">
+				<buildCommand>make</buildCommand>
+				<buildArguments>-j4</buildArguments>
+				<buildTarget>testImuFactor.run</buildTarget>
+				<stopOnError>true</stopOnError>
+				<useDefaultCommand>true</useDefaultCommand>
+				<runAllBuilders>true</runAllBuilders>
+			</target>
+			<target name="timeCalibratedCamera.run" path="build/timing" targetID="org.eclipse.cdt.build.MakeTargetBuilder">
+				<buildCommand>make</buildCommand>
+				<buildArguments>-j5</buildArguments>
+				<buildTarget>timeCalibratedCamera.run</buildTarget>
+				<stopOnError>true</stopOnError>
+				<useDefaultCommand>true</useDefaultCommand>
+				<runAllBuilders>true</runAllBuilders>
+			</target>
+			<target name="timePinholeCamera.run" path="build/timing" targetID="org.eclipse.cdt.build.MakeTargetBuilder">
+				<buildCommand>make</buildCommand>
+				<buildArguments>-j5</buildArguments>
+				<buildTarget>timePinholeCamera.run</buildTarget>
+				<stopOnError>true</stopOnError>
+				<useDefaultCommand>true</useDefaultCommand>
+				<runAllBuilders>true</runAllBuilders>
+			</target>
+			<target name="timeStereoCamera.run" path="build/timing" targetID="org.eclipse.cdt.build.MakeTargetBuilder">
+				<buildCommand>make</buildCommand>
+				<buildArguments>-j5</buildArguments>
+				<buildTarget>timeStereoCamera.run</buildTarget>
+				<stopOnError>true</stopOnError>
+				<useDefaultCommand>true</useDefaultCommand>
+				<runAllBuilders>true</runAllBuilders>
+			</target>
+			<target name="timeLago.run" path="build/timing" targetID="org.eclipse.cdt.build.MakeTargetBuilder">
+				<buildCommand>make</buildCommand>
+				<buildArguments>-j5</buildArguments>
+				<buildTarget>timeLago.run</buildTarget>
+				<stopOnError>true</stopOnError>
+				<useDefaultCommand>true</useDefaultCommand>
+				<runAllBuilders>true</runAllBuilders>
+			</target>
+			<target name="timePose3.run" path="build/timing" targetID="org.eclipse.cdt.build.MakeTargetBuilder">
+				<buildCommand>make</buildCommand>
+				<buildArguments>-j5</buildArguments>
+				<buildTarget>timePose3.run</buildTarget>
+				<stopOnError>true</stopOnError>
+				<useDefaultCommand>true</useDefaultCommand>
+				<runAllBuilders>true</runAllBuilders>
+			</target>
+			<target name="check" path="build/slam" targetID="org.eclipse.cdt.build.MakeTargetBuilder">
+				<buildCommand>make</buildCommand>
+				<buildArguments>-j2</buildArguments>
+				<buildTarget>check</buildTarget>
+				<stopOnError>true</stopOnError>
+				<useDefaultCommand>true</useDefaultCommand>
+				<runAllBuilders>true</runAllBuilders>
+			</target>
+			<target name="tests/testGaussianISAM2" path="build/slam" targetID="org.eclipse.cdt.build.MakeTargetBuilder">
+				<buildCommand>make</buildCommand>
+				<buildTarget>tests/testGaussianISAM2</buildTarget>
+				<stopOnError>true</stopOnError>
+				<useDefaultCommand>false</useDefaultCommand>
+				<runAllBuilders>true</runAllBuilders>
+			</target>
+			<target name="testRot3.run" path="geometry" targetID="org.eclipse.cdt.build.MakeTargetBuilder">
+				<buildCommand>make</buildCommand>
+				<buildArguments>-j2</buildArguments>
+				<buildTarget>testRot3.run</buildTarget>
+				<stopOnError>true</stopOnError>
+				<useDefaultCommand>true</useDefaultCommand>
+				<runAllBuilders>true</runAllBuilders>
+			</target>
+			<target name="testRot2.run" path="geometry" targetID="org.eclipse.cdt.build.MakeTargetBuilder">
+				<buildCommand>make</buildCommand>
+				<buildArguments>-j2</buildArguments>
+				<buildTarget>testRot2.run</buildTarget>
+				<stopOnError>true</stopOnError>
+				<useDefaultCommand>true</useDefaultCommand>
+				<runAllBuilders>true</runAllBuilders>
+			</target>
+			<target name="testPose3.run" path="geometry" targetID="org.eclipse.cdt.build.MakeTargetBuilder">
+				<buildCommand>make</buildCommand>
+				<buildArguments>-j2</buildArguments>
+				<buildTarget>testPose3.run</buildTarget>
+				<stopOnError>true</stopOnError>
+				<useDefaultCommand>true</useDefaultCommand>
+				<runAllBuilders>true</runAllBuilders>
+			</target>
+			<target name="timeRot3.run" path="geometry" targetID="org.eclipse.cdt.build.MakeTargetBuilder">
+				<buildCommand>make</buildCommand>
+				<buildArguments>-j2</buildArguments>
+				<buildTarget>timeRot3.run</buildTarget>
+				<stopOnError>true</stopOnError>
+				<useDefaultCommand>true</useDefaultCommand>
+				<runAllBuilders>true</runAllBuilders>
+			</target>
+			<target name="testPose2.run" path="geometry" targetID="org.eclipse.cdt.build.MakeTargetBuilder">
+				<buildCommand>make</buildCommand>
+				<buildArguments>-j2</buildArguments>
+				<buildTarget>testPose2.run</buildTarget>
+				<stopOnError>true</stopOnError>
+				<useDefaultCommand>true</useDefaultCommand>
+				<runAllBuilders>true</runAllBuilders>
+			</target>
+			<target name="testCal3_S2.run" path="geometry" targetID="org.eclipse.cdt.build.MakeTargetBuilder">
+				<buildCommand>make</buildCommand>
+				<buildArguments>-j2</buildArguments>
+				<buildTarget>testCal3_S2.run</buildTarget>
+				<stopOnError>true</stopOnError>
+				<useDefaultCommand>true</useDefaultCommand>
+				<runAllBuilders>true</runAllBuilders>
+			</target>
+			<target name="testSimpleCamera.run" path="geometry" targetID="org.eclipse.cdt.build.MakeTargetBuilder">
+				<buildCommand>make</buildCommand>
+				<buildArguments>-j2</buildArguments>
+				<buildTarget>testSimpleCamera.run</buildTarget>
+				<stopOnError>true</stopOnError>
+				<useDefaultCommand>true</useDefaultCommand>
+				<runAllBuilders>true</runAllBuilders>
+			</target>
+			<target name="testHomography2.run" path="geometry" targetID="org.eclipse.cdt.build.MakeTargetBuilder">
+				<buildCommand>make</buildCommand>
+				<buildArguments>-j2</buildArguments>
+				<buildTarget>testHomography2.run</buildTarget>
+				<stopOnError>true</stopOnError>
+				<useDefaultCommand>true</useDefaultCommand>
+				<runAllBuilders>true</runAllBuilders>
+			</target>
+			<target name="testCalibratedCamera.run" path="geometry" targetID="org.eclipse.cdt.build.MakeTargetBuilder">
+				<buildCommand>make</buildCommand>
+				<buildArguments>-j2</buildArguments>
+				<buildTarget>testCalibratedCamera.run</buildTarget>
+				<stopOnError>true</stopOnError>
+				<useDefaultCommand>true</useDefaultCommand>
+				<runAllBuilders>true</runAllBuilders>
+			</target>
+			<target name="check" path="geometry" targetID="org.eclipse.cdt.build.MakeTargetBuilder">
+				<buildCommand>make</buildCommand>
+				<buildArguments>-j2</buildArguments>
+				<buildTarget>check</buildTarget>
+				<stopOnError>true</stopOnError>
+				<useDefaultCommand>true</useDefaultCommand>
+				<runAllBuilders>true</runAllBuilders>
+			</target>
+			<target name="clean" path="geometry" targetID="org.eclipse.cdt.build.MakeTargetBuilder">
+				<buildCommand>make</buildCommand>
+				<buildArguments>-j2</buildArguments>
+				<buildTarget>clean</buildTarget>
+				<stopOnError>true</stopOnError>
+				<useDefaultCommand>true</useDefaultCommand>
+				<runAllBuilders>true</runAllBuilders>
+			</target>
+			<target name="testPoint2.run" path="geometry" targetID="org.eclipse.cdt.build.MakeTargetBuilder">
+				<buildCommand>make</buildCommand>
+				<buildArguments>-j2</buildArguments>
+				<buildTarget>testPoint2.run</buildTarget>
+				<stopOnError>true</stopOnError>
+				<useDefaultCommand>true</useDefaultCommand>
+				<runAllBuilders>true</runAllBuilders>
+			</target>
 			<target name="wrap" path="build/wrap" targetID="org.eclipse.cdt.build.MakeTargetBuilder">
 				<buildCommand>make</buildCommand>
 				<buildArguments>-j5</buildArguments>
